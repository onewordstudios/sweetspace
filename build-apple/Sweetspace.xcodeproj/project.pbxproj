// !$*UTF8*$!
{
	archiveVersion = 1;
	classes = {
	};
	objectVersion = 46;
	objects = {

/* Begin PBXBuildFile section */
<<<<<<< HEAD
		C12223392F6704D2EE10713A /* ExternalDonutModel.cpp in Sources */ = {isa = PBXBuildFile; fileRef = C1222F4322133A83016A4F48 /* ExternalDonutModel.cpp */; };
		C12223F92AA43CCF674FE286 /* PlayerDonutModel.cpp in Sources */ = {isa = PBXBuildFile; fileRef = C1222BBC1EB5E0874CCD2C2A /* PlayerDonutModel.cpp */; };
		C12224CE8F1354665ED3097E /* ExternalDonutModel.cpp in Sources */ = {isa = PBXBuildFile; fileRef = C1222F4322133A83016A4F48 /* ExternalDonutModel.cpp */; };
		C122265ED47A5D2CFBAFDADF /* PlayerDonutModel.cpp in Sources */ = {isa = PBXBuildFile; fileRef = C1222BBC1EB5E0874CCD2C2A /* PlayerDonutModel.cpp */; };
		C1222CE9FCD72180B66462B2 /* PlayerDonutModel.cpp in Sources */ = {isa = PBXBuildFile; fileRef = C1222BBC1EB5E0874CCD2C2A /* PlayerDonutModel.cpp */; };
		C1222E686D1435B6446D0307 /* ExternalDonutModel.cpp in Sources */ = {isa = PBXBuildFile; fileRef = C1222F4322133A83016A4F48 /* ExternalDonutModel.cpp */; };
=======
		A577C9282422AA0E00B12ADE /* DoorNode.cpp in Sources */ = {isa = PBXBuildFile; fileRef = A577C9232422AA0D00B12ADE /* DoorNode.cpp */; };
		A577C9292422AA0E00B12ADE /* DoorNode.cpp in Sources */ = {isa = PBXBuildFile; fileRef = A577C9232422AA0D00B12ADE /* DoorNode.cpp */; };
>>>>>>> 676d6210
		C122202B76FF5A7E71E2DF7F /* MatchmakingMode.cpp in Sources */ = {isa = PBXBuildFile; fileRef = C12225092193F10792C2D9D4 /* MatchmakingMode.cpp */; };
		C122231BF74B6D2B4DFA3857 /* MatchmakingGraphRoot.cpp in Sources */ = {isa = PBXBuildFile; fileRef = C1222700CC73840AA71C9800 /* MatchmakingGraphRoot.cpp */; };
		C1222440665C00173B68F8B3 /* MatchmakingMode.cpp in Sources */ = {isa = PBXBuildFile; fileRef = C12225092193F10792C2D9D4 /* MatchmakingMode.cpp */; };
		C12227559D5A695B3AD2A84C /* MatchmakingGraphRoot.cpp in Sources */ = {isa = PBXBuildFile; fileRef = C1222700CC73840AA71C9800 /* MatchmakingGraphRoot.cpp */; };
		C12229A6FE0EE350C0B69408 /* MatchmakingGraphRoot.cpp in Sources */ = {isa = PBXBuildFile; fileRef = C1222700CC73840AA71C9800 /* MatchmakingGraphRoot.cpp */; };
		C1222FC552DCE75362130E81 /* MatchmakingMode.cpp in Sources */ = {isa = PBXBuildFile; fileRef = C12225092193F10792C2D9D4 /* MatchmakingMode.cpp */; };
		C58C509B5D08FC65641A630E /* ShipModel.cpp in Sources */ = {isa = PBXBuildFile; fileRef = C58C51549E90F0CA2D05EB7A /* ShipModel.cpp */; };
		C58C5561B66760E8D1E3FC80 /* ShipModel.cpp in Sources */ = {isa = PBXBuildFile; fileRef = C58C51549E90F0CA2D05EB7A /* ShipModel.cpp */; };
		C58C5B82A24C809F0E12DEFF /* ShipModel.cpp in Sources */ = {isa = PBXBuildFile; fileRef = C58C51549E90F0CA2D05EB7A /* ShipModel.cpp */; };
		D152210B21A0FDE6A6995456 /* easywsclient.cpp in Sources */ = {isa = PBXBuildFile; fileRef = D152292423B890A105CFF1E1 /* easywsclient.cpp */; };
		D15222477324B444CAE67673 /* MagicInternetBox.cpp in Sources */ = {isa = PBXBuildFile; fileRef = D15228511721431DE5C3F8BF /* MagicInternetBox.cpp */; };
		D152241D12DF18170D97502F /* DoorModel.cpp in Sources */ = {isa = PBXBuildFile; fileRef = D1522CE16711F9484DFFB224 /* DoorModel.cpp */; };
		D15224573606D56005192E3D /* README.md in Sources */ = {isa = PBXBuildFile; fileRef = D1522C28835BBA631F29D368 /* README.md */; };
		D15225B5047A9F0742257B0F /* DonutNode.cpp in Sources */ = {isa = PBXBuildFile; fileRef = D1522D40CDE7AAE1A66B8F66 /* DonutNode.cpp */; };
		D152269FB9C3FBF14B624C33 /* DonutNode.cpp in Sources */ = {isa = PBXBuildFile; fileRef = D1522D40CDE7AAE1A66B8F66 /* DonutNode.cpp */; };
		D15226A31B180B8600E8235E /* README.md in Sources */ = {isa = PBXBuildFile; fileRef = D1522C28835BBA631F29D368 /* README.md */; };
		D15226D74B5F1C4C77EC84B1 /* DoorModel.cpp in Sources */ = {isa = PBXBuildFile; fileRef = D1522CE16711F9484DFFB224 /* DoorModel.cpp */; };
		D152272F0C47BB34513BF98A /* README.md in Sources */ = {isa = PBXBuildFile; fileRef = D1522C28835BBA631F29D368 /* README.md */; };
		D152277E2A8E96B810AEB205 /* easywsclient.cpp in Sources */ = {isa = PBXBuildFile; fileRef = D152292423B890A105CFF1E1 /* easywsclient.cpp */; };
		D152280455B6C3C470B28DBC /* DoorModel.cpp in Sources */ = {isa = PBXBuildFile; fileRef = D1522CE16711F9484DFFB224 /* DoorModel.cpp */; };
		D1522849508B74DEDCD3A8EC /* .clang-tidy in Resources */ = {isa = PBXBuildFile; fileRef = D1522B22FF3E0BB5FA6127A8 /* .clang-tidy */; };
		D152299F2C8972AFC00A35A5 /* .clang-tidy in Resources */ = {isa = PBXBuildFile; fileRef = D1522B22FF3E0BB5FA6127A8 /* .clang-tidy */; };
		D15229A3B1F12D0046E83FD6 /* .clang-tidy in Resources */ = {isa = PBXBuildFile; fileRef = D1522B22FF3E0BB5FA6127A8 /* .clang-tidy */; };
		D15229CE017D5510C972C380 /* MagicInternetBox.cpp in Sources */ = {isa = PBXBuildFile; fileRef = D15228511721431DE5C3F8BF /* MagicInternetBox.cpp */; };
		D1522B1EDA7299CAAE55B21E /* easywsclient.cpp in Sources */ = {isa = PBXBuildFile; fileRef = D152292423B890A105CFF1E1 /* easywsclient.cpp */; };
		D1522B75CBE989BF3E62FFF0 /* MagicInternetBox.cpp in Sources */ = {isa = PBXBuildFile; fileRef = D15228511721431DE5C3F8BF /* MagicInternetBox.cpp */; };
		D1522F66D7605010BF4DE624 /* DonutNode.cpp in Sources */ = {isa = PBXBuildFile; fileRef = D1522D40CDE7AAE1A66B8F66 /* DonutNode.cpp */; };
		DF3B744C2403A46B0063552F /* DonutModel.cpp in Sources */ = {isa = PBXBuildFile; fileRef = DF3B74372403A46A0063552F /* DonutModel.cpp */; };
		DF3B744D2403A46B0063552F /* DonutModel.cpp in Sources */ = {isa = PBXBuildFile; fileRef = DF3B74372403A46A0063552F /* DonutModel.cpp */; };
		DF3B744E2403A46B0063552F /* DonutModel.cpp in Sources */ = {isa = PBXBuildFile; fileRef = DF3B74372403A46A0063552F /* DonutModel.cpp */; };
		DF3B74522403A46B0063552F /* InputController.cpp in Sources */ = {isa = PBXBuildFile; fileRef = DF3B74402403A46B0063552F /* InputController.cpp */; };
		DF3B74532403A46B0063552F /* InputController.cpp in Sources */ = {isa = PBXBuildFile; fileRef = DF3B74402403A46B0063552F /* InputController.cpp */; };
		DF3B74542403A46B0063552F /* InputController.cpp in Sources */ = {isa = PBXBuildFile; fileRef = DF3B74402403A46B0063552F /* InputController.cpp */; };
		DF3B74552403A46B0063552F /* LoadingMode.cpp in Sources */ = {isa = PBXBuildFile; fileRef = DF3B74422403A46B0063552F /* LoadingMode.cpp */; };
		DF3B74562403A46B0063552F /* LoadingMode.cpp in Sources */ = {isa = PBXBuildFile; fileRef = DF3B74422403A46B0063552F /* LoadingMode.cpp */; };
		DF3B74572403A46B0063552F /* LoadingMode.cpp in Sources */ = {isa = PBXBuildFile; fileRef = DF3B74422403A46B0063552F /* LoadingMode.cpp */; };
		DF3B74582403A46B0063552F /* GMController.cpp in Sources */ = {isa = PBXBuildFile; fileRef = DF3B74442403A46B0063552F /* GMController.cpp */; };
		DF3B74592403A46B0063552F /* GMController.cpp in Sources */ = {isa = PBXBuildFile; fileRef = DF3B74442403A46B0063552F /* GMController.cpp */; };
		DF3B745A2403A46B0063552F /* GMController.cpp in Sources */ = {isa = PBXBuildFile; fileRef = DF3B74442403A46B0063552F /* GMController.cpp */; };
		DF3B745B2403A46B0063552F /* Sweetspace.cpp in Sources */ = {isa = PBXBuildFile; fileRef = DF3B74452403A46B0063552F /* Sweetspace.cpp */; };
		DF3B745C2403A46B0063552F /* Sweetspace.cpp in Sources */ = {isa = PBXBuildFile; fileRef = DF3B74452403A46B0063552F /* Sweetspace.cpp */; };
		DF3B745D2403A46B0063552F /* Sweetspace.cpp in Sources */ = {isa = PBXBuildFile; fileRef = DF3B74452403A46B0063552F /* Sweetspace.cpp */; };
		DF3B745E2403A46B0063552F /* GameMode.cpp in Sources */ = {isa = PBXBuildFile; fileRef = DF3B74492403A46B0063552F /* GameMode.cpp */; };
		DF3B745F2403A46B0063552F /* GameMode.cpp in Sources */ = {isa = PBXBuildFile; fileRef = DF3B74492403A46B0063552F /* GameMode.cpp */; };
		DF3B74602403A46B0063552F /* GameMode.cpp in Sources */ = {isa = PBXBuildFile; fileRef = DF3B74492403A46B0063552F /* GameMode.cpp */; };
		DF3B74612403A46B0063552F /* GameGraphRoot.cpp in Sources */ = {isa = PBXBuildFile; fileRef = DF3B744A2403A46B0063552F /* GameGraphRoot.cpp */; };
		DF3B74622403A46B0063552F /* GameGraphRoot.cpp in Sources */ = {isa = PBXBuildFile; fileRef = DF3B744A2403A46B0063552F /* GameGraphRoot.cpp */; };
		DF3B74632403A46B0063552F /* GameGraphRoot.cpp in Sources */ = {isa = PBXBuildFile; fileRef = DF3B744A2403A46B0063552F /* GameGraphRoot.cpp */; };
		DF3B74642403A46B0063552F /* BreachModel.cpp in Sources */ = {isa = PBXBuildFile; fileRef = DF3B744B2403A46B0063552F /* BreachModel.cpp */; };
		DF3B74652403A46B0063552F /* BreachModel.cpp in Sources */ = {isa = PBXBuildFile; fileRef = DF3B744B2403A46B0063552F /* BreachModel.cpp */; };
		DF3B74662403A46B0063552F /* BreachModel.cpp in Sources */ = {isa = PBXBuildFile; fileRef = DF3B744B2403A46B0063552F /* BreachModel.cpp */; };
		EB0FF5092016E4A700517030 /* CoreFoundation.framework in Frameworks */ = {isa = PBXBuildFile; fileRef = EB0FF5082016E4A700517030 /* CoreFoundation.framework */; };
		EB0FF6172016EFB200517030 /* iOS.xcassets in Resources */ = {isa = PBXBuildFile; fileRef = EB7454A71D74D846002FBAE6 /* iOS.xcassets */; };
		EB0FF6182016EFB200517030 /* Landscape.storyboard in Resources */ = {isa = PBXBuildFile; fileRef = EB7454A81D74D846002FBAE6 /* Landscape.storyboard */; };
		EB0FF6192016EFB200517030 /* Portrait.storyboard in Resources */ = {isa = PBXBuildFile; fileRef = EB7454A91D74D846002FBAE6 /* Portrait.storyboard */; };
		EB0FF61A2016EFC500517030 /* json in Resources */ = {isa = PBXBuildFile; fileRef = EBFE7C041E19B496001007C2 /* json */; };
		EB0FF61B2016EFC500517030 /* textures in Resources */ = {isa = PBXBuildFile; fileRef = EB2BE9BA1D7498D2002FE78B /* textures */; };
		EB0FF61C2016EFC500517030 /* fonts in Resources */ = {isa = PBXBuildFile; fileRef = EB2BE9B81D7498C9002FE78B /* fonts */; };
		EB0FF61D2016F06000517030 /* main.cpp in Sources */ = {isa = PBXBuildFile; fileRef = EB2BE9B41D74952A002FE78B /* main.cpp */; };
		EB0FF63B2016F42F00517030 /* libcugl-sim.a in Frameworks */ = {isa = PBXBuildFile; fileRef = EB0FF6152016EF4F00517030 /* libcugl-sim.a */; };
		EB2BE9B61D74952A002FE78B /* main.cpp in Sources */ = {isa = PBXBuildFile; fileRef = EB2BE9B41D74952A002FE78B /* main.cpp */; };
		EB2BE9B91D7498C9002FE78B /* fonts in Resources */ = {isa = PBXBuildFile; fileRef = EB2BE9B81D7498C9002FE78B /* fonts */; };
		EB2BE9BB1D7498D2002FE78B /* textures in Resources */ = {isa = PBXBuildFile; fileRef = EB2BE9BA1D7498D2002FE78B /* textures */; };
		EB2BE9C11D749908002FE78B /* Carbon.framework in Frameworks */ = {isa = PBXBuildFile; fileRef = EB2BE9BE1D749908002FE78B /* Carbon.framework */; };
		EB2BE9C21D749908002FE78B /* Cocoa.framework in Frameworks */ = {isa = PBXBuildFile; fileRef = EB2BE9BF1D749908002FE78B /* Cocoa.framework */; };
		EB2BE9C51D749919002FE78B /* AudioToolbox.framework in Frameworks */ = {isa = PBXBuildFile; fileRef = EB2BE9C31D749919002FE78B /* AudioToolbox.framework */; };
		EB2BE9C91D749923002FE78B /* CoreAudio.framework in Frameworks */ = {isa = PBXBuildFile; fileRef = EB2BE9C71D749923002FE78B /* CoreAudio.framework */; };
		EB2BE9CA1D749923002FE78B /* CoreVideo.framework in Frameworks */ = {isa = PBXBuildFile; fileRef = EB2BE9C81D749923002FE78B /* CoreVideo.framework */; };
		EB2BE9CC1D749937002FE78B /* OpenGL.framework in Frameworks */ = {isa = PBXBuildFile; fileRef = EB2BE9CB1D749937002FE78B /* OpenGL.framework */; };
		EB2BE9CF1D749953002FE78B /* ForceFeedback.framework in Frameworks */ = {isa = PBXBuildFile; fileRef = EB2BE9CD1D749953002FE78B /* ForceFeedback.framework */; };
		EB2BE9D01D749953002FE78B /* IOKit.framework in Frameworks */ = {isa = PBXBuildFile; fileRef = EB2BE9CE1D749953002FE78B /* IOKit.framework */; };
		EB42669621F68F6900A9DE61 /* DeviceMargins.plist in Resources */ = {isa = PBXBuildFile; fileRef = EB42669221F68F6900A9DE61 /* DeviceMargins.plist */; };
		EB42669721F68F6900A9DE61 /* DeviceMargins.plist in Resources */ = {isa = PBXBuildFile; fileRef = EB42669221F68F6900A9DE61 /* DeviceMargins.plist */; };
		EB4266A021F68FCB00A9DE61 /* ApplicationServices.framework in Frameworks */ = {isa = PBXBuildFile; fileRef = EB42669E21F68FCB00A9DE61 /* ApplicationServices.framework */; };
		EB4EB1A71E340509007BCF09 /* libcugl-mac.a in Frameworks */ = {isa = PBXBuildFile; fileRef = EB4EB1A61E3404F3007BCF09 /* libcugl-mac.a */; };
		EB4EB1A81E340511007BCF09 /* libcugl-ios.a in Frameworks */ = {isa = PBXBuildFile; fileRef = EB4EB1A41E3404F3007BCF09 /* libcugl-ios.a */; };
		EB62264123DD2015007EA978 /* GameController.framework in Frameworks */ = {isa = PBXBuildFile; fileRef = EB62264023DD2015007EA978 /* GameController.framework */; };
		EB62264723DD21E5007EA978 /* GameKit.framework in Frameworks */ = {isa = PBXBuildFile; fileRef = EB62264523DD21E5007EA978 /* GameKit.framework */; };
		EB62264823DD21E5007EA978 /* GameController.framework in Frameworks */ = {isa = PBXBuildFile; fileRef = EB62264623DD21E5007EA978 /* GameController.framework */; };
		EB62264B23DD21FA007EA978 /* ImageIO.framework in Frameworks */ = {isa = PBXBuildFile; fileRef = EB62264923DD21FA007EA978 /* ImageIO.framework */; };
		EB62264C23DD21FA007EA978 /* UIKit.framework in Frameworks */ = {isa = PBXBuildFile; fileRef = EB62264A23DD21FA007EA978 /* UIKit.framework */; };
		EB62265023DD2207007EA978 /* QuartzCore.framework in Frameworks */ = {isa = PBXBuildFile; fileRef = EB62264D23DD2206007EA978 /* QuartzCore.framework */; };
		EB62265123DD2207007EA978 /* Metal.framework in Frameworks */ = {isa = PBXBuildFile; fileRef = EB62264E23DD2207007EA978 /* Metal.framework */; };
		EB62265223DD2207007EA978 /* OpenGLES.framework in Frameworks */ = {isa = PBXBuildFile; fileRef = EB62264F23DD2207007EA978 /* OpenGLES.framework */; };
		EB62265523DD2212007EA978 /* AudioToolbox.framework in Frameworks */ = {isa = PBXBuildFile; fileRef = EB62265323DD2212007EA978 /* AudioToolbox.framework */; };
		EB62265623DD2212007EA978 /* AVFoundation.framework in Frameworks */ = {isa = PBXBuildFile; fileRef = EB62265423DD2212007EA978 /* AVFoundation.framework */; };
		EB62265B23DD2221007EA978 /* CoreAudio.framework in Frameworks */ = {isa = PBXBuildFile; fileRef = EB62265723DD2220007EA978 /* CoreAudio.framework */; };
		EB62265C23DD2221007EA978 /* CoreGraphics.framework in Frameworks */ = {isa = PBXBuildFile; fileRef = EB62265823DD2220007EA978 /* CoreGraphics.framework */; };
		EB62265D23DD2221007EA978 /* CoreMotion.framework in Frameworks */ = {isa = PBXBuildFile; fileRef = EB62265923DD2220007EA978 /* CoreMotion.framework */; };
		EB62265E23DD2221007EA978 /* CoreVideo.framework in Frameworks */ = {isa = PBXBuildFile; fileRef = EB62265A23DD2220007EA978 /* CoreVideo.framework */; };
		EB62266123DD2235007EA978 /* MobileCoreServices.framework in Frameworks */ = {isa = PBXBuildFile; fileRef = EB62265F23DD2235007EA978 /* MobileCoreServices.framework */; };
		EB62266223DD2235007EA978 /* Foundation.framework in Frameworks */ = {isa = PBXBuildFile; fileRef = EB62266023DD2235007EA978 /* Foundation.framework */; };
		EB62266323DD224A007EA978 /* Foundation.framework in Frameworks */ = {isa = PBXBuildFile; fileRef = EB62266023DD2235007EA978 /* Foundation.framework */; };
		EB62266423DD224A007EA978 /* MobileCoreServices.framework in Frameworks */ = {isa = PBXBuildFile; fileRef = EB62265F23DD2235007EA978 /* MobileCoreServices.framework */; };
		EB62266523DD224A007EA978 /* CoreAudio.framework in Frameworks */ = {isa = PBXBuildFile; fileRef = EB62265723DD2220007EA978 /* CoreAudio.framework */; };
		EB62266623DD224A007EA978 /* CoreGraphics.framework in Frameworks */ = {isa = PBXBuildFile; fileRef = EB62265823DD2220007EA978 /* CoreGraphics.framework */; };
		EB62266723DD224A007EA978 /* CoreMotion.framework in Frameworks */ = {isa = PBXBuildFile; fileRef = EB62265923DD2220007EA978 /* CoreMotion.framework */; };
		EB62266823DD224A007EA978 /* CoreVideo.framework in Frameworks */ = {isa = PBXBuildFile; fileRef = EB62265A23DD2220007EA978 /* CoreVideo.framework */; };
		EB62266923DD224A007EA978 /* AudioToolbox.framework in Frameworks */ = {isa = PBXBuildFile; fileRef = EB62265323DD2212007EA978 /* AudioToolbox.framework */; };
		EB62266A23DD224A007EA978 /* AVFoundation.framework in Frameworks */ = {isa = PBXBuildFile; fileRef = EB62265423DD2212007EA978 /* AVFoundation.framework */; };
		EB62266B23DD224A007EA978 /* Metal.framework in Frameworks */ = {isa = PBXBuildFile; fileRef = EB62264E23DD2207007EA978 /* Metal.framework */; };
		EB62266C23DD224A007EA978 /* OpenGLES.framework in Frameworks */ = {isa = PBXBuildFile; fileRef = EB62264F23DD2207007EA978 /* OpenGLES.framework */; };
		EB62266D23DD224A007EA978 /* QuartzCore.framework in Frameworks */ = {isa = PBXBuildFile; fileRef = EB62264D23DD2206007EA978 /* QuartzCore.framework */; };
		EB62266E23DD224A007EA978 /* ImageIO.framework in Frameworks */ = {isa = PBXBuildFile; fileRef = EB62264923DD21FA007EA978 /* ImageIO.framework */; };
		EB62266F23DD224A007EA978 /* UIKit.framework in Frameworks */ = {isa = PBXBuildFile; fileRef = EB62264A23DD21FA007EA978 /* UIKit.framework */; };
		EB62267023DD224A007EA978 /* GameController.framework in Frameworks */ = {isa = PBXBuildFile; fileRef = EB62264623DD21E5007EA978 /* GameController.framework */; };
		EB62267123DD224A007EA978 /* GameKit.framework in Frameworks */ = {isa = PBXBuildFile; fileRef = EB62264523DD21E5007EA978 /* GameKit.framework */; };
		EB7454AB1D74D846002FBAE6 /* iOS.xcassets in Resources */ = {isa = PBXBuildFile; fileRef = EB7454A71D74D846002FBAE6 /* iOS.xcassets */; };
		EB7454AC1D74D846002FBAE6 /* Landscape.storyboard in Resources */ = {isa = PBXBuildFile; fileRef = EB7454A81D74D846002FBAE6 /* Landscape.storyboard */; };
		EB7454AD1D74D846002FBAE6 /* Portrait.storyboard in Resources */ = {isa = PBXBuildFile; fileRef = EB7454A91D74D846002FBAE6 /* Portrait.storyboard */; };
		EB7454AE1D74D891002FBAE6 /* main.cpp in Sources */ = {isa = PBXBuildFile; fileRef = EB2BE9B41D74952A002FE78B /* main.cpp */; };
		EB7454D01D750623002FBAE6 /* textures in Resources */ = {isa = PBXBuildFile; fileRef = EB2BE9BA1D7498D2002FE78B /* textures */; };
		EB7454D11D750623002FBAE6 /* fonts in Resources */ = {isa = PBXBuildFile; fileRef = EB2BE9B81D7498C9002FE78B /* fonts */; };
		EBBF189B1D74904A008E2001 /* Mac.xcassets in Resources */ = {isa = PBXBuildFile; fileRef = EBBF189A1D74904A008E2001 /* Mac.xcassets */; };
		EBC147151E27F07C005494CE /* AVFoundation.framework in Frameworks */ = {isa = PBXBuildFile; fileRef = EBC147141E27F07C005494CE /* AVFoundation.framework */; };
		EBC1471A1E27F0A8005494CE /* CoreGraphics.framework in Frameworks */ = {isa = PBXBuildFile; fileRef = EBC147191E27F0A8005494CE /* CoreGraphics.framework */; };
		EBC1471C1E27F0BB005494CE /* ImageIO.framework in Frameworks */ = {isa = PBXBuildFile; fileRef = EBC1471B1E27F0BB005494CE /* ImageIO.framework */; };
		EBC5A167223B3C8700FFEC0B /* Metal.framework in Frameworks */ = {isa = PBXBuildFile; fileRef = EB42669F21F68FCB00A9DE61 /* Metal.framework */; };
		EBFE7C051E19B496001007C2 /* json in Resources */ = {isa = PBXBuildFile; fileRef = EBFE7C041E19B496001007C2 /* json */; };
		EBFE7C091E19B4AC001007C2 /* json in Resources */ = {isa = PBXBuildFile; fileRef = EBFE7C041E19B496001007C2 /* json */; };
/* End PBXBuildFile section */

/* Begin PBXContainerItemProxy section */
		EB0FF6142016EF4F00517030 /* PBXContainerItemProxy */ = {
			isa = PBXContainerItemProxy;
			containerPortal = EB4EB19D1E3404F3007BCF09 /* CUGL.xcodeproj */;
			proxyType = 2;
			remoteGlobalIDString = EB0FF5652016EC7E00517030;
			remoteInfo = "cugl-sim";
		};
		EB4EB1A31E3404F3007BCF09 /* PBXContainerItemProxy */ = {
			isa = PBXContainerItemProxy;
			containerPortal = EB4EB19D1E3404F3007BCF09 /* CUGL.xcodeproj */;
			proxyType = 2;
			remoteGlobalIDString = EB7453D71D74B0C5002FBAE6;
			remoteInfo = "cugl-ios";
		};
		EB4EB1A51E3404F3007BCF09 /* PBXContainerItemProxy */ = {
			isa = PBXContainerItemProxy;
			containerPortal = EB4EB19D1E3404F3007BCF09 /* CUGL.xcodeproj */;
			proxyType = 2;
			remoteGlobalIDString = EBBF18071D7485D1008E2001;
			remoteInfo = "cugl-mac";
		};
/* End PBXContainerItemProxy section */

/* Begin PBXFileReference section */
<<<<<<< HEAD
		C122270EE9BF22663C6BDB22 /* ExternalDonutModel.h */ = {isa = PBXFileReference; fileEncoding = 4; lastKnownFileType = sourcecode.c.h; path = ExternalDonutModel.h; sourceTree = "<group>"; };
		C1222BBC1EB5E0874CCD2C2A /* PlayerDonutModel.cpp */ = {isa = PBXFileReference; fileEncoding = 4; lastKnownFileType = sourcecode.cpp.cpp; path = PlayerDonutModel.cpp; sourceTree = "<group>"; };
		C1222EECE0C31958EBE060C3 /* PlayerDonutModel.h */ = {isa = PBXFileReference; fileEncoding = 4; lastKnownFileType = sourcecode.c.h; path = PlayerDonutModel.h; sourceTree = "<group>"; };
		C1222F4322133A83016A4F48 /* ExternalDonutModel.cpp */ = {isa = PBXFileReference; fileEncoding = 4; lastKnownFileType = sourcecode.cpp.cpp; path = ExternalDonutModel.cpp; sourceTree = "<group>"; };
=======
		A577C9232422AA0D00B12ADE /* DoorNode.cpp */ = {isa = PBXFileReference; fileEncoding = 4; lastKnownFileType = sourcecode.cpp.cpp; path = DoorNode.cpp; sourceTree = "<group>"; };
		A577C9272422AA0D00B12ADE /* DoorNode.h */ = {isa = PBXFileReference; fileEncoding = 4; lastKnownFileType = sourcecode.c.h; path = DoorNode.h; sourceTree = "<group>"; };
>>>>>>> 676d6210
		C12225092193F10792C2D9D4 /* MatchmakingMode.cpp */ = {isa = PBXFileReference; fileEncoding = 4; lastKnownFileType = sourcecode.cpp.cpp; path = MatchmakingMode.cpp; sourceTree = "<group>"; };
		C1222700CC73840AA71C9800 /* MatchmakingGraphRoot.cpp */ = {isa = PBXFileReference; fileEncoding = 4; lastKnownFileType = sourcecode.cpp.cpp; path = MatchmakingGraphRoot.cpp; sourceTree = "<group>"; };
		C58C51549E90F0CA2D05EB7A /* ShipModel.cpp */ = {isa = PBXFileReference; fileEncoding = 4; lastKnownFileType = sourcecode.cpp.cpp; path = ShipModel.cpp; sourceTree = "<group>"; };
		C58C531CA6998820E3FA7D86 /* ShipModel.h */ = {isa = PBXFileReference; fileEncoding = 4; lastKnownFileType = sourcecode.c.h; path = ShipModel.h; sourceTree = "<group>"; };
		D15224B9EA517A2BFF54A6C2 /* easywsclient.hpp */ = {isa = PBXFileReference; fileEncoding = 4; lastKnownFileType = sourcecode.cpp.h; path = easywsclient.hpp; sourceTree = "<group>"; };
		D15227D97E11C33C1D22A5E2 /* DoorModel.h */ = {isa = PBXFileReference; fileEncoding = 4; lastKnownFileType = sourcecode.c.h; path = DoorModel.h; sourceTree = "<group>"; };
		D15227FD0DE8BAD86857197F /* MagicInternetBox.h */ = {isa = PBXFileReference; fileEncoding = 4; lastKnownFileType = sourcecode.c.h; path = MagicInternetBox.h; sourceTree = "<group>"; };
		D15228511721431DE5C3F8BF /* MagicInternetBox.cpp */ = {isa = PBXFileReference; fileEncoding = 4; lastKnownFileType = sourcecode.cpp.cpp; path = MagicInternetBox.cpp; sourceTree = "<group>"; };
		D152292423B890A105CFF1E1 /* easywsclient.cpp */ = {isa = PBXFileReference; fileEncoding = 4; lastKnownFileType = sourcecode.cpp.cpp; path = easywsclient.cpp; sourceTree = "<group>"; };
		D1522B22FF3E0BB5FA6127A8 /* .clang-tidy */ = {isa = PBXFileReference; lastKnownFileType = "file.clang-tidy"; path = ".clang-tidy"; sourceTree = "<group>"; };
		D1522C28835BBA631F29D368 /* README.md */ = {isa = PBXFileReference; fileEncoding = 4; lastKnownFileType = net.daringfireball.markdown; path = README.md; sourceTree = "<group>"; };
		D1522C8009B69F3F56057E41 /* DonutNode.h */ = {isa = PBXFileReference; fileEncoding = 4; lastKnownFileType = sourcecode.c.h; path = DonutNode.h; sourceTree = "<group>"; };
		D1522CE16711F9484DFFB224 /* DoorModel.cpp */ = {isa = PBXFileReference; fileEncoding = 4; lastKnownFileType = sourcecode.cpp.cpp; path = DoorModel.cpp; sourceTree = "<group>"; };
		D1522D40CDE7AAE1A66B8F66 /* DonutNode.cpp */ = {isa = PBXFileReference; fileEncoding = 4; lastKnownFileType = sourcecode.cpp.cpp; path = DonutNode.cpp; sourceTree = "<group>"; };
		DF3B74372403A46A0063552F /* DonutModel.cpp */ = {isa = PBXFileReference; fileEncoding = 4; lastKnownFileType = sourcecode.cpp.cpp; path = DonutModel.cpp; sourceTree = "<group>"; };
		DF3B743B2403A46A0063552F /* GameMode.h */ = {isa = PBXFileReference; fileEncoding = 4; lastKnownFileType = sourcecode.c.h; path = GameMode.h; sourceTree = "<group>"; };
		DF3B743C2403A46A0063552F /* InputController.h */ = {isa = PBXFileReference; fileEncoding = 4; lastKnownFileType = sourcecode.c.h; path = InputController.h; sourceTree = "<group>"; };
		DF3B743D2403A46A0063552F /* GameGraphRoot.h */ = {isa = PBXFileReference; fileEncoding = 4; lastKnownFileType = sourcecode.c.h; path = GameGraphRoot.h; sourceTree = "<group>"; };
		DF3B743F2403A46B0063552F /* BreachModel.h */ = {isa = PBXFileReference; fileEncoding = 4; lastKnownFileType = sourcecode.c.h; path = BreachModel.h; sourceTree = "<group>"; };
		DF3B74402403A46B0063552F /* InputController.cpp */ = {isa = PBXFileReference; fileEncoding = 4; lastKnownFileType = sourcecode.cpp.cpp; path = InputController.cpp; sourceTree = "<group>"; };
		DF3B74412403A46B0063552F /* DonutModel.h */ = {isa = PBXFileReference; fileEncoding = 4; lastKnownFileType = sourcecode.c.h; path = DonutModel.h; sourceTree = "<group>"; };
		DF3B74422403A46B0063552F /* LoadingMode.cpp */ = {isa = PBXFileReference; fileEncoding = 4; lastKnownFileType = sourcecode.cpp.cpp; path = LoadingMode.cpp; sourceTree = "<group>"; };
		DF3B74432403A46B0063552F /* LoadingMode.h */ = {isa = PBXFileReference; fileEncoding = 4; lastKnownFileType = sourcecode.c.h; path = LoadingMode.h; sourceTree = "<group>"; };
		DF3B74442403A46B0063552F /* GMController.cpp */ = {isa = PBXFileReference; fileEncoding = 4; lastKnownFileType = sourcecode.cpp.cpp; path = GMController.cpp; sourceTree = "<group>"; };
		DF3B74452403A46B0063552F /* Sweetspace.cpp */ = {isa = PBXFileReference; fileEncoding = 4; lastKnownFileType = sourcecode.cpp.cpp; path = Sweetspace.cpp; sourceTree = "<group>"; };
		DF3B74472403A46B0063552F /* GMController.h */ = {isa = PBXFileReference; fileEncoding = 4; lastKnownFileType = sourcecode.c.h; path = GMController.h; sourceTree = "<group>"; };
		DF3B74482403A46B0063552F /* Sweetspace.h */ = {isa = PBXFileReference; fileEncoding = 4; lastKnownFileType = sourcecode.c.h; path = Sweetspace.h; sourceTree = "<group>"; };
		DF3B74492403A46B0063552F /* GameMode.cpp */ = {isa = PBXFileReference; fileEncoding = 4; lastKnownFileType = sourcecode.cpp.cpp; path = GameMode.cpp; sourceTree = "<group>"; };
		DF3B744A2403A46B0063552F /* GameGraphRoot.cpp */ = {isa = PBXFileReference; fileEncoding = 4; lastKnownFileType = sourcecode.cpp.cpp; path = GameGraphRoot.cpp; sourceTree = "<group>"; };
		DF3B744B2403A46B0063552F /* BreachModel.cpp */ = {isa = PBXFileReference; fileEncoding = 4; lastKnownFileType = sourcecode.cpp.cpp; path = BreachModel.cpp; sourceTree = "<group>"; };
		EB0FF5082016E4A700517030 /* CoreFoundation.framework */ = {isa = PBXFileReference; lastKnownFileType = wrapper.framework; name = CoreFoundation.framework; path = System/Library/Frameworks/CoreFoundation.framework; sourceTree = SDKROOT; };
		EB0FF5FC2016EF4F00517030 /* sweetspace.app */ = {isa = PBXFileReference; explicitFileType = wrapper.application; includeInIndex = 0; path = sweetspace.app; sourceTree = BUILT_PRODUCTS_DIR; };
		EB2BE9B41D74952A002FE78B /* main.cpp */ = {isa = PBXFileReference; fileEncoding = 4; lastKnownFileType = sourcecode.cpp.cpp; path = main.cpp; sourceTree = "<group>"; };
		EB2BE9B81D7498C9002FE78B /* fonts */ = {isa = PBXFileReference; lastKnownFileType = folder; path = fonts; sourceTree = "<group>"; };
		EB2BE9BA1D7498D2002FE78B /* textures */ = {isa = PBXFileReference; lastKnownFileType = folder; path = textures; sourceTree = "<group>"; };
		EB2BE9BD1D749908002FE78B /* Accelerate.framework */ = {isa = PBXFileReference; lastKnownFileType = wrapper.framework; name = Accelerate.framework; path = System/Library/Frameworks/Accelerate.framework; sourceTree = SDKROOT; };
		EB2BE9BE1D749908002FE78B /* Carbon.framework */ = {isa = PBXFileReference; lastKnownFileType = wrapper.framework; name = Carbon.framework; path = System/Library/Frameworks/Carbon.framework; sourceTree = SDKROOT; };
		EB2BE9BF1D749908002FE78B /* Cocoa.framework */ = {isa = PBXFileReference; lastKnownFileType = wrapper.framework; name = Cocoa.framework; path = System/Library/Frameworks/Cocoa.framework; sourceTree = SDKROOT; };
		EB2BE9C31D749919002FE78B /* AudioToolbox.framework */ = {isa = PBXFileReference; lastKnownFileType = wrapper.framework; name = AudioToolbox.framework; path = System/Library/Frameworks/AudioToolbox.framework; sourceTree = SDKROOT; };
		EB2BE9C41D749919002FE78B /* AudioUnit.framework */ = {isa = PBXFileReference; lastKnownFileType = wrapper.framework; name = AudioUnit.framework; path = System/Library/Frameworks/AudioUnit.framework; sourceTree = SDKROOT; };
		EB2BE9C71D749923002FE78B /* CoreAudio.framework */ = {isa = PBXFileReference; lastKnownFileType = wrapper.framework; name = CoreAudio.framework; path = System/Library/Frameworks/CoreAudio.framework; sourceTree = SDKROOT; };
		EB2BE9C81D749923002FE78B /* CoreVideo.framework */ = {isa = PBXFileReference; lastKnownFileType = wrapper.framework; name = CoreVideo.framework; path = System/Library/Frameworks/CoreVideo.framework; sourceTree = SDKROOT; };
		EB2BE9CB1D749937002FE78B /* OpenGL.framework */ = {isa = PBXFileReference; lastKnownFileType = wrapper.framework; name = OpenGL.framework; path = System/Library/Frameworks/OpenGL.framework; sourceTree = SDKROOT; };
		EB2BE9CD1D749953002FE78B /* ForceFeedback.framework */ = {isa = PBXFileReference; lastKnownFileType = wrapper.framework; name = ForceFeedback.framework; path = System/Library/Frameworks/ForceFeedback.framework; sourceTree = SDKROOT; };
		EB2BE9CE1D749953002FE78B /* IOKit.framework */ = {isa = PBXFileReference; lastKnownFileType = wrapper.framework; name = IOKit.framework; path = System/Library/Frameworks/IOKit.framework; sourceTree = SDKROOT; };
		EB42669221F68F6900A9DE61 /* DeviceMargins.plist */ = {isa = PBXFileReference; fileEncoding = 4; lastKnownFileType = text.plist.xml; path = DeviceMargins.plist; sourceTree = "<group>"; };
		EB42669E21F68FCB00A9DE61 /* ApplicationServices.framework */ = {isa = PBXFileReference; lastKnownFileType = wrapper.framework; name = ApplicationServices.framework; path = System/Library/Frameworks/ApplicationServices.framework; sourceTree = SDKROOT; };
		EB42669F21F68FCB00A9DE61 /* Metal.framework */ = {isa = PBXFileReference; lastKnownFileType = wrapper.framework; name = Metal.framework; path = System/Library/Frameworks/Metal.framework; sourceTree = SDKROOT; };
		EB4EB19D1E3404F3007BCF09 /* CUGL.xcodeproj */ = {isa = PBXFileReference; lastKnownFileType = "wrapper.pb-project"; name = CUGL.xcodeproj; path = "../cugl/build-apple/CUGL.xcodeproj"; sourceTree = "<group>"; };
		EB62264023DD2015007EA978 /* GameController.framework */ = {isa = PBXFileReference; lastKnownFileType = wrapper.framework; name = GameController.framework; path = System/Library/Frameworks/GameController.framework; sourceTree = SDKROOT; };
		EB62264523DD21E5007EA978 /* GameKit.framework */ = {isa = PBXFileReference; lastKnownFileType = wrapper.framework; name = GameKit.framework; path = Platforms/iPhoneOS.platform/Developer/SDKs/iPhoneOS13.2.sdk/System/Library/Frameworks/GameKit.framework; sourceTree = DEVELOPER_DIR; };
		EB62264623DD21E5007EA978 /* GameController.framework */ = {isa = PBXFileReference; lastKnownFileType = wrapper.framework; name = GameController.framework; path = Platforms/iPhoneOS.platform/Developer/SDKs/iPhoneOS13.2.sdk/System/Library/Frameworks/GameController.framework; sourceTree = DEVELOPER_DIR; };
		EB62264923DD21FA007EA978 /* ImageIO.framework */ = {isa = PBXFileReference; lastKnownFileType = wrapper.framework; name = ImageIO.framework; path = Platforms/iPhoneOS.platform/Developer/SDKs/iPhoneOS13.2.sdk/System/Library/Frameworks/ImageIO.framework; sourceTree = DEVELOPER_DIR; };
		EB62264A23DD21FA007EA978 /* UIKit.framework */ = {isa = PBXFileReference; lastKnownFileType = wrapper.framework; name = UIKit.framework; path = Platforms/iPhoneOS.platform/Developer/SDKs/iPhoneOS13.2.sdk/System/Library/Frameworks/UIKit.framework; sourceTree = DEVELOPER_DIR; };
		EB62264D23DD2206007EA978 /* QuartzCore.framework */ = {isa = PBXFileReference; lastKnownFileType = wrapper.framework; name = QuartzCore.framework; path = Platforms/iPhoneOS.platform/Developer/SDKs/iPhoneOS13.2.sdk/System/Library/Frameworks/QuartzCore.framework; sourceTree = DEVELOPER_DIR; };
		EB62264E23DD2207007EA978 /* Metal.framework */ = {isa = PBXFileReference; lastKnownFileType = wrapper.framework; name = Metal.framework; path = Platforms/iPhoneOS.platform/Developer/SDKs/iPhoneOS13.2.sdk/System/Library/Frameworks/Metal.framework; sourceTree = DEVELOPER_DIR; };
		EB62264F23DD2207007EA978 /* OpenGLES.framework */ = {isa = PBXFileReference; lastKnownFileType = wrapper.framework; name = OpenGLES.framework; path = Platforms/iPhoneOS.platform/Developer/SDKs/iPhoneOS13.2.sdk/System/Library/Frameworks/OpenGLES.framework; sourceTree = DEVELOPER_DIR; };
		EB62265323DD2212007EA978 /* AudioToolbox.framework */ = {isa = PBXFileReference; lastKnownFileType = wrapper.framework; name = AudioToolbox.framework; path = Platforms/iPhoneOS.platform/Developer/SDKs/iPhoneOS13.2.sdk/System/Library/Frameworks/AudioToolbox.framework; sourceTree = DEVELOPER_DIR; };
		EB62265423DD2212007EA978 /* AVFoundation.framework */ = {isa = PBXFileReference; lastKnownFileType = wrapper.framework; name = AVFoundation.framework; path = Platforms/iPhoneOS.platform/Developer/SDKs/iPhoneOS13.2.sdk/System/Library/Frameworks/AVFoundation.framework; sourceTree = DEVELOPER_DIR; };
		EB62265723DD2220007EA978 /* CoreAudio.framework */ = {isa = PBXFileReference; lastKnownFileType = wrapper.framework; name = CoreAudio.framework; path = Platforms/iPhoneOS.platform/Developer/SDKs/iPhoneOS13.2.sdk/System/Library/Frameworks/CoreAudio.framework; sourceTree = DEVELOPER_DIR; };
		EB62265823DD2220007EA978 /* CoreGraphics.framework */ = {isa = PBXFileReference; lastKnownFileType = wrapper.framework; name = CoreGraphics.framework; path = Platforms/iPhoneOS.platform/Developer/SDKs/iPhoneOS13.2.sdk/System/Library/Frameworks/CoreGraphics.framework; sourceTree = DEVELOPER_DIR; };
		EB62265923DD2220007EA978 /* CoreMotion.framework */ = {isa = PBXFileReference; lastKnownFileType = wrapper.framework; name = CoreMotion.framework; path = Platforms/iPhoneOS.platform/Developer/SDKs/iPhoneOS13.2.sdk/System/Library/Frameworks/CoreMotion.framework; sourceTree = DEVELOPER_DIR; };
		EB62265A23DD2220007EA978 /* CoreVideo.framework */ = {isa = PBXFileReference; lastKnownFileType = wrapper.framework; name = CoreVideo.framework; path = Platforms/iPhoneOS.platform/Developer/SDKs/iPhoneOS13.2.sdk/System/Library/Frameworks/CoreVideo.framework; sourceTree = DEVELOPER_DIR; };
		EB62265F23DD2235007EA978 /* MobileCoreServices.framework */ = {isa = PBXFileReference; lastKnownFileType = wrapper.framework; name = MobileCoreServices.framework; path = Platforms/iPhoneOS.platform/Developer/SDKs/iPhoneOS13.2.sdk/System/Library/Frameworks/MobileCoreServices.framework; sourceTree = DEVELOPER_DIR; };
		EB62266023DD2235007EA978 /* Foundation.framework */ = {isa = PBXFileReference; lastKnownFileType = wrapper.framework; name = Foundation.framework; path = Platforms/iPhoneOS.platform/Developer/SDKs/iPhoneOS13.2.sdk/System/Library/Frameworks/Foundation.framework; sourceTree = DEVELOPER_DIR; };
		EB74548C1D74D75C002FBAE6 /* sweetspace.app */ = {isa = PBXFileReference; explicitFileType = wrapper.application; includeInIndex = 0; path = sweetspace.app; sourceTree = BUILT_PRODUCTS_DIR; };
		EB7454A61D74D846002FBAE6 /* iOS-Info.plist */ = {isa = PBXFileReference; fileEncoding = 4; lastKnownFileType = text.plist.xml; path = "iOS-Info.plist"; sourceTree = "<group>"; };
		EB7454A71D74D846002FBAE6 /* iOS.xcassets */ = {isa = PBXFileReference; lastKnownFileType = folder.assetcatalog; path = iOS.xcassets; sourceTree = "<group>"; };
		EB7454A81D74D846002FBAE6 /* Landscape.storyboard */ = {isa = PBXFileReference; fileEncoding = 4; lastKnownFileType = file.storyboard; path = Landscape.storyboard; sourceTree = "<group>"; };
		EB7454A91D74D846002FBAE6 /* Portrait.storyboard */ = {isa = PBXFileReference; fileEncoding = 4; lastKnownFileType = file.storyboard; path = Portrait.storyboard; sourceTree = "<group>"; };
		EBBF18911D74904A008E2001 /* Sweetspace (Mac).app */ = {isa = PBXFileReference; explicitFileType = wrapper.application; includeInIndex = 0; path = "Sweetspace (Mac).app"; sourceTree = BUILT_PRODUCTS_DIR; };
		EBBF189A1D74904A008E2001 /* Mac.xcassets */ = {isa = PBXFileReference; lastKnownFileType = folder.assetcatalog; path = Mac.xcassets; sourceTree = "<group>"; };
		EBBF189F1D74904A008E2001 /* Mac-Info.plist */ = {isa = PBXFileReference; lastKnownFileType = text.plist.xml; path = "Mac-Info.plist"; sourceTree = "<group>"; };
		EBC147141E27F07C005494CE /* AVFoundation.framework */ = {isa = PBXFileReference; lastKnownFileType = wrapper.framework; name = AVFoundation.framework; path = System/Library/Frameworks/AVFoundation.framework; sourceTree = SDKROOT; };
		EBC147191E27F0A8005494CE /* CoreGraphics.framework */ = {isa = PBXFileReference; lastKnownFileType = wrapper.framework; name = CoreGraphics.framework; path = System/Library/Frameworks/CoreGraphics.framework; sourceTree = SDKROOT; };
		EBC1471B1E27F0BB005494CE /* ImageIO.framework */ = {isa = PBXFileReference; lastKnownFileType = wrapper.framework; name = ImageIO.framework; path = System/Library/Frameworks/ImageIO.framework; sourceTree = SDKROOT; };
		EBFE7C041E19B496001007C2 /* json */ = {isa = PBXFileReference; lastKnownFileType = folder; path = json; sourceTree = "<group>"; };
/* End PBXFileReference section */

/* Begin PBXFrameworksBuildPhase section */
		EB0FF5F92016EF4F00517030 /* Frameworks */ = {
			isa = PBXFrameworksBuildPhase;
			buildActionMask = 2147483647;
			files = (
				EB0FF63B2016F42F00517030 /* libcugl-sim.a in Frameworks */,
				EB62266323DD224A007EA978 /* Foundation.framework in Frameworks */,
				EB62266423DD224A007EA978 /* MobileCoreServices.framework in Frameworks */,
				EB62266523DD224A007EA978 /* CoreAudio.framework in Frameworks */,
				EB62266623DD224A007EA978 /* CoreGraphics.framework in Frameworks */,
				EB62266723DD224A007EA978 /* CoreMotion.framework in Frameworks */,
				EB62266823DD224A007EA978 /* CoreVideo.framework in Frameworks */,
				EB62266923DD224A007EA978 /* AudioToolbox.framework in Frameworks */,
				EB62266A23DD224A007EA978 /* AVFoundation.framework in Frameworks */,
				EB62266D23DD224A007EA978 /* QuartzCore.framework in Frameworks */,
				EB62266C23DD224A007EA978 /* OpenGLES.framework in Frameworks */,
				EB62266B23DD224A007EA978 /* Metal.framework in Frameworks */,
				EB62266F23DD224A007EA978 /* UIKit.framework in Frameworks */,
				EB62266E23DD224A007EA978 /* ImageIO.framework in Frameworks */,
				EB62267123DD224A007EA978 /* GameKit.framework in Frameworks */,
				EB62267023DD224A007EA978 /* GameController.framework in Frameworks */,
			);
			runOnlyForDeploymentPostprocessing = 0;
		};
		EB7454891D74D75C002FBAE6 /* Frameworks */ = {
			isa = PBXFrameworksBuildPhase;
			buildActionMask = 2147483647;
			files = (
				EB4EB1A81E340511007BCF09 /* libcugl-ios.a in Frameworks */,
				EB62266123DD2235007EA978 /* MobileCoreServices.framework in Frameworks */,
				EB62266223DD2235007EA978 /* Foundation.framework in Frameworks */,
				EB62265B23DD2221007EA978 /* CoreAudio.framework in Frameworks */,
				EB62265C23DD2221007EA978 /* CoreGraphics.framework in Frameworks */,
				EB62265D23DD2221007EA978 /* CoreMotion.framework in Frameworks */,
				EB62265E23DD2221007EA978 /* CoreVideo.framework in Frameworks */,
				EB62265523DD2212007EA978 /* AudioToolbox.framework in Frameworks */,
				EB62265623DD2212007EA978 /* AVFoundation.framework in Frameworks */,
				EB62265023DD2207007EA978 /* QuartzCore.framework in Frameworks */,
				EB62265123DD2207007EA978 /* Metal.framework in Frameworks */,
				EB62265223DD2207007EA978 /* OpenGLES.framework in Frameworks */,
				EB62264B23DD21FA007EA978 /* ImageIO.framework in Frameworks */,
				EB62264C23DD21FA007EA978 /* UIKit.framework in Frameworks */,
				EB62264723DD21E5007EA978 /* GameKit.framework in Frameworks */,
				EB62264823DD21E5007EA978 /* GameController.framework in Frameworks */,
			);
			runOnlyForDeploymentPostprocessing = 0;
		};
		EBBF188E1D74904A008E2001 /* Frameworks */ = {
			isa = PBXFrameworksBuildPhase;
			buildActionMask = 2147483647;
			files = (
				EB4EB1A71E340509007BCF09 /* libcugl-mac.a in Frameworks */,
				EB0FF5092016E4A700517030 /* CoreFoundation.framework in Frameworks */,
				EB4266A021F68FCB00A9DE61 /* ApplicationServices.framework in Frameworks */,
				EB2BE9C11D749908002FE78B /* Carbon.framework in Frameworks */,
				EB2BE9C21D749908002FE78B /* Cocoa.framework in Frameworks */,
				EB2BE9C91D749923002FE78B /* CoreAudio.framework in Frameworks */,
				EBC1471A1E27F0A8005494CE /* CoreGraphics.framework in Frameworks */,
				EB2BE9CA1D749923002FE78B /* CoreVideo.framework in Frameworks */,
				EB2BE9C51D749919002FE78B /* AudioToolbox.framework in Frameworks */,
				EBC147151E27F07C005494CE /* AVFoundation.framework in Frameworks */,
				EB2BE9CC1D749937002FE78B /* OpenGL.framework in Frameworks */,
				EBC5A167223B3C8700FFEC0B /* Metal.framework in Frameworks */,
				EB2BE9D01D749953002FE78B /* IOKit.framework in Frameworks */,
				EBC1471C1E27F0BB005494CE /* ImageIO.framework in Frameworks */,
				EB62264123DD2015007EA978 /* GameController.framework in Frameworks */,
				EB2BE9CF1D749953002FE78B /* ForceFeedback.framework in Frameworks */,
			);
			runOnlyForDeploymentPostprocessing = 0;
		};
/* End PBXFrameworksBuildPhase section */

/* Begin PBXGroup section */
		D1522166C3D73A4C222E4139 /* libraries */ = {
			isa = PBXGroup;
			children = (
				D1522C28835BBA631F29D368 /* README.md */,
				D1522B22FF3E0BB5FA6127A8 /* .clang-tidy */,
				D152292423B890A105CFF1E1 /* easywsclient.cpp */,
				D15224B9EA517A2BFF54A6C2 /* easywsclient.hpp */,
			);
			path = libraries;
			sourceTree = "<group>";
		};
		EB2BE9B71D749870002FE78B /* Assets */ = {
			isa = PBXGroup;
			children = (
				EBFE7C041E19B496001007C2 /* json */,
				EB2BE9BA1D7498D2002FE78B /* textures */,
				EB2BE9B81D7498C9002FE78B /* fonts */,
			);
			name = Assets;
			path = ../assets;
			sourceTree = "<group>";
		};
		EB4880FC1D74AAB600EFC946 /* Frameworks */ = {
			isa = PBXGroup;
			children = (
				EB7454B11D74D8B7002FBAE6 /* iOS */,
				EB7454B01D74D8A9002FBAE6 /* Mac */,
			);
			name = Frameworks;
			sourceTree = "<group>";
		};
		EB4EB19E1E3404F3007BCF09 /* Products */ = {
			isa = PBXGroup;
			children = (
				EB4EB1A61E3404F3007BCF09 /* libcugl-mac.a */,
				EB4EB1A41E3404F3007BCF09 /* libcugl-ios.a */,
				EB0FF6152016EF4F00517030 /* libcugl-sim.a */,
			);
			name = Products;
			sourceTree = "<group>";
		};
		EB7454B01D74D8A9002FBAE6 /* Mac */ = {
			isa = PBXGroup;
			children = (
				EB62264023DD2015007EA978 /* GameController.framework */,
				EB42669E21F68FCB00A9DE61 /* ApplicationServices.framework */,
				EB42669F21F68FCB00A9DE61 /* Metal.framework */,
				EB2BE9BF1D749908002FE78B /* Cocoa.framework */,
				EB2BE9BE1D749908002FE78B /* Carbon.framework */,
				EB0FF5082016E4A700517030 /* CoreFoundation.framework */,
				EB2BE9BD1D749908002FE78B /* Accelerate.framework */,
				EB2BE9C71D749923002FE78B /* CoreAudio.framework */,
				EB2BE9C81D749923002FE78B /* CoreVideo.framework */,
				EBC147191E27F0A8005494CE /* CoreGraphics.framework */,
				EB2BE9CB1D749937002FE78B /* OpenGL.framework */,
				EB2BE9C41D749919002FE78B /* AudioUnit.framework */,
				EB2BE9C31D749919002FE78B /* AudioToolbox.framework */,
				EBC147141E27F07C005494CE /* AVFoundation.framework */,
				EB2BE9CE1D749953002FE78B /* IOKit.framework */,
				EBC1471B1E27F0BB005494CE /* ImageIO.framework */,
				EB2BE9CD1D749953002FE78B /* ForceFeedback.framework */,
			);
			name = Mac;
			sourceTree = "<group>";
		};
		EB7454B11D74D8B7002FBAE6 /* iOS */ = {
			isa = PBXGroup;
			children = (
				EB62266023DD2235007EA978 /* Foundation.framework */,
				EB62265F23DD2235007EA978 /* MobileCoreServices.framework */,
				EB62265723DD2220007EA978 /* CoreAudio.framework */,
				EB62265823DD2220007EA978 /* CoreGraphics.framework */,
				EB62265923DD2220007EA978 /* CoreMotion.framework */,
				EB62265A23DD2220007EA978 /* CoreVideo.framework */,
				EB62265323DD2212007EA978 /* AudioToolbox.framework */,
				EB62265423DD2212007EA978 /* AVFoundation.framework */,
				EB62264E23DD2207007EA978 /* Metal.framework */,
				EB62264F23DD2207007EA978 /* OpenGLES.framework */,
				EB62264D23DD2206007EA978 /* QuartzCore.framework */,
				EB62264923DD21FA007EA978 /* ImageIO.framework */,
				EB62264A23DD21FA007EA978 /* UIKit.framework */,
				EB62264623DD21E5007EA978 /* GameController.framework */,
				EB62264523DD21E5007EA978 /* GameKit.framework */,
			);
			name = iOS;
			sourceTree = "<group>";
		};
		EBBF18881D74904A008E2001 = {
			isa = PBXGroup;
			children = (
				EBBF18B11D749176008E2001 /* Source */,
				EB2BE9B71D749870002FE78B /* Assets */,
				EBBF18931D74904A008E2001 /* Resources */,
				EB4880FC1D74AAB600EFC946 /* Frameworks */,
				EBBF18921D74904A008E2001 /* Products */,
				EB4EB19D1E3404F3007BCF09 /* CUGL.xcodeproj */,
			);
			sourceTree = "<group>";
			usesTabs = 1;
		};
		EBBF18921D74904A008E2001 /* Products */ = {
			isa = PBXGroup;
			children = (
				EBBF18911D74904A008E2001 /* Sweetspace (Mac).app */,
				EB74548C1D74D75C002FBAE6 /* sweetspace.app */,
				EB0FF5FC2016EF4F00517030 /* sweetspace.app */,
			);
			name = Products;
			sourceTree = "<group>";
		};
		EBBF18931D74904A008E2001 /* Resources */ = {
			isa = PBXGroup;
			children = (
				EB42669221F68F6900A9DE61 /* DeviceMargins.plist */,
				EB7454A61D74D846002FBAE6 /* iOS-Info.plist */,
				EB7454A71D74D846002FBAE6 /* iOS.xcassets */,
				EB7454A81D74D846002FBAE6 /* Landscape.storyboard */,
				EB7454A91D74D846002FBAE6 /* Portrait.storyboard */,
				EBBF189A1D74904A008E2001 /* Mac.xcassets */,
				EBBF189F1D74904A008E2001 /* Mac-Info.plist */,
			);
			path = Resources;
			sourceTree = "<group>";
		};
		EBBF18B11D749176008E2001 /* Source */ = {
			isa = PBXGroup;
			children = (
				A577C9232422AA0D00B12ADE /* DoorNode.cpp */,
				A577C9272422AA0D00B12ADE /* DoorNode.h */,
				DF3B744B2403A46B0063552F /* BreachModel.cpp */,
				DF3B743F2403A46B0063552F /* BreachModel.h */,
				DF3B74372403A46A0063552F /* DonutModel.cpp */,
				DF3B74412403A46B0063552F /* DonutModel.h */,
				DF3B744A2403A46B0063552F /* GameGraphRoot.cpp */,
				DF3B743D2403A46A0063552F /* GameGraphRoot.h */,
				DF3B74492403A46B0063552F /* GameMode.cpp */,
				DF3B743B2403A46A0063552F /* GameMode.h */,
				DF3B74442403A46B0063552F /* GMController.cpp */,
				DF3B74472403A46B0063552F /* GMController.h */,
				DF3B74402403A46B0063552F /* InputController.cpp */,
				DF3B743C2403A46A0063552F /* InputController.h */,
				DF3B74422403A46B0063552F /* LoadingMode.cpp */,
				DF3B74432403A46B0063552F /* LoadingMode.h */,
				DF3B74452403A46B0063552F /* Sweetspace.cpp */,
				DF3B74482403A46B0063552F /* Sweetspace.h */,
				EB2BE9B41D74952A002FE78B /* main.cpp */,
				C58C531CA6998820E3FA7D86 /* ShipModel.h */,
				C58C51549E90F0CA2D05EB7A /* ShipModel.cpp */,
				D1522D40CDE7AAE1A66B8F66 /* DonutNode.cpp */,
				D1522C8009B69F3F56057E41 /* DonutNode.h */,
				D15227FD0DE8BAD86857197F /* MagicInternetBox.h */,
				D15228511721431DE5C3F8BF /* MagicInternetBox.cpp */,
				D1522166C3D73A4C222E4139 /* libraries */,
<<<<<<< HEAD
				C122270EE9BF22663C6BDB22 /* ExternalDonutModel.h */,
				C1222F4322133A83016A4F48 /* ExternalDonutModel.cpp */,
				C1222EECE0C31958EBE060C3 /* PlayerDonutModel.h */,
				C1222BBC1EB5E0874CCD2C2A /* PlayerDonutModel.cpp */,
=======
				D15227D97E11C33C1D22A5E2 /* DoorModel.h */,
				D1522CE16711F9484DFFB224 /* DoorModel.cpp */,
>>>>>>> 676d6210
				C1222700CC73840AA71C9800 /* MatchmakingGraphRoot.cpp */,
				C12225092193F10792C2D9D4 /* MatchmakingMode.cpp */,
			);
			name = Source;
			path = ../source;
			sourceTree = "<group>";
		};
/* End PBXGroup section */

/* Begin PBXNativeTarget section */
		EB0FF5FB2016EF4F00517030 /* Sweetspace(Sim) */ = {
			isa = PBXNativeTarget;
			buildConfigurationList = EB0FF6162016EF4F00517030 /* Build configuration list for PBXNativeTarget "Sweetspace(Sim)" */;
			buildPhases = (
				EB0FF5F82016EF4F00517030 /* Sources */,
				EB0FF5F92016EF4F00517030 /* Frameworks */,
				EB0FF5FA2016EF4F00517030 /* Resources */,
			);
			buildRules = (
			);
			dependencies = (
			);
			name = "Sweetspace(Sim)";
			productName = "HelloWorld (Sim)";
			productReference = EB0FF5FC2016EF4F00517030 /* sweetspace.app */;
			productType = "com.apple.product-type.application";
		};
		EB74548B1D74D75C002FBAE6 /* Sweetspace (iOS) */ = {
			isa = PBXNativeTarget;
			buildConfigurationList = EB7454A01D74D75C002FBAE6 /* Build configuration list for PBXNativeTarget "Sweetspace (iOS)" */;
			buildPhases = (
				EB7454881D74D75C002FBAE6 /* Sources */,
				EB7454891D74D75C002FBAE6 /* Frameworks */,
				EB74548A1D74D75C002FBAE6 /* Resources */,
			);
			buildRules = (
			);
			dependencies = (
			);
			name = "Sweetspace (iOS)";
			productName = "HelloWorld (iOS)";
			productReference = EB74548C1D74D75C002FBAE6 /* sweetspace.app */;
			productType = "com.apple.product-type.application";
		};
		EBBF18901D74904A008E2001 /* Sweetspace (Mac) */ = {
			isa = PBXNativeTarget;
			buildConfigurationList = EBBF18A21D74904A008E2001 /* Build configuration list for PBXNativeTarget "Sweetspace (Mac)" */;
			buildPhases = (
				EBBF188D1D74904A008E2001 /* Sources */,
				EBBF188E1D74904A008E2001 /* Frameworks */,
				EBBF188F1D74904A008E2001 /* Resources */,
			);
			buildRules = (
			);
			dependencies = (
			);
			name = "Sweetspace (Mac)";
			productName = "HelloWorld (Mac)";
			productReference = EBBF18911D74904A008E2001 /* Sweetspace (Mac).app */;
			productType = "com.apple.product-type.application";
		};
/* End PBXNativeTarget section */

/* Begin PBXProject section */
		EBBF18891D74904A008E2001 /* Project object */ = {
			isa = PBXProject;
			attributes = {
				LastUpgradeCheck = 1130;
				ORGANIZATIONNAME = onewordstudios;
				TargetAttributes = {
					EB0FF5FB2016EF4F00517030 = {
						CreatedOnToolsVersion = 9.2;
						DevelopmentTeam = 7NH674Z79H;
						ProvisioningStyle = Automatic;
					};
					EB74548B1D74D75C002FBAE6 = {
						CreatedOnToolsVersion = 7.3.1;
						DevelopmentTeam = 7Z3H2LHML6;
					};
					EBBF18901D74904A008E2001 = {
						CreatedOnToolsVersion = 7.3.1;
					};
				};
			};
			buildConfigurationList = EBBF188C1D74904A008E2001 /* Build configuration list for PBXProject "Sweetspace" */;
			compatibilityVersion = "Xcode 3.2";
			developmentRegion = en;
			hasScannedForEncodings = 0;
			knownRegions = (
				en,
				Base,
			);
			mainGroup = EBBF18881D74904A008E2001;
			productRefGroup = EBBF18921D74904A008E2001 /* Products */;
			projectDirPath = "";
			projectReferences = (
				{
					ProductGroup = EB4EB19E1E3404F3007BCF09 /* Products */;
					ProjectRef = EB4EB19D1E3404F3007BCF09 /* CUGL.xcodeproj */;
				},
			);
			projectRoot = "";
			targets = (
				EBBF18901D74904A008E2001 /* Sweetspace (Mac) */,
				EB74548B1D74D75C002FBAE6 /* Sweetspace (iOS) */,
				EB0FF5FB2016EF4F00517030 /* Sweetspace(Sim) */,
			);
		};
/* End PBXProject section */

/* Begin PBXReferenceProxy section */
		EB0FF6152016EF4F00517030 /* libcugl-sim.a */ = {
			isa = PBXReferenceProxy;
			fileType = archive.ar;
			path = "libcugl-sim.a";
			remoteRef = EB0FF6142016EF4F00517030 /* PBXContainerItemProxy */;
			sourceTree = BUILT_PRODUCTS_DIR;
		};
		EB4EB1A41E3404F3007BCF09 /* libcugl-ios.a */ = {
			isa = PBXReferenceProxy;
			fileType = archive.ar;
			path = "libcugl-ios.a";
			remoteRef = EB4EB1A31E3404F3007BCF09 /* PBXContainerItemProxy */;
			sourceTree = BUILT_PRODUCTS_DIR;
		};
		EB4EB1A61E3404F3007BCF09 /* libcugl-mac.a */ = {
			isa = PBXReferenceProxy;
			fileType = archive.ar;
			path = "libcugl-mac.a";
			remoteRef = EB4EB1A51E3404F3007BCF09 /* PBXContainerItemProxy */;
			sourceTree = BUILT_PRODUCTS_DIR;
		};
/* End PBXReferenceProxy section */

/* Begin PBXResourcesBuildPhase section */
		EB0FF5FA2016EF4F00517030 /* Resources */ = {
			isa = PBXResourcesBuildPhase;
			buildActionMask = 2147483647;
			files = (
				EB0FF61A2016EFC500517030 /* json in Resources */,
				EB0FF61B2016EFC500517030 /* textures in Resources */,
				EB0FF61C2016EFC500517030 /* fonts in Resources */,
				EB0FF6172016EFB200517030 /* iOS.xcassets in Resources */,
				EB0FF6182016EFB200517030 /* Landscape.storyboard in Resources */,
				EB0FF6192016EFB200517030 /* Portrait.storyboard in Resources */,
				EB42669721F68F6900A9DE61 /* DeviceMargins.plist in Resources */,
				D152299F2C8972AFC00A35A5 /* .clang-tidy in Resources */,
			);
			runOnlyForDeploymentPostprocessing = 0;
		};
		EB74548A1D74D75C002FBAE6 /* Resources */ = {
			isa = PBXResourcesBuildPhase;
			buildActionMask = 2147483647;
			files = (
				EB7454D01D750623002FBAE6 /* textures in Resources */,
				EB7454D11D750623002FBAE6 /* fonts in Resources */,
				EB7454AB1D74D846002FBAE6 /* iOS.xcassets in Resources */,
				EB7454AC1D74D846002FBAE6 /* Landscape.storyboard in Resources */,
				EBFE7C051E19B496001007C2 /* json in Resources */,
				EB7454AD1D74D846002FBAE6 /* Portrait.storyboard in Resources */,
				EB42669621F68F6900A9DE61 /* DeviceMargins.plist in Resources */,
				D15229A3B1F12D0046E83FD6 /* .clang-tidy in Resources */,
			);
			runOnlyForDeploymentPostprocessing = 0;
		};
		EBBF188F1D74904A008E2001 /* Resources */ = {
			isa = PBXResourcesBuildPhase;
			buildActionMask = 2147483647;
			files = (
				EBFE7C091E19B4AC001007C2 /* json in Resources */,
				EB2BE9BB1D7498D2002FE78B /* textures in Resources */,
				EB2BE9B91D7498C9002FE78B /* fonts in Resources */,
				EBBF189B1D74904A008E2001 /* Mac.xcassets in Resources */,
				D1522849508B74DEDCD3A8EC /* .clang-tidy in Resources */,
			);
			runOnlyForDeploymentPostprocessing = 0;
		};
/* End PBXResourcesBuildPhase section */

/* Begin PBXSourcesBuildPhase section */
		EB0FF5F82016EF4F00517030 /* Sources */ = {
			isa = PBXSourcesBuildPhase;
			buildActionMask = 2147483647;
			files = (
				DF3B744E2403A46B0063552F /* DonutModel.cpp in Sources */,
				DF3B74572403A46B0063552F /* LoadingMode.cpp in Sources */,
				DF3B745A2403A46B0063552F /* GMController.cpp in Sources */,
				DF3B74662403A46B0063552F /* BreachModel.cpp in Sources */,
				DF3B745D2403A46B0063552F /* Sweetspace.cpp in Sources */,
				DF3B74602403A46B0063552F /* GameMode.cpp in Sources */,
				EB0FF61D2016F06000517030 /* main.cpp in Sources */,
				DF3B74632403A46B0063552F /* GameGraphRoot.cpp in Sources */,
				DF3B74542403A46B0063552F /* InputController.cpp in Sources */,
				C58C5B82A24C809F0E12DEFF /* ShipModel.cpp in Sources */,
				D15225B5047A9F0742257B0F /* DonutNode.cpp in Sources */,
				D1522B75CBE989BF3E62FFF0 /* MagicInternetBox.cpp in Sources */,
				D15226A31B180B8600E8235E /* README.md in Sources */,
				D152277E2A8E96B810AEB205 /* easywsclient.cpp in Sources */,
<<<<<<< HEAD
				C12224CE8F1354665ED3097E /* ExternalDonutModel.cpp in Sources */,
				C122265ED47A5D2CFBAFDADF /* PlayerDonutModel.cpp in Sources */,
=======
				D152280455B6C3C470B28DBC /* DoorModel.cpp in Sources */,
>>>>>>> 676d6210
				C12227559D5A695B3AD2A84C /* MatchmakingGraphRoot.cpp in Sources */,
				C122202B76FF5A7E71E2DF7F /* MatchmakingMode.cpp in Sources */,
			);
			runOnlyForDeploymentPostprocessing = 0;
		};
		EB7454881D74D75C002FBAE6 /* Sources */ = {
			isa = PBXSourcesBuildPhase;
			buildActionMask = 2147483647;
			files = (
				DF3B744D2403A46B0063552F /* DonutModel.cpp in Sources */,
				DF3B74562403A46B0063552F /* LoadingMode.cpp in Sources */,
				DF3B74592403A46B0063552F /* GMController.cpp in Sources */,
				DF3B74652403A46B0063552F /* BreachModel.cpp in Sources */,
				DF3B745C2403A46B0063552F /* Sweetspace.cpp in Sources */,
				DF3B745F2403A46B0063552F /* GameMode.cpp in Sources */,
				EB7454AE1D74D891002FBAE6 /* main.cpp in Sources */,
				A577C9292422AA0E00B12ADE /* DoorNode.cpp in Sources */,
				DF3B74622403A46B0063552F /* GameGraphRoot.cpp in Sources */,
				DF3B74532403A46B0063552F /* InputController.cpp in Sources */,
				C58C5561B66760E8D1E3FC80 /* ShipModel.cpp in Sources */,
				D152269FB9C3FBF14B624C33 /* DonutNode.cpp in Sources */,
				D15229CE017D5510C972C380 /* MagicInternetBox.cpp in Sources */,
				D15224573606D56005192E3D /* README.md in Sources */,
				D1522B1EDA7299CAAE55B21E /* easywsclient.cpp in Sources */,
<<<<<<< HEAD
				C1222E686D1435B6446D0307 /* ExternalDonutModel.cpp in Sources */,
				C1222CE9FCD72180B66462B2 /* PlayerDonutModel.cpp in Sources */,
=======
				D15226D74B5F1C4C77EC84B1 /* DoorModel.cpp in Sources */,
>>>>>>> 676d6210
				C12229A6FE0EE350C0B69408 /* MatchmakingGraphRoot.cpp in Sources */,
				C1222FC552DCE75362130E81 /* MatchmakingMode.cpp in Sources */,
			);
			runOnlyForDeploymentPostprocessing = 0;
		};
		EBBF188D1D74904A008E2001 /* Sources */ = {
			isa = PBXSourcesBuildPhase;
			buildActionMask = 2147483647;
			files = (
				DF3B744C2403A46B0063552F /* DonutModel.cpp in Sources */,
				DF3B74552403A46B0063552F /* LoadingMode.cpp in Sources */,
				DF3B74582403A46B0063552F /* GMController.cpp in Sources */,
				DF3B74642403A46B0063552F /* BreachModel.cpp in Sources */,
				DF3B745B2403A46B0063552F /* Sweetspace.cpp in Sources */,
				DF3B745E2403A46B0063552F /* GameMode.cpp in Sources */,
				EB2BE9B61D74952A002FE78B /* main.cpp in Sources */,
				A577C9282422AA0E00B12ADE /* DoorNode.cpp in Sources */,
				DF3B74612403A46B0063552F /* GameGraphRoot.cpp in Sources */,
				DF3B74522403A46B0063552F /* InputController.cpp in Sources */,
				C58C509B5D08FC65641A630E /* ShipModel.cpp in Sources */,
				D1522F66D7605010BF4DE624 /* DonutNode.cpp in Sources */,
				D15222477324B444CAE67673 /* MagicInternetBox.cpp in Sources */,
				D152272F0C47BB34513BF98A /* README.md in Sources */,
				D152210B21A0FDE6A6995456 /* easywsclient.cpp in Sources */,
<<<<<<< HEAD
				C12223392F6704D2EE10713A /* ExternalDonutModel.cpp in Sources */,
				C12223F92AA43CCF674FE286 /* PlayerDonutModel.cpp in Sources */,
=======
				D152241D12DF18170D97502F /* DoorModel.cpp in Sources */,
>>>>>>> 676d6210
				C122231BF74B6D2B4DFA3857 /* MatchmakingGraphRoot.cpp in Sources */,
				C1222440665C00173B68F8B3 /* MatchmakingMode.cpp in Sources */,
			);
			runOnlyForDeploymentPostprocessing = 0;
		};
/* End PBXSourcesBuildPhase section */

/* Begin XCBuildConfiguration section */
		EB0FF60F2016EF4F00517030 /* Debug */ = {
			isa = XCBuildConfiguration;
			buildSettings = {
				ASSETCATALOG_COMPILER_APPICON_NAME = AppIcon;
				CLANG_ANALYZER_NUMBER_OBJECT_CONVERSION = YES_AGGRESSIVE;
				CLANG_CXX_LANGUAGE_STANDARD = "gnu++14";
				CLANG_ENABLE_MODULES = YES;
				CLANG_ENABLE_OBJC_ARC = YES;
				CLANG_WARN_BLOCK_CAPTURE_AUTORELEASING = YES;
				CLANG_WARN_COMMA = YES;
				CLANG_WARN_INFINITE_RECURSION = YES;
				CLANG_WARN_NON_LITERAL_NULL_CONVERSION = YES;
				CLANG_WARN_OBJC_LITERAL_CONVERSION = YES;
				CLANG_WARN_RANGE_LOOP_ANALYSIS = YES;
				CLANG_WARN_STRICT_PROTOTYPES = YES;
				CLANG_WARN_SUSPICIOUS_MOVE = YES;
				CLANG_WARN_UNGUARDED_AVAILABILITY = YES_AGGRESSIVE;
				"CODE_SIGN_IDENTITY[sdk=iphoneos*]" = "iPhone Developer";
				CODE_SIGN_STYLE = Automatic;
				DEVELOPMENT_TEAM = 7NH674Z79H;
				GCC_C_LANGUAGE_STANDARD = gnu11;
				GCC_DYNAMIC_NO_PIC = NO;
				INFOPLIST_FILE = "$(SRCROOT)/Resources/iOS-Info.plist";
				IPHONEOS_DEPLOYMENT_TARGET = 9.1;
				LD_RUNPATH_SEARCH_PATHS = "$(inherited) @executable_path/Frameworks";
				LIBRARY_SEARCH_PATHS = "$(STATIC_LIB)";
				ONLY_ACTIVE_ARCH = NO;
				PRODUCT_BUNDLE_IDENTIFIER = fun.onewordstudios.ios.sweetspace;
				PRODUCT_NAME = sweetspace;
				PROVISIONING_PROFILE_SPECIFIER = "";
				SDKROOT = iphoneos;
				TARGETED_DEVICE_FAMILY = "1,2";
			};
			name = Debug;
		};
		EB0FF6102016EF4F00517030 /* Release */ = {
			isa = XCBuildConfiguration;
			buildSettings = {
				ASSETCATALOG_COMPILER_APPICON_NAME = AppIcon;
				CLANG_ANALYZER_NUMBER_OBJECT_CONVERSION = YES_AGGRESSIVE;
				CLANG_CXX_LANGUAGE_STANDARD = "gnu++14";
				CLANG_ENABLE_MODULES = YES;
				CLANG_ENABLE_OBJC_ARC = YES;
				CLANG_WARN_BLOCK_CAPTURE_AUTORELEASING = YES;
				CLANG_WARN_COMMA = YES;
				CLANG_WARN_INFINITE_RECURSION = YES;
				CLANG_WARN_NON_LITERAL_NULL_CONVERSION = YES;
				CLANG_WARN_OBJC_LITERAL_CONVERSION = YES;
				CLANG_WARN_RANGE_LOOP_ANALYSIS = YES;
				CLANG_WARN_STRICT_PROTOTYPES = YES;
				CLANG_WARN_SUSPICIOUS_MOVE = YES;
				CLANG_WARN_UNGUARDED_AVAILABILITY = YES_AGGRESSIVE;
				"CODE_SIGN_IDENTITY[sdk=iphoneos*]" = "iPhone Developer";
				CODE_SIGN_STYLE = Automatic;
				DEVELOPMENT_TEAM = 7NH674Z79H;
				GCC_C_LANGUAGE_STANDARD = gnu11;
				INFOPLIST_FILE = "$(SRCROOT)/Resources/iOS-Info.plist";
				IPHONEOS_DEPLOYMENT_TARGET = 9.1;
				LD_RUNPATH_SEARCH_PATHS = "$(inherited) @executable_path/Frameworks";
				LIBRARY_SEARCH_PATHS = "$(STATIC_LIB)";
				ONLY_ACTIVE_ARCH = NO;
				PRODUCT_BUNDLE_IDENTIFIER = fun.onewordstudios.ios.sweetspace;
				PRODUCT_NAME = sweetspace;
				PROVISIONING_PROFILE_SPECIFIER = "";
				SDKROOT = iphoneos;
				TARGETED_DEVICE_FAMILY = "1,2";
				VALIDATE_PRODUCT = YES;
			};
			name = Release;
		};
		EB7454A11D74D75C002FBAE6 /* Debug */ = {
			isa = XCBuildConfiguration;
			buildSettings = {
				ASSETCATALOG_COMPILER_APPICON_NAME = AppIcon;
				CLANG_CXX_LANGUAGE_STANDARD = "c++0x";
				CLANG_ENABLE_MODULES = YES;
				CLANG_ENABLE_OBJC_ARC = YES;
				CODE_SIGN_IDENTITY = "iPhone Developer";
				"CODE_SIGN_IDENTITY[sdk=iphoneos*]" = "iPhone Developer";
				DEVELOPMENT_TEAM = 7Z3H2LHML6;
				ENABLE_BITCODE = NO;
				GCC_C_LANGUAGE_STANDARD = gnu99;
				INFOPLIST_FILE = "$(SRCROOT)/Resources/iOS-Info.plist";
				IPHONEOS_DEPLOYMENT_TARGET = 9.1;
				LD_RUNPATH_SEARCH_PATHS = "$(inherited) @executable_path/Frameworks";
				MACOSX_DEPLOYMENT_TARGET = 10.9;
				ONLY_ACTIVE_ARCH = NO;
				PRODUCT_BUNDLE_IDENTIFIER = fun.onewordstudios.sweetspace.ios;
				PRODUCT_NAME = sweetspace;
				SDKROOT = iphoneos;
				TARGETED_DEVICE_FAMILY = "1,2";
			};
			name = Debug;
		};
		EB7454A21D74D75C002FBAE6 /* Release */ = {
			isa = XCBuildConfiguration;
			buildSettings = {
				ASSETCATALOG_COMPILER_APPICON_NAME = AppIcon;
				CLANG_CXX_LANGUAGE_STANDARD = "c++0x";
				CLANG_ENABLE_MODULES = YES;
				CLANG_ENABLE_OBJC_ARC = YES;
				CODE_SIGN_IDENTITY = "iPhone Developer";
				"CODE_SIGN_IDENTITY[sdk=iphoneos*]" = "iPhone Developer";
				DEVELOPMENT_TEAM = 7Z3H2LHML6;
				ENABLE_BITCODE = NO;
				GCC_C_LANGUAGE_STANDARD = gnu99;
				INFOPLIST_FILE = "$(SRCROOT)/Resources/iOS-Info.plist";
				IPHONEOS_DEPLOYMENT_TARGET = 9.1;
				LD_RUNPATH_SEARCH_PATHS = "$(inherited) @executable_path/Frameworks";
				MACOSX_DEPLOYMENT_TARGET = 10.9;
				ONLY_ACTIVE_ARCH = NO;
				PRODUCT_BUNDLE_IDENTIFIER = fun.onewordstudios.sweetspace.ios;
				PRODUCT_NAME = sweetspace;
				SDKROOT = iphoneos;
				TARGETED_DEVICE_FAMILY = "1,2";
				VALIDATE_PRODUCT = YES;
			};
			name = Release;
		};
		EBBF18A01D74904A008E2001 /* Debug */ = {
			isa = XCBuildConfiguration;
			buildSettings = {
				ALWAYS_SEARCH_USER_PATHS = NO;
				CLANG_ANALYZER_LOCALIZABILITY_NONLOCALIZED = YES;
				CLANG_ANALYZER_NONNULL = YES;
				CLANG_CXX_LANGUAGE_STANDARD = "c++0x";
				CLANG_CXX_LIBRARY = "libc++";
				CLANG_ENABLE_MODULES = NO;
				CLANG_ENABLE_OBJC_ARC = NO;
				CLANG_WARN_BLOCK_CAPTURE_AUTORELEASING = YES;
				CLANG_WARN_BOOL_CONVERSION = YES;
				CLANG_WARN_COMMA = YES;
				CLANG_WARN_CONSTANT_CONVERSION = YES;
				CLANG_WARN_DEPRECATED_OBJC_IMPLEMENTATIONS = YES;
				CLANG_WARN_DIRECT_OBJC_ISA_USAGE = YES_ERROR;
				CLANG_WARN_DOCUMENTATION_COMMENTS = NO;
				CLANG_WARN_EMPTY_BODY = YES;
				CLANG_WARN_ENUM_CONVERSION = YES;
				CLANG_WARN_INFINITE_RECURSION = YES;
				CLANG_WARN_INT_CONVERSION = YES;
				CLANG_WARN_NON_LITERAL_NULL_CONVERSION = YES;
				CLANG_WARN_OBJC_IMPLICIT_RETAIN_SELF = YES;
				CLANG_WARN_OBJC_LITERAL_CONVERSION = YES;
				CLANG_WARN_OBJC_ROOT_CLASS = YES_ERROR;
				CLANG_WARN_RANGE_LOOP_ANALYSIS = YES;
				CLANG_WARN_STRICT_PROTOTYPES = YES;
				CLANG_WARN_SUSPICIOUS_MOVE = YES;
				CLANG_WARN_UNREACHABLE_CODE = YES;
				CLANG_WARN__DUPLICATE_METHOD_MATCH = YES;
				CODE_SIGN_IDENTITY = "-";
				COPY_PHASE_STRIP = NO;
				CUGL_INCLUDES = "\"$(SRCROOT)/../cugl/include\"";
				DEBUG_INFORMATION_FORMAT = dwarf;
				ENABLE_STRICT_OBJC_MSGSEND = YES;
				ENABLE_TESTABILITY = YES;
				GCC_C_LANGUAGE_STANDARD = "compiler-default";
				GCC_NO_COMMON_BLOCKS = YES;
				GCC_OPTIMIZATION_LEVEL = 0;
				GCC_PREPROCESSOR_DEFINITIONS = (
					"DEBUG=1",
					"$(inherited)",
				);
				GCC_SYMBOLS_PRIVATE_EXTERN = YES;
				GCC_WARN_64_TO_32_BIT_CONVERSION = YES;
				GCC_WARN_ABOUT_RETURN_TYPE = YES_ERROR;
				GCC_WARN_UNDECLARED_SELECTOR = YES;
				GCC_WARN_UNINITIALIZED_AUTOS = YES_AGGRESSIVE;
				GCC_WARN_UNUSED_FUNCTION = YES;
				GCC_WARN_UNUSED_VARIABLE = YES;
				HEADER_SEARCH_PATHS = "$(CUGL_INCLUDES)";
				IPHONEOS_DEPLOYMENT_TARGET = 9.1;
				MACOSX_DEPLOYMENT_TARGET = 10.10;
				MTL_ENABLE_DEBUG_INFO = YES;
				ONLY_ACTIVE_ARCH = YES;
				PRODUCT_NAME = "$(TARGET_NAME)";
				SDKROOT = macosx;
			};
			name = Debug;
		};
		EBBF18A11D74904A008E2001 /* Release */ = {
			isa = XCBuildConfiguration;
			buildSettings = {
				ALWAYS_SEARCH_USER_PATHS = NO;
				CLANG_ANALYZER_LOCALIZABILITY_NONLOCALIZED = YES;
				CLANG_ANALYZER_NONNULL = YES;
				CLANG_CXX_LANGUAGE_STANDARD = "c++0x";
				CLANG_CXX_LIBRARY = "libc++";
				CLANG_ENABLE_MODULES = NO;
				CLANG_ENABLE_OBJC_ARC = NO;
				CLANG_WARN_BLOCK_CAPTURE_AUTORELEASING = YES;
				CLANG_WARN_BOOL_CONVERSION = YES;
				CLANG_WARN_COMMA = YES;
				CLANG_WARN_CONSTANT_CONVERSION = YES;
				CLANG_WARN_DEPRECATED_OBJC_IMPLEMENTATIONS = YES;
				CLANG_WARN_DIRECT_OBJC_ISA_USAGE = YES_ERROR;
				CLANG_WARN_DOCUMENTATION_COMMENTS = NO;
				CLANG_WARN_EMPTY_BODY = YES;
				CLANG_WARN_ENUM_CONVERSION = YES;
				CLANG_WARN_INFINITE_RECURSION = YES;
				CLANG_WARN_INT_CONVERSION = YES;
				CLANG_WARN_NON_LITERAL_NULL_CONVERSION = YES;
				CLANG_WARN_OBJC_IMPLICIT_RETAIN_SELF = YES;
				CLANG_WARN_OBJC_LITERAL_CONVERSION = YES;
				CLANG_WARN_OBJC_ROOT_CLASS = YES_ERROR;
				CLANG_WARN_RANGE_LOOP_ANALYSIS = YES;
				CLANG_WARN_STRICT_PROTOTYPES = YES;
				CLANG_WARN_SUSPICIOUS_MOVE = YES;
				CLANG_WARN_UNREACHABLE_CODE = YES;
				CLANG_WARN__DUPLICATE_METHOD_MATCH = YES;
				CODE_SIGN_IDENTITY = "-";
				COPY_PHASE_STRIP = NO;
				CUGL_INCLUDES = "\"$(SRCROOT)/../cugl/include\"";
				DEBUG_INFORMATION_FORMAT = "dwarf-with-dsym";
				ENABLE_NS_ASSERTIONS = NO;
				ENABLE_STRICT_OBJC_MSGSEND = YES;
				GCC_C_LANGUAGE_STANDARD = "compiler-default";
				GCC_NO_COMMON_BLOCKS = YES;
				GCC_SYMBOLS_PRIVATE_EXTERN = YES;
				GCC_WARN_64_TO_32_BIT_CONVERSION = YES;
				GCC_WARN_ABOUT_RETURN_TYPE = YES_ERROR;
				GCC_WARN_UNDECLARED_SELECTOR = YES;
				GCC_WARN_UNINITIALIZED_AUTOS = YES_AGGRESSIVE;
				GCC_WARN_UNUSED_FUNCTION = YES;
				GCC_WARN_UNUSED_VARIABLE = YES;
				HEADER_SEARCH_PATHS = "$(CUGL_INCLUDES)";
				IPHONEOS_DEPLOYMENT_TARGET = 9.1;
				MACOSX_DEPLOYMENT_TARGET = 10.10;
				MTL_ENABLE_DEBUG_INFO = NO;
				PRODUCT_NAME = "$(TARGET_NAME)";
				SDKROOT = macosx;
			};
			name = Release;
		};
		EBBF18A31D74904A008E2001 /* Debug */ = {
			isa = XCBuildConfiguration;
			buildSettings = {
				ASSETCATALOG_COMPILER_APPICON_NAME = AppIcon;
				CLANG_ENABLE_OBJC_WEAK = YES;
				CODE_SIGN_IDENTITY = "-";
				COMBINE_HIDPI_IMAGES = YES;
				INFOPLIST_FILE = "$(SRCROOT)/Resources/Mac-Info.plist";
				LD_RUNPATH_SEARCH_PATHS = "$(inherited) @executable_path/../Frameworks";
				MACOSX_DEPLOYMENT_TARGET = 10.10;
				PRODUCT_BUNDLE_IDENTIFIER = fun.onewordstudios.sweetspace;
				PRODUCT_NAME = "Sweetspace (Mac)";
			};
			name = Debug;
		};
		EBBF18A41D74904A008E2001 /* Release */ = {
			isa = XCBuildConfiguration;
			buildSettings = {
				ASSETCATALOG_COMPILER_APPICON_NAME = AppIcon;
				CLANG_ENABLE_OBJC_WEAK = YES;
				CODE_SIGN_IDENTITY = "-";
				COMBINE_HIDPI_IMAGES = YES;
				INFOPLIST_FILE = "$(SRCROOT)/Resources/Mac-Info.plist";
				LD_RUNPATH_SEARCH_PATHS = "$(inherited) @executable_path/../Frameworks";
				MACOSX_DEPLOYMENT_TARGET = 10.10;
				PRODUCT_BUNDLE_IDENTIFIER = fun.onewordstudios.sweetspace;
				PRODUCT_NAME = "Sweetspace (Mac)";
			};
			name = Release;
		};
/* End XCBuildConfiguration section */

/* Begin XCConfigurationList section */
		EB0FF6162016EF4F00517030 /* Build configuration list for PBXNativeTarget "Sweetspace(Sim)" */ = {
			isa = XCConfigurationList;
			buildConfigurations = (
				EB0FF60F2016EF4F00517030 /* Debug */,
				EB0FF6102016EF4F00517030 /* Release */,
			);
			defaultConfigurationIsVisible = 0;
			defaultConfigurationName = Release;
		};
		EB7454A01D74D75C002FBAE6 /* Build configuration list for PBXNativeTarget "Sweetspace (iOS)" */ = {
			isa = XCConfigurationList;
			buildConfigurations = (
				EB7454A11D74D75C002FBAE6 /* Debug */,
				EB7454A21D74D75C002FBAE6 /* Release */,
			);
			defaultConfigurationIsVisible = 0;
			defaultConfigurationName = Release;
		};
		EBBF188C1D74904A008E2001 /* Build configuration list for PBXProject "Sweetspace" */ = {
			isa = XCConfigurationList;
			buildConfigurations = (
				EBBF18A01D74904A008E2001 /* Debug */,
				EBBF18A11D74904A008E2001 /* Release */,
			);
			defaultConfigurationIsVisible = 0;
			defaultConfigurationName = Release;
		};
		EBBF18A21D74904A008E2001 /* Build configuration list for PBXNativeTarget "Sweetspace (Mac)" */ = {
			isa = XCConfigurationList;
			buildConfigurations = (
				EBBF18A31D74904A008E2001 /* Debug */,
				EBBF18A41D74904A008E2001 /* Release */,
			);
			defaultConfigurationIsVisible = 0;
			defaultConfigurationName = Release;
		};
/* End XCConfigurationList section */
	};
	rootObject = EBBF18891D74904A008E2001 /* Project object */;
}<|MERGE_RESOLUTION|>--- conflicted
+++ resolved
@@ -7,17 +7,14 @@
 	objects = {
 
 /* Begin PBXBuildFile section */
-<<<<<<< HEAD
 		C12223392F6704D2EE10713A /* ExternalDonutModel.cpp in Sources */ = {isa = PBXBuildFile; fileRef = C1222F4322133A83016A4F48 /* ExternalDonutModel.cpp */; };
 		C12223F92AA43CCF674FE286 /* PlayerDonutModel.cpp in Sources */ = {isa = PBXBuildFile; fileRef = C1222BBC1EB5E0874CCD2C2A /* PlayerDonutModel.cpp */; };
 		C12224CE8F1354665ED3097E /* ExternalDonutModel.cpp in Sources */ = {isa = PBXBuildFile; fileRef = C1222F4322133A83016A4F48 /* ExternalDonutModel.cpp */; };
 		C122265ED47A5D2CFBAFDADF /* PlayerDonutModel.cpp in Sources */ = {isa = PBXBuildFile; fileRef = C1222BBC1EB5E0874CCD2C2A /* PlayerDonutModel.cpp */; };
 		C1222CE9FCD72180B66462B2 /* PlayerDonutModel.cpp in Sources */ = {isa = PBXBuildFile; fileRef = C1222BBC1EB5E0874CCD2C2A /* PlayerDonutModel.cpp */; };
 		C1222E686D1435B6446D0307 /* ExternalDonutModel.cpp in Sources */ = {isa = PBXBuildFile; fileRef = C1222F4322133A83016A4F48 /* ExternalDonutModel.cpp */; };
-=======
 		A577C9282422AA0E00B12ADE /* DoorNode.cpp in Sources */ = {isa = PBXBuildFile; fileRef = A577C9232422AA0D00B12ADE /* DoorNode.cpp */; };
 		A577C9292422AA0E00B12ADE /* DoorNode.cpp in Sources */ = {isa = PBXBuildFile; fileRef = A577C9232422AA0D00B12ADE /* DoorNode.cpp */; };
->>>>>>> 676d6210
 		C122202B76FF5A7E71E2DF7F /* MatchmakingMode.cpp in Sources */ = {isa = PBXBuildFile; fileRef = C12225092193F10792C2D9D4 /* MatchmakingMode.cpp */; };
 		C122231BF74B6D2B4DFA3857 /* MatchmakingGraphRoot.cpp in Sources */ = {isa = PBXBuildFile; fileRef = C1222700CC73840AA71C9800 /* MatchmakingGraphRoot.cpp */; };
 		C1222440665C00173B68F8B3 /* MatchmakingMode.cpp in Sources */ = {isa = PBXBuildFile; fileRef = C12225092193F10792C2D9D4 /* MatchmakingMode.cpp */; };
@@ -165,15 +162,12 @@
 /* End PBXContainerItemProxy section */
 
 /* Begin PBXFileReference section */
-<<<<<<< HEAD
 		C122270EE9BF22663C6BDB22 /* ExternalDonutModel.h */ = {isa = PBXFileReference; fileEncoding = 4; lastKnownFileType = sourcecode.c.h; path = ExternalDonutModel.h; sourceTree = "<group>"; };
 		C1222BBC1EB5E0874CCD2C2A /* PlayerDonutModel.cpp */ = {isa = PBXFileReference; fileEncoding = 4; lastKnownFileType = sourcecode.cpp.cpp; path = PlayerDonutModel.cpp; sourceTree = "<group>"; };
 		C1222EECE0C31958EBE060C3 /* PlayerDonutModel.h */ = {isa = PBXFileReference; fileEncoding = 4; lastKnownFileType = sourcecode.c.h; path = PlayerDonutModel.h; sourceTree = "<group>"; };
 		C1222F4322133A83016A4F48 /* ExternalDonutModel.cpp */ = {isa = PBXFileReference; fileEncoding = 4; lastKnownFileType = sourcecode.cpp.cpp; path = ExternalDonutModel.cpp; sourceTree = "<group>"; };
-=======
 		A577C9232422AA0D00B12ADE /* DoorNode.cpp */ = {isa = PBXFileReference; fileEncoding = 4; lastKnownFileType = sourcecode.cpp.cpp; path = DoorNode.cpp; sourceTree = "<group>"; };
 		A577C9272422AA0D00B12ADE /* DoorNode.h */ = {isa = PBXFileReference; fileEncoding = 4; lastKnownFileType = sourcecode.c.h; path = DoorNode.h; sourceTree = "<group>"; };
->>>>>>> 676d6210
 		C12225092193F10792C2D9D4 /* MatchmakingMode.cpp */ = {isa = PBXFileReference; fileEncoding = 4; lastKnownFileType = sourcecode.cpp.cpp; path = MatchmakingMode.cpp; sourceTree = "<group>"; };
 		C1222700CC73840AA71C9800 /* MatchmakingGraphRoot.cpp */ = {isa = PBXFileReference; fileEncoding = 4; lastKnownFileType = sourcecode.cpp.cpp; path = MatchmakingGraphRoot.cpp; sourceTree = "<group>"; };
 		C58C51549E90F0CA2D05EB7A /* ShipModel.cpp */ = {isa = PBXFileReference; fileEncoding = 4; lastKnownFileType = sourcecode.cpp.cpp; path = ShipModel.cpp; sourceTree = "<group>"; };
@@ -479,15 +473,12 @@
 				D15227FD0DE8BAD86857197F /* MagicInternetBox.h */,
 				D15228511721431DE5C3F8BF /* MagicInternetBox.cpp */,
 				D1522166C3D73A4C222E4139 /* libraries */,
-<<<<<<< HEAD
 				C122270EE9BF22663C6BDB22 /* ExternalDonutModel.h */,
 				C1222F4322133A83016A4F48 /* ExternalDonutModel.cpp */,
 				C1222EECE0C31958EBE060C3 /* PlayerDonutModel.h */,
 				C1222BBC1EB5E0874CCD2C2A /* PlayerDonutModel.cpp */,
-=======
 				D15227D97E11C33C1D22A5E2 /* DoorModel.h */,
 				D1522CE16711F9484DFFB224 /* DoorModel.cpp */,
->>>>>>> 676d6210
 				C1222700CC73840AA71C9800 /* MatchmakingGraphRoot.cpp */,
 				C12225092193F10792C2D9D4 /* MatchmakingMode.cpp */,
 			);
@@ -686,12 +677,9 @@
 				D1522B75CBE989BF3E62FFF0 /* MagicInternetBox.cpp in Sources */,
 				D15226A31B180B8600E8235E /* README.md in Sources */,
 				D152277E2A8E96B810AEB205 /* easywsclient.cpp in Sources */,
-<<<<<<< HEAD
 				C12224CE8F1354665ED3097E /* ExternalDonutModel.cpp in Sources */,
 				C122265ED47A5D2CFBAFDADF /* PlayerDonutModel.cpp in Sources */,
-=======
 				D152280455B6C3C470B28DBC /* DoorModel.cpp in Sources */,
->>>>>>> 676d6210
 				C12227559D5A695B3AD2A84C /* MatchmakingGraphRoot.cpp in Sources */,
 				C122202B76FF5A7E71E2DF7F /* MatchmakingMode.cpp in Sources */,
 			);
@@ -716,12 +704,9 @@
 				D15229CE017D5510C972C380 /* MagicInternetBox.cpp in Sources */,
 				D15224573606D56005192E3D /* README.md in Sources */,
 				D1522B1EDA7299CAAE55B21E /* easywsclient.cpp in Sources */,
-<<<<<<< HEAD
 				C1222E686D1435B6446D0307 /* ExternalDonutModel.cpp in Sources */,
 				C1222CE9FCD72180B66462B2 /* PlayerDonutModel.cpp in Sources */,
-=======
 				D15226D74B5F1C4C77EC84B1 /* DoorModel.cpp in Sources */,
->>>>>>> 676d6210
 				C12229A6FE0EE350C0B69408 /* MatchmakingGraphRoot.cpp in Sources */,
 				C1222FC552DCE75362130E81 /* MatchmakingMode.cpp in Sources */,
 			);
@@ -746,12 +731,9 @@
 				D15222477324B444CAE67673 /* MagicInternetBox.cpp in Sources */,
 				D152272F0C47BB34513BF98A /* README.md in Sources */,
 				D152210B21A0FDE6A6995456 /* easywsclient.cpp in Sources */,
-<<<<<<< HEAD
 				C12223392F6704D2EE10713A /* ExternalDonutModel.cpp in Sources */,
 				C12223F92AA43CCF674FE286 /* PlayerDonutModel.cpp in Sources */,
-=======
 				D152241D12DF18170D97502F /* DoorModel.cpp in Sources */,
->>>>>>> 676d6210
 				C122231BF74B6D2B4DFA3857 /* MatchmakingGraphRoot.cpp in Sources */,
 				C1222440665C00173B68F8B3 /* MatchmakingMode.cpp in Sources */,
 			);
