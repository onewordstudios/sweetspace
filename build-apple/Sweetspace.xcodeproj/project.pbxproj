--- conflicted
+++ resolved
@@ -7,17 +7,14 @@
 	objects = {
 
 /* Begin PBXBuildFile section */
-<<<<<<< HEAD
 		A577C9282422AA0E00B12ADE /* DoorNode.cpp in Sources */ = {isa = PBXBuildFile; fileRef = A577C9232422AA0D00B12ADE /* DoorNode.cpp */; };
 		A577C9292422AA0E00B12ADE /* DoorNode.cpp in Sources */ = {isa = PBXBuildFile; fileRef = A577C9232422AA0D00B12ADE /* DoorNode.cpp */; };
-=======
 		C122202B76FF5A7E71E2DF7F /* MatchmakingMode.cpp in Sources */ = {isa = PBXBuildFile; fileRef = C12225092193F10792C2D9D4 /* MatchmakingMode.cpp */; };
 		C122231BF74B6D2B4DFA3857 /* MatchmakingGraphRoot.cpp in Sources */ = {isa = PBXBuildFile; fileRef = C1222700CC73840AA71C9800 /* MatchmakingGraphRoot.cpp */; };
 		C1222440665C00173B68F8B3 /* MatchmakingMode.cpp in Sources */ = {isa = PBXBuildFile; fileRef = C12225092193F10792C2D9D4 /* MatchmakingMode.cpp */; };
 		C12227559D5A695B3AD2A84C /* MatchmakingGraphRoot.cpp in Sources */ = {isa = PBXBuildFile; fileRef = C1222700CC73840AA71C9800 /* MatchmakingGraphRoot.cpp */; };
 		C12229A6FE0EE350C0B69408 /* MatchmakingGraphRoot.cpp in Sources */ = {isa = PBXBuildFile; fileRef = C1222700CC73840AA71C9800 /* MatchmakingGraphRoot.cpp */; };
 		C1222FC552DCE75362130E81 /* MatchmakingMode.cpp in Sources */ = {isa = PBXBuildFile; fileRef = C12225092193F10792C2D9D4 /* MatchmakingMode.cpp */; };
->>>>>>> 69b75b69
 		C58C509B5D08FC65641A630E /* ShipModel.cpp in Sources */ = {isa = PBXBuildFile; fileRef = C58C51549E90F0CA2D05EB7A /* ShipModel.cpp */; };
 		C58C5561B66760E8D1E3FC80 /* ShipModel.cpp in Sources */ = {isa = PBXBuildFile; fileRef = C58C51549E90F0CA2D05EB7A /* ShipModel.cpp */; };
 		C58C5B82A24C809F0E12DEFF /* ShipModel.cpp in Sources */ = {isa = PBXBuildFile; fileRef = C58C51549E90F0CA2D05EB7A /* ShipModel.cpp */; };
@@ -159,13 +156,10 @@
 /* End PBXContainerItemProxy section */
 
 /* Begin PBXFileReference section */
-<<<<<<< HEAD
 		A577C9232422AA0D00B12ADE /* DoorNode.cpp */ = {isa = PBXFileReference; fileEncoding = 4; lastKnownFileType = sourcecode.cpp.cpp; path = DoorNode.cpp; sourceTree = "<group>"; };
 		A577C9272422AA0D00B12ADE /* DoorNode.h */ = {isa = PBXFileReference; fileEncoding = 4; lastKnownFileType = sourcecode.c.h; path = DoorNode.h; sourceTree = "<group>"; };
-=======
 		C12225092193F10792C2D9D4 /* MatchmakingMode.cpp */ = {isa = PBXFileReference; fileEncoding = 4; lastKnownFileType = sourcecode.cpp.cpp; path = MatchmakingMode.cpp; sourceTree = "<group>"; };
 		C1222700CC73840AA71C9800 /* MatchmakingGraphRoot.cpp */ = {isa = PBXFileReference; fileEncoding = 4; lastKnownFileType = sourcecode.cpp.cpp; path = MatchmakingGraphRoot.cpp; sourceTree = "<group>"; };
->>>>>>> 69b75b69
 		C58C51549E90F0CA2D05EB7A /* ShipModel.cpp */ = {isa = PBXFileReference; fileEncoding = 4; lastKnownFileType = sourcecode.cpp.cpp; path = ShipModel.cpp; sourceTree = "<group>"; };
 		C58C531CA6998820E3FA7D86 /* ShipModel.h */ = {isa = PBXFileReference; fileEncoding = 4; lastKnownFileType = sourcecode.c.h; path = ShipModel.h; sourceTree = "<group>"; };
 		D15224B9EA517A2BFF54A6C2 /* easywsclient.hpp */ = {isa = PBXFileReference; fileEncoding = 4; lastKnownFileType = sourcecode.cpp.h; path = easywsclient.hpp; sourceTree = "<group>"; };
@@ -469,13 +463,10 @@
 				D15227FD0DE8BAD86857197F /* MagicInternetBox.h */,
 				D15228511721431DE5C3F8BF /* MagicInternetBox.cpp */,
 				D1522166C3D73A4C222E4139 /* libraries */,
-<<<<<<< HEAD
 				D15227D97E11C33C1D22A5E2 /* DoorModel.h */,
 				D1522CE16711F9484DFFB224 /* DoorModel.cpp */,
-=======
 				C1222700CC73840AA71C9800 /* MatchmakingGraphRoot.cpp */,
 				C12225092193F10792C2D9D4 /* MatchmakingMode.cpp */,
->>>>>>> 69b75b69
 			);
 			name = Source;
 			path = ../source;
@@ -672,12 +663,9 @@
 				D1522B75CBE989BF3E62FFF0 /* MagicInternetBox.cpp in Sources */,
 				D15226A31B180B8600E8235E /* README.md in Sources */,
 				D152277E2A8E96B810AEB205 /* easywsclient.cpp in Sources */,
-<<<<<<< HEAD
 				D152280455B6C3C470B28DBC /* DoorModel.cpp in Sources */,
-=======
 				C12227559D5A695B3AD2A84C /* MatchmakingGraphRoot.cpp in Sources */,
 				C122202B76FF5A7E71E2DF7F /* MatchmakingMode.cpp in Sources */,
->>>>>>> 69b75b69
 			);
 			runOnlyForDeploymentPostprocessing = 0;
 		};
@@ -700,12 +688,9 @@
 				D15229CE017D5510C972C380 /* MagicInternetBox.cpp in Sources */,
 				D15224573606D56005192E3D /* README.md in Sources */,
 				D1522B1EDA7299CAAE55B21E /* easywsclient.cpp in Sources */,
-<<<<<<< HEAD
 				D15226D74B5F1C4C77EC84B1 /* DoorModel.cpp in Sources */,
-=======
 				C12229A6FE0EE350C0B69408 /* MatchmakingGraphRoot.cpp in Sources */,
 				C1222FC552DCE75362130E81 /* MatchmakingMode.cpp in Sources */,
->>>>>>> 69b75b69
 			);
 			runOnlyForDeploymentPostprocessing = 0;
 		};
@@ -728,12 +713,9 @@
 				D15222477324B444CAE67673 /* MagicInternetBox.cpp in Sources */,
 				D152272F0C47BB34513BF98A /* README.md in Sources */,
 				D152210B21A0FDE6A6995456 /* easywsclient.cpp in Sources */,
-<<<<<<< HEAD
 				D152241D12DF18170D97502F /* DoorModel.cpp in Sources */,
-=======
 				C122231BF74B6D2B4DFA3857 /* MatchmakingGraphRoot.cpp in Sources */,
 				C1222440665C00173B68F8B3 /* MatchmakingMode.cpp in Sources */,
->>>>>>> 69b75b69
 			);
 			runOnlyForDeploymentPostprocessing = 0;
 		};
