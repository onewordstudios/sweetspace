// !$*UTF8*$!
{
	archiveVersion = 1;
	classes = {
	};
	objectVersion = 46;
	objects = {

/* Begin PBXBuildFile section */
		3CDD11B1242D1DDF00FD21F8 /* HealthNode.cpp in Sources */ = {isa = PBXBuildFile; fileRef = 3CDD11AC242D1DDF00FD21F8 /* HealthNode.cpp */; };
		3CDD11B2242D1DDF00FD21F8 /* HealthNode.cpp in Sources */ = {isa = PBXBuildFile; fileRef = 3CDD11AC242D1DDF00FD21F8 /* HealthNode.cpp */; };
		3CDD11B3242D1DDF00FD21F8 /* HealthNode.cpp in Sources */ = {isa = PBXBuildFile; fileRef = 3CDD11AC242D1DDF00FD21F8 /* HealthNode.cpp */; };
		7B2F9C822429960500283B4A /* DoorNode.cpp in Sources */ = {isa = PBXBuildFile; fileRef = A577C9232422AA0D00B12ADE /* DoorNode.cpp */; };
		7BD666F22448E8E500D68748 /* MainMenuMode.cpp in Sources */ = {isa = PBXBuildFile; fileRef = 7BD666F12448E8E500D68748 /* MainMenuMode.cpp */; };
		7BD666F32448E8E500D68748 /* MainMenuMode.cpp in Sources */ = {isa = PBXBuildFile; fileRef = 7BD666F12448E8E500D68748 /* MainMenuMode.cpp */; };
		7BD666F42448E8E500D68748 /* MainMenuMode.cpp in Sources */ = {isa = PBXBuildFile; fileRef = 7BD666F12448E8E500D68748 /* MainMenuMode.cpp */; };
		A577C9282422AA0E00B12ADE /* DoorNode.cpp in Sources */ = {isa = PBXBuildFile; fileRef = A577C9232422AA0D00B12ADE /* DoorNode.cpp */; };
		A577C9292422AA0E00B12ADE /* DoorNode.cpp in Sources */ = {isa = PBXBuildFile; fileRef = A577C9232422AA0D00B12ADE /* DoorNode.cpp */; };
		A577C93E2438F7ED00B12ADE /* LevelModel.cpp in Sources */ = {isa = PBXBuildFile; fileRef = A577C9372438F7ED00B12ADE /* LevelModel.cpp */; };
		A577C93F2438F7ED00B12ADE /* LevelModel.cpp in Sources */ = {isa = PBXBuildFile; fileRef = A577C9372438F7ED00B12ADE /* LevelModel.cpp */; };
		A577C9402438F7ED00B12ADE /* LevelModel.cpp in Sources */ = {isa = PBXBuildFile; fileRef = A577C9372438F7ED00B12ADE /* LevelModel.cpp */; };
		C122201B849961CE6B05D3B3 /* ButtonManager.cpp in Sources */ = {isa = PBXBuildFile; fileRef = C1222811A2870CE942755676 /* ButtonManager.cpp */; };
		C122211BC4827F6D5229F659 /* Tween.cpp in Sources */ = {isa = PBXBuildFile; fileRef = C1222CCE44B8D9EECD741BF0 /* Tween.cpp */; };
		C12223392F6704D2EE10713A /* ExternalDonutModel.cpp in Sources */ = {isa = PBXBuildFile; fileRef = C1222F4322133A83016A4F48 /* ExternalDonutModel.cpp */; };
		C12223F92AA43CCF674FE286 /* PlayerDonutModel.cpp in Sources */ = {isa = PBXBuildFile; fileRef = C1222BBC1EB5E0874CCD2C2A /* PlayerDonutModel.cpp */; };
		C12224CE8F1354665ED3097E /* ExternalDonutModel.cpp in Sources */ = {isa = PBXBuildFile; fileRef = C1222F4322133A83016A4F48 /* ExternalDonutModel.cpp */; };
		C122252BBBA6A3A5A6FA965C /* Tween.cpp in Sources */ = {isa = PBXBuildFile; fileRef = C1222CCE44B8D9EECD741BF0 /* Tween.cpp */; };
		C1222594BF979D3CB3968897 /* ButtonManager.cpp in Sources */ = {isa = PBXBuildFile; fileRef = C1222811A2870CE942755676 /* ButtonManager.cpp */; };
		C122265ED47A5D2CFBAFDADF /* PlayerDonutModel.cpp in Sources */ = {isa = PBXBuildFile; fileRef = C1222BBC1EB5E0874CCD2C2A /* PlayerDonutModel.cpp */; };
		C12227687FF20FC96584A686 /* Tween.cpp in Sources */ = {isa = PBXBuildFile; fileRef = C1222CCE44B8D9EECD741BF0 /* Tween.cpp */; };
		C1222A784AAFE1C7BC89BC94 /* GLaDOS.cpp in Sources */ = {isa = PBXBuildFile; fileRef = C122229A6EDF1DAB4330F1B7 /* GLaDOS.cpp */; };
		C1222BA1DAB6BA55C0C6DEDA /* GLaDOS.cpp in Sources */ = {isa = PBXBuildFile; fileRef = C122229A6EDF1DAB4330F1B7 /* GLaDOS.cpp */; };
		C1222C87F6E3205CB0FD5628 /* GLaDOS.cpp in Sources */ = {isa = PBXBuildFile; fileRef = C122229A6EDF1DAB4330F1B7 /* GLaDOS.cpp */; };
		C1222CE9FCD72180B66462B2 /* PlayerDonutModel.cpp in Sources */ = {isa = PBXBuildFile; fileRef = C1222BBC1EB5E0874CCD2C2A /* PlayerDonutModel.cpp */; };
		C1222E686D1435B6446D0307 /* ExternalDonutModel.cpp in Sources */ = {isa = PBXBuildFile; fileRef = C1222F4322133A83016A4F48 /* ExternalDonutModel.cpp */; };
		C1222FF1F85D4E3C0634F8F8 /* ButtonManager.cpp in Sources */ = {isa = PBXBuildFile; fileRef = C1222811A2870CE942755676 /* ButtonManager.cpp */; };
		C58C509B5D08FC65641A630E /* ShipModel.cpp in Sources */ = {isa = PBXBuildFile; fileRef = C58C51549E90F0CA2D05EB7A /* ShipModel.cpp */; };
		C58C520035DC61E2C2FDAFBE /* ButtonModel.cpp in Sources */ = {isa = PBXBuildFile; fileRef = C58C59370F28300C621B05DD /* ButtonModel.cpp */; };
		C58C52151163B8FEA7247F91 /* ButtonNode.cpp in Sources */ = {isa = PBXBuildFile; fileRef = C58C5F587FFB8E623B5C9D7F /* ButtonNode.cpp */; };
		C58C5216B68A5A2C01E445BD /* ButtonModel.cpp in Sources */ = {isa = PBXBuildFile; fileRef = C58C59370F28300C621B05DD /* ButtonModel.cpp */; };
		C58C5561B66760E8D1E3FC80 /* ShipModel.cpp in Sources */ = {isa = PBXBuildFile; fileRef = C58C51549E90F0CA2D05EB7A /* ShipModel.cpp */; };
		C58C55CA89EB5CC3E4B63033 /* TutorialNode.cpp in Sources */ = {isa = PBXBuildFile; fileRef = C58C508D52C8A85185254C7F /* TutorialNode.cpp */; };
		C58C587207BA3D72319C1412 /* ButtonNode.cpp in Sources */ = {isa = PBXBuildFile; fileRef = C58C5F587FFB8E623B5C9D7F /* ButtonNode.cpp */; };
		C58C59336C34E6B9948875A5 /* ButtonNode.cpp in Sources */ = {isa = PBXBuildFile; fileRef = C58C5F587FFB8E623B5C9D7F /* ButtonNode.cpp */; };
		C58C5B82A24C809F0E12DEFF /* ShipModel.cpp in Sources */ = {isa = PBXBuildFile; fileRef = C58C51549E90F0CA2D05EB7A /* ShipModel.cpp */; };
		C58C5DD0D57B8D381A72FFD5 /* ButtonModel.cpp in Sources */ = {isa = PBXBuildFile; fileRef = C58C59370F28300C621B05DD /* ButtonModel.cpp */; };
		C58C5EEC7CF99C273A252E9F /* TutorialNode.cpp in Sources */ = {isa = PBXBuildFile; fileRef = C58C508D52C8A85185254C7F /* TutorialNode.cpp */; };
		C58C5F812801BCDA6A6400BE /* TutorialNode.cpp in Sources */ = {isa = PBXBuildFile; fileRef = C58C508D52C8A85185254C7F /* TutorialNode.cpp */; };
		D15220621F9C106302ACEBBB /* BreachNode.cpp in Sources */ = {isa = PBXBuildFile; fileRef = D1522B5DE1BDF682A53D6F29 /* BreachNode.cpp */; };
		D152210B21A0FDE6A6995456 /* easywsclient.cpp in Sources */ = {isa = PBXBuildFile; fileRef = D152292423B890A105CFF1E1 /* easywsclient.cpp */; };
		D15222477324B444CAE67673 /* MagicInternetBox.cpp in Sources */ = {isa = PBXBuildFile; fileRef = D15228511721431DE5C3F8BF /* MagicInternetBox.cpp */; };
		D152241D12DF18170D97502F /* DoorModel.cpp in Sources */ = {isa = PBXBuildFile; fileRef = D1522CE16711F9484DFFB224 /* DoorModel.cpp */; };
		D152242AC8E2C5E2BBE9935B /* PlayerDonutNode.cpp in Sources */ = {isa = PBXBuildFile; fileRef = D1522DC8B550BC37E1C05E7B /* PlayerDonutNode.cpp */; };
		D15224573606D56005192E3D /* README.md in Sources */ = {isa = PBXBuildFile; fileRef = D1522C28835BBA631F29D368 /* README.md */; };
		D15225B5047A9F0742257B0F /* ExternalDonutNode.cpp in Sources */ = {isa = PBXBuildFile; fileRef = D1522D40CDE7AAE1A66B8F66 /* ExternalDonutNode.cpp */; };
		D152269FB9C3FBF14B624C33 /* ExternalDonutNode.cpp in Sources */ = {isa = PBXBuildFile; fileRef = D1522D40CDE7AAE1A66B8F66 /* ExternalDonutNode.cpp */; };
		D15226A31B180B8600E8235E /* README.md in Sources */ = {isa = PBXBuildFile; fileRef = D1522C28835BBA631F29D368 /* README.md */; };
		D15226BFFD4EF194344E0D85 /* DonutNode.cpp in Sources */ = {isa = PBXBuildFile; fileRef = D1522912AC958005F84C07D7 /* DonutNode.cpp */; };
		D15226D74B5F1C4C77EC84B1 /* DoorModel.cpp in Sources */ = {isa = PBXBuildFile; fileRef = D1522CE16711F9484DFFB224 /* DoorModel.cpp */; };
		D152272F0C47BB34513BF98A /* README.md in Sources */ = {isa = PBXBuildFile; fileRef = D1522C28835BBA631F29D368 /* README.md */; };
		D152277E2A8E96B810AEB205 /* easywsclient.cpp in Sources */ = {isa = PBXBuildFile; fileRef = D152292423B890A105CFF1E1 /* easywsclient.cpp */; };
		D152280455B6C3C470B28DBC /* DoorModel.cpp in Sources */ = {isa = PBXBuildFile; fileRef = D1522CE16711F9484DFFB224 /* DoorModel.cpp */; };
		D1522849508B74DEDCD3A8EC /* .clang-tidy in Resources */ = {isa = PBXBuildFile; fileRef = D1522B22FF3E0BB5FA6127A8 /* .clang-tidy */; };
		D152294B962A6F545D187713 /* BreachNode.cpp in Sources */ = {isa = PBXBuildFile; fileRef = D1522B5DE1BDF682A53D6F29 /* BreachNode.cpp */; };
		D152299F2C8972AFC00A35A5 /* .clang-tidy in Resources */ = {isa = PBXBuildFile; fileRef = D1522B22FF3E0BB5FA6127A8 /* .clang-tidy */; };
		D15229A3B1F12D0046E83FD6 /* .clang-tidy in Resources */ = {isa = PBXBuildFile; fileRef = D1522B22FF3E0BB5FA6127A8 /* .clang-tidy */; };
		D15229CE017D5510C972C380 /* MagicInternetBox.cpp in Sources */ = {isa = PBXBuildFile; fileRef = D15228511721431DE5C3F8BF /* MagicInternetBox.cpp */; };
		D1522A2D610C4EFF4A6EED6C /* DonutNode.cpp in Sources */ = {isa = PBXBuildFile; fileRef = D1522912AC958005F84C07D7 /* DonutNode.cpp */; };
		D1522A6F18E2D619E6A88B4A /* PlayerDonutNode.cpp in Sources */ = {isa = PBXBuildFile; fileRef = D1522DC8B550BC37E1C05E7B /* PlayerDonutNode.cpp */; };
		D1522ADD8ABCEE84CF9827B5 /* PlayerDonutNode.cpp in Sources */ = {isa = PBXBuildFile; fileRef = D1522DC8B550BC37E1C05E7B /* PlayerDonutNode.cpp */; };
		D1522B1EDA7299CAAE55B21E /* easywsclient.cpp in Sources */ = {isa = PBXBuildFile; fileRef = D152292423B890A105CFF1E1 /* easywsclient.cpp */; };
		D1522B75CBE989BF3E62FFF0 /* MagicInternetBox.cpp in Sources */ = {isa = PBXBuildFile; fileRef = D15228511721431DE5C3F8BF /* MagicInternetBox.cpp */; };
		D1522D979D30C44099EA9E62 /* DonutNode.cpp in Sources */ = {isa = PBXBuildFile; fileRef = D1522912AC958005F84C07D7 /* DonutNode.cpp */; };
		D1522F66D7605010BF4DE624 /* ExternalDonutNode.cpp in Sources */ = {isa = PBXBuildFile; fileRef = D1522D40CDE7AAE1A66B8F66 /* ExternalDonutNode.cpp */; };
		D1522FE380CFE13F14305356 /* BreachNode.cpp in Sources */ = {isa = PBXBuildFile; fileRef = D1522B5DE1BDF682A53D6F29 /* BreachNode.cpp */; };
		DF3B744C2403A46B0063552F /* DonutModel.cpp in Sources */ = {isa = PBXBuildFile; fileRef = DF3B74372403A46A0063552F /* DonutModel.cpp */; };
		DF3B744D2403A46B0063552F /* DonutModel.cpp in Sources */ = {isa = PBXBuildFile; fileRef = DF3B74372403A46A0063552F /* DonutModel.cpp */; };
		DF3B744E2403A46B0063552F /* DonutModel.cpp in Sources */ = {isa = PBXBuildFile; fileRef = DF3B74372403A46A0063552F /* DonutModel.cpp */; };
		DF3B74522403A46B0063552F /* InputController.cpp in Sources */ = {isa = PBXBuildFile; fileRef = DF3B74402403A46B0063552F /* InputController.cpp */; };
		DF3B74532403A46B0063552F /* InputController.cpp in Sources */ = {isa = PBXBuildFile; fileRef = DF3B74402403A46B0063552F /* InputController.cpp */; };
		DF3B74542403A46B0063552F /* InputController.cpp in Sources */ = {isa = PBXBuildFile; fileRef = DF3B74402403A46B0063552F /* InputController.cpp */; };
		DF3B74552403A46B0063552F /* LoadingMode.cpp in Sources */ = {isa = PBXBuildFile; fileRef = DF3B74422403A46B0063552F /* LoadingMode.cpp */; };
		DF3B74562403A46B0063552F /* LoadingMode.cpp in Sources */ = {isa = PBXBuildFile; fileRef = DF3B74422403A46B0063552F /* LoadingMode.cpp */; };
		DF3B74572403A46B0063552F /* LoadingMode.cpp in Sources */ = {isa = PBXBuildFile; fileRef = DF3B74422403A46B0063552F /* LoadingMode.cpp */; };
		DF3B745B2403A46B0063552F /* Sweetspace.cpp in Sources */ = {isa = PBXBuildFile; fileRef = DF3B74452403A46B0063552F /* Sweetspace.cpp */; };
		DF3B745C2403A46B0063552F /* Sweetspace.cpp in Sources */ = {isa = PBXBuildFile; fileRef = DF3B74452403A46B0063552F /* Sweetspace.cpp */; };
		DF3B745D2403A46B0063552F /* Sweetspace.cpp in Sources */ = {isa = PBXBuildFile; fileRef = DF3B74452403A46B0063552F /* Sweetspace.cpp */; };
		DF3B745E2403A46B0063552F /* GameMode.cpp in Sources */ = {isa = PBXBuildFile; fileRef = DF3B74492403A46B0063552F /* GameMode.cpp */; };
		DF3B745F2403A46B0063552F /* GameMode.cpp in Sources */ = {isa = PBXBuildFile; fileRef = DF3B74492403A46B0063552F /* GameMode.cpp */; };
		DF3B74602403A46B0063552F /* GameMode.cpp in Sources */ = {isa = PBXBuildFile; fileRef = DF3B74492403A46B0063552F /* GameMode.cpp */; };
		DF3B74612403A46B0063552F /* GameGraphRoot.cpp in Sources */ = {isa = PBXBuildFile; fileRef = DF3B744A2403A46B0063552F /* GameGraphRoot.cpp */; };
		DF3B74622403A46B0063552F /* GameGraphRoot.cpp in Sources */ = {isa = PBXBuildFile; fileRef = DF3B744A2403A46B0063552F /* GameGraphRoot.cpp */; };
		DF3B74632403A46B0063552F /* GameGraphRoot.cpp in Sources */ = {isa = PBXBuildFile; fileRef = DF3B744A2403A46B0063552F /* GameGraphRoot.cpp */; };
		DF3B74642403A46B0063552F /* BreachModel.cpp in Sources */ = {isa = PBXBuildFile; fileRef = DF3B744B2403A46B0063552F /* BreachModel.cpp */; };
		DF3B74652403A46B0063552F /* BreachModel.cpp in Sources */ = {isa = PBXBuildFile; fileRef = DF3B744B2403A46B0063552F /* BreachModel.cpp */; };
		DF3B74662403A46B0063552F /* BreachModel.cpp in Sources */ = {isa = PBXBuildFile; fileRef = DF3B744B2403A46B0063552F /* BreachModel.cpp */; };
		DFECA6F12431610C008342FB /* sounds in Resources */ = {isa = PBXBuildFile; fileRef = DFECA6ED2431610C008342FB /* sounds */; };
		DFECA6F22431610C008342FB /* sounds in Resources */ = {isa = PBXBuildFile; fileRef = DFECA6ED2431610C008342FB /* sounds */; };
		DFECA6F32431610C008342FB /* sounds in Resources */ = {isa = PBXBuildFile; fileRef = DFECA6ED2431610C008342FB /* sounds */; };
		EB0FF5092016E4A700517030 /* CoreFoundation.framework in Frameworks */ = {isa = PBXBuildFile; fileRef = EB0FF5082016E4A700517030 /* CoreFoundation.framework */; };
		EB0FF6172016EFB200517030 /* iOS.xcassets in Resources */ = {isa = PBXBuildFile; fileRef = EB7454A71D74D846002FBAE6 /* iOS.xcassets */; };
		EB0FF6182016EFB200517030 /* Landscape.storyboard in Resources */ = {isa = PBXBuildFile; fileRef = EB7454A81D74D846002FBAE6 /* Landscape.storyboard */; };
		EB0FF6192016EFB200517030 /* Portrait.storyboard in Resources */ = {isa = PBXBuildFile; fileRef = EB7454A91D74D846002FBAE6 /* Portrait.storyboard */; };
		EB0FF61A2016EFC500517030 /* json in Resources */ = {isa = PBXBuildFile; fileRef = EBFE7C041E19B496001007C2 /* json */; };
		EB0FF61B2016EFC500517030 /* textures in Resources */ = {isa = PBXBuildFile; fileRef = EB2BE9BA1D7498D2002FE78B /* textures */; };
		EB0FF61C2016EFC500517030 /* fonts in Resources */ = {isa = PBXBuildFile; fileRef = EB2BE9B81D7498C9002FE78B /* fonts */; };
		EB0FF61D2016F06000517030 /* main.cpp in Sources */ = {isa = PBXBuildFile; fileRef = EB2BE9B41D74952A002FE78B /* main.cpp */; };
		EB0FF63B2016F42F00517030 /* libcugl-sim.a in Frameworks */ = {isa = PBXBuildFile; fileRef = EB0FF6152016EF4F00517030 /* libcugl-sim.a */; };
		EB2BE9B61D74952A002FE78B /* main.cpp in Sources */ = {isa = PBXBuildFile; fileRef = EB2BE9B41D74952A002FE78B /* main.cpp */; };
		EB2BE9B91D7498C9002FE78B /* fonts in Resources */ = {isa = PBXBuildFile; fileRef = EB2BE9B81D7498C9002FE78B /* fonts */; };
		EB2BE9BB1D7498D2002FE78B /* textures in Resources */ = {isa = PBXBuildFile; fileRef = EB2BE9BA1D7498D2002FE78B /* textures */; };
		EB2BE9C11D749908002FE78B /* Carbon.framework in Frameworks */ = {isa = PBXBuildFile; fileRef = EB2BE9BE1D749908002FE78B /* Carbon.framework */; };
		EB2BE9C21D749908002FE78B /* Cocoa.framework in Frameworks */ = {isa = PBXBuildFile; fileRef = EB2BE9BF1D749908002FE78B /* Cocoa.framework */; };
		EB2BE9C51D749919002FE78B /* AudioToolbox.framework in Frameworks */ = {isa = PBXBuildFile; fileRef = EB2BE9C31D749919002FE78B /* AudioToolbox.framework */; };
		EB2BE9C91D749923002FE78B /* CoreAudio.framework in Frameworks */ = {isa = PBXBuildFile; fileRef = EB2BE9C71D749923002FE78B /* CoreAudio.framework */; };
		EB2BE9CA1D749923002FE78B /* CoreVideo.framework in Frameworks */ = {isa = PBXBuildFile; fileRef = EB2BE9C81D749923002FE78B /* CoreVideo.framework */; };
		EB2BE9CC1D749937002FE78B /* OpenGL.framework in Frameworks */ = {isa = PBXBuildFile; fileRef = EB2BE9CB1D749937002FE78B /* OpenGL.framework */; };
		EB2BE9CF1D749953002FE78B /* ForceFeedback.framework in Frameworks */ = {isa = PBXBuildFile; fileRef = EB2BE9CD1D749953002FE78B /* ForceFeedback.framework */; };
		EB2BE9D01D749953002FE78B /* IOKit.framework in Frameworks */ = {isa = PBXBuildFile; fileRef = EB2BE9CE1D749953002FE78B /* IOKit.framework */; };
		EB42669621F68F6900A9DE61 /* DeviceMargins.plist in Resources */ = {isa = PBXBuildFile; fileRef = EB42669221F68F6900A9DE61 /* DeviceMargins.plist */; };
		EB42669721F68F6900A9DE61 /* DeviceMargins.plist in Resources */ = {isa = PBXBuildFile; fileRef = EB42669221F68F6900A9DE61 /* DeviceMargins.plist */; };
		EB4266A021F68FCB00A9DE61 /* ApplicationServices.framework in Frameworks */ = {isa = PBXBuildFile; fileRef = EB42669E21F68FCB00A9DE61 /* ApplicationServices.framework */; };
		EB4EB1A71E340509007BCF09 /* libcugl-mac.a in Frameworks */ = {isa = PBXBuildFile; fileRef = EB4EB1A61E3404F3007BCF09 /* libcugl-mac.a */; };
		EB4EB1A81E340511007BCF09 /* libcugl-ios.a in Frameworks */ = {isa = PBXBuildFile; fileRef = EB4EB1A41E3404F3007BCF09 /* libcugl-ios.a */; };
		EB62264123DD2015007EA978 /* GameController.framework in Frameworks */ = {isa = PBXBuildFile; fileRef = EB62264023DD2015007EA978 /* GameController.framework */; };
		EB62264723DD21E5007EA978 /* GameKit.framework in Frameworks */ = {isa = PBXBuildFile; fileRef = EB62264523DD21E5007EA978 /* GameKit.framework */; };
		EB62264823DD21E5007EA978 /* GameController.framework in Frameworks */ = {isa = PBXBuildFile; fileRef = EB62264623DD21E5007EA978 /* GameController.framework */; };
		EB62264B23DD21FA007EA978 /* ImageIO.framework in Frameworks */ = {isa = PBXBuildFile; fileRef = EB62264923DD21FA007EA978 /* ImageIO.framework */; };
		EB62264C23DD21FA007EA978 /* UIKit.framework in Frameworks */ = {isa = PBXBuildFile; fileRef = EB62264A23DD21FA007EA978 /* UIKit.framework */; };
		EB62265023DD2207007EA978 /* QuartzCore.framework in Frameworks */ = {isa = PBXBuildFile; fileRef = EB62264D23DD2206007EA978 /* QuartzCore.framework */; };
		EB62265123DD2207007EA978 /* Metal.framework in Frameworks */ = {isa = PBXBuildFile; fileRef = EB62264E23DD2207007EA978 /* Metal.framework */; };
		EB62265223DD2207007EA978 /* OpenGLES.framework in Frameworks */ = {isa = PBXBuildFile; fileRef = EB62264F23DD2207007EA978 /* OpenGLES.framework */; };
		EB62265523DD2212007EA978 /* AudioToolbox.framework in Frameworks */ = {isa = PBXBuildFile; fileRef = EB62265323DD2212007EA978 /* AudioToolbox.framework */; };
		EB62265623DD2212007EA978 /* AVFoundation.framework in Frameworks */ = {isa = PBXBuildFile; fileRef = EB62265423DD2212007EA978 /* AVFoundation.framework */; };
		EB62265B23DD2221007EA978 /* CoreAudio.framework in Frameworks */ = {isa = PBXBuildFile; fileRef = EB62265723DD2220007EA978 /* CoreAudio.framework */; };
		EB62265C23DD2221007EA978 /* CoreGraphics.framework in Frameworks */ = {isa = PBXBuildFile; fileRef = EB62265823DD2220007EA978 /* CoreGraphics.framework */; };
		EB62265D23DD2221007EA978 /* CoreMotion.framework in Frameworks */ = {isa = PBXBuildFile; fileRef = EB62265923DD2220007EA978 /* CoreMotion.framework */; };
		EB62265E23DD2221007EA978 /* CoreVideo.framework in Frameworks */ = {isa = PBXBuildFile; fileRef = EB62265A23DD2220007EA978 /* CoreVideo.framework */; };
		EB62266123DD2235007EA978 /* MobileCoreServices.framework in Frameworks */ = {isa = PBXBuildFile; fileRef = EB62265F23DD2235007EA978 /* MobileCoreServices.framework */; };
		EB62266223DD2235007EA978 /* Foundation.framework in Frameworks */ = {isa = PBXBuildFile; fileRef = EB62266023DD2235007EA978 /* Foundation.framework */; };
		EB62266323DD224A007EA978 /* Foundation.framework in Frameworks */ = {isa = PBXBuildFile; fileRef = EB62266023DD2235007EA978 /* Foundation.framework */; };
		EB62266423DD224A007EA978 /* MobileCoreServices.framework in Frameworks */ = {isa = PBXBuildFile; fileRef = EB62265F23DD2235007EA978 /* MobileCoreServices.framework */; };
		EB62266523DD224A007EA978 /* CoreAudio.framework in Frameworks */ = {isa = PBXBuildFile; fileRef = EB62265723DD2220007EA978 /* CoreAudio.framework */; };
		EB62266623DD224A007EA978 /* CoreGraphics.framework in Frameworks */ = {isa = PBXBuildFile; fileRef = EB62265823DD2220007EA978 /* CoreGraphics.framework */; };
		EB62266723DD224A007EA978 /* CoreMotion.framework in Frameworks */ = {isa = PBXBuildFile; fileRef = EB62265923DD2220007EA978 /* CoreMotion.framework */; };
		EB62266823DD224A007EA978 /* CoreVideo.framework in Frameworks */ = {isa = PBXBuildFile; fileRef = EB62265A23DD2220007EA978 /* CoreVideo.framework */; };
		EB62266923DD224A007EA978 /* AudioToolbox.framework in Frameworks */ = {isa = PBXBuildFile; fileRef = EB62265323DD2212007EA978 /* AudioToolbox.framework */; };
		EB62266A23DD224A007EA978 /* AVFoundation.framework in Frameworks */ = {isa = PBXBuildFile; fileRef = EB62265423DD2212007EA978 /* AVFoundation.framework */; };
		EB62266B23DD224A007EA978 /* Metal.framework in Frameworks */ = {isa = PBXBuildFile; fileRef = EB62264E23DD2207007EA978 /* Metal.framework */; };
		EB62266C23DD224A007EA978 /* OpenGLES.framework in Frameworks */ = {isa = PBXBuildFile; fileRef = EB62264F23DD2207007EA978 /* OpenGLES.framework */; };
		EB62266D23DD224A007EA978 /* QuartzCore.framework in Frameworks */ = {isa = PBXBuildFile; fileRef = EB62264D23DD2206007EA978 /* QuartzCore.framework */; };
		EB62266E23DD224A007EA978 /* ImageIO.framework in Frameworks */ = {isa = PBXBuildFile; fileRef = EB62264923DD21FA007EA978 /* ImageIO.framework */; };
		EB62266F23DD224A007EA978 /* UIKit.framework in Frameworks */ = {isa = PBXBuildFile; fileRef = EB62264A23DD21FA007EA978 /* UIKit.framework */; };
		EB62267023DD224A007EA978 /* GameController.framework in Frameworks */ = {isa = PBXBuildFile; fileRef = EB62264623DD21E5007EA978 /* GameController.framework */; };
		EB62267123DD224A007EA978 /* GameKit.framework in Frameworks */ = {isa = PBXBuildFile; fileRef = EB62264523DD21E5007EA978 /* GameKit.framework */; };
		EB7454AB1D74D846002FBAE6 /* iOS.xcassets in Resources */ = {isa = PBXBuildFile; fileRef = EB7454A71D74D846002FBAE6 /* iOS.xcassets */; };
		EB7454AC1D74D846002FBAE6 /* Landscape.storyboard in Resources */ = {isa = PBXBuildFile; fileRef = EB7454A81D74D846002FBAE6 /* Landscape.storyboard */; };
		EB7454AD1D74D846002FBAE6 /* Portrait.storyboard in Resources */ = {isa = PBXBuildFile; fileRef = EB7454A91D74D846002FBAE6 /* Portrait.storyboard */; };
		EB7454AE1D74D891002FBAE6 /* main.cpp in Sources */ = {isa = PBXBuildFile; fileRef = EB2BE9B41D74952A002FE78B /* main.cpp */; };
		EB7454D01D750623002FBAE6 /* textures in Resources */ = {isa = PBXBuildFile; fileRef = EB2BE9BA1D7498D2002FE78B /* textures */; };
		EB7454D11D750623002FBAE6 /* fonts in Resources */ = {isa = PBXBuildFile; fileRef = EB2BE9B81D7498C9002FE78B /* fonts */; };
		EBBF189B1D74904A008E2001 /* Mac.xcassets in Resources */ = {isa = PBXBuildFile; fileRef = EBBF189A1D74904A008E2001 /* Mac.xcassets */; };
		EBC147151E27F07C005494CE /* AVFoundation.framework in Frameworks */ = {isa = PBXBuildFile; fileRef = EBC147141E27F07C005494CE /* AVFoundation.framework */; };
		EBC1471A1E27F0A8005494CE /* CoreGraphics.framework in Frameworks */ = {isa = PBXBuildFile; fileRef = EBC147191E27F0A8005494CE /* CoreGraphics.framework */; };
		EBC1471C1E27F0BB005494CE /* ImageIO.framework in Frameworks */ = {isa = PBXBuildFile; fileRef = EBC1471B1E27F0BB005494CE /* ImageIO.framework */; };
		EBC5A167223B3C8700FFEC0B /* Metal.framework in Frameworks */ = {isa = PBXBuildFile; fileRef = EB42669F21F68FCB00A9DE61 /* Metal.framework */; };
		EBFE7C051E19B496001007C2 /* json in Resources */ = {isa = PBXBuildFile; fileRef = EBFE7C041E19B496001007C2 /* json */; };
		EBFE7C091E19B4AC001007C2 /* json in Resources */ = {isa = PBXBuildFile; fileRef = EBFE7C041E19B496001007C2 /* json */; };
/* End PBXBuildFile section */

/* Begin PBXContainerItemProxy section */
		EB0FF6142016EF4F00517030 /* PBXContainerItemProxy */ = {
			isa = PBXContainerItemProxy;
			containerPortal = EB4EB19D1E3404F3007BCF09 /* CUGL.xcodeproj */;
			proxyType = 2;
			remoteGlobalIDString = EB0FF5652016EC7E00517030;
			remoteInfo = "cugl-sim";
		};
		EB4EB1A31E3404F3007BCF09 /* PBXContainerItemProxy */ = {
			isa = PBXContainerItemProxy;
			containerPortal = EB4EB19D1E3404F3007BCF09 /* CUGL.xcodeproj */;
			proxyType = 2;
			remoteGlobalIDString = EB7453D71D74B0C5002FBAE6;
			remoteInfo = "cugl-ios";
		};
		EB4EB1A51E3404F3007BCF09 /* PBXContainerItemProxy */ = {
			isa = PBXContainerItemProxy;
			containerPortal = EB4EB19D1E3404F3007BCF09 /* CUGL.xcodeproj */;
			proxyType = 2;
			remoteGlobalIDString = EBBF18071D7485D1008E2001;
			remoteInfo = "cugl-mac";
		};
/* End PBXContainerItemProxy section */

/* Begin PBXFileReference section */
		3CDD11AC242D1DDF00FD21F8 /* HealthNode.cpp */ = {isa = PBXFileReference; fileEncoding = 4; lastKnownFileType = sourcecode.cpp.cpp; path = HealthNode.cpp; sourceTree = "<group>"; };
		3CDD11B0242D1DDF00FD21F8 /* HealthNode.h */ = {isa = PBXFileReference; fileEncoding = 4; lastKnownFileType = sourcecode.c.h; path = HealthNode.h; sourceTree = "<group>"; };
		7B209DFA24395A8F00B657D2 /* Tween.h */ = {isa = PBXFileReference; fileEncoding = 4; lastKnownFileType = sourcecode.c.h; path = Tween.h; sourceTree = "<group>"; };
		7B209DFE24395A9D00B657D2 /* ButtonManager.h */ = {isa = PBXFileReference; fileEncoding = 4; lastKnownFileType = sourcecode.c.h; path = ButtonManager.h; sourceTree = "<group>"; };
		7B3270692425A569004A3B36 /* GLaDOS.h */ = {isa = PBXFileReference; fileEncoding = 4; lastKnownFileType = sourcecode.c.h; path = GLaDOS.h; sourceTree = "<group>"; };
		7BD666F02448E8E500D68748 /* MainMenuMode.h */ = {isa = PBXFileReference; fileEncoding = 4; lastKnownFileType = sourcecode.c.h; path = MainMenuMode.h; sourceTree = "<group>"; };
		7BD666F12448E8E500D68748 /* MainMenuMode.cpp */ = {isa = PBXFileReference; fileEncoding = 4; lastKnownFileType = sourcecode.cpp.cpp; path = MainMenuMode.cpp; sourceTree = "<group>"; };
		7BDE1A3E243422EC0080F7CB /* Globals.h */ = {isa = PBXFileReference; fileEncoding = 4; lastKnownFileType = sourcecode.c.h; path = Globals.h; sourceTree = "<group>"; };
		A577C9232422AA0D00B12ADE /* DoorNode.cpp */ = {isa = PBXFileReference; fileEncoding = 4; lastKnownFileType = sourcecode.cpp.cpp; path = DoorNode.cpp; sourceTree = "<group>"; };
		A577C9272422AA0D00B12ADE /* DoorNode.h */ = {isa = PBXFileReference; fileEncoding = 4; lastKnownFileType = sourcecode.c.h; path = DoorNode.h; sourceTree = "<group>"; };
		A577C9372438F7ED00B12ADE /* LevelModel.cpp */ = {isa = PBXFileReference; fileEncoding = 4; lastKnownFileType = sourcecode.cpp.cpp; path = LevelModel.cpp; sourceTree = "<group>"; };
		A577C93B2438F7ED00B12ADE /* LevelConstants.h */ = {isa = PBXFileReference; fileEncoding = 4; lastKnownFileType = sourcecode.c.h; path = LevelConstants.h; sourceTree = "<group>"; };
		A577C93C2438F7ED00B12ADE /* LevelModel.h */ = {isa = PBXFileReference; fileEncoding = 4; lastKnownFileType = sourcecode.c.h; path = LevelModel.h; sourceTree = "<group>"; };
		A577C9572446324C00B12ADE /* EventModel.h */ = {isa = PBXFileReference; fileEncoding = 4; lastKnownFileType = sourcecode.c.h; path = EventModel.h; sourceTree = "<group>"; };
		A577C95B2446324C00B12ADE /* BuildingBlockModel.h */ = {isa = PBXFileReference; fileEncoding = 4; lastKnownFileType = sourcecode.c.h; path = BuildingBlockModel.h; sourceTree = "<group>"; };
		C122229A6EDF1DAB4330F1B7 /* GLaDOS.cpp */ = {isa = PBXFileReference; fileEncoding = 4; lastKnownFileType = sourcecode.cpp.cpp; path = GLaDOS.cpp; sourceTree = "<group>"; };
		C122270EE9BF22663C6BDB22 /* ExternalDonutModel.h */ = {isa = PBXFileReference; fileEncoding = 4; lastKnownFileType = sourcecode.c.h; path = ExternalDonutModel.h; sourceTree = "<group>"; };
		C1222811A2870CE942755676 /* ButtonManager.cpp */ = {isa = PBXFileReference; fileEncoding = 4; lastKnownFileType = sourcecode.cpp.cpp; path = ButtonManager.cpp; sourceTree = "<group>"; };
		C1222BBC1EB5E0874CCD2C2A /* PlayerDonutModel.cpp */ = {isa = PBXFileReference; fileEncoding = 4; lastKnownFileType = sourcecode.cpp.cpp; path = PlayerDonutModel.cpp; sourceTree = "<group>"; };
		C1222CCE44B8D9EECD741BF0 /* Tween.cpp */ = {isa = PBXFileReference; fileEncoding = 4; lastKnownFileType = sourcecode.cpp.cpp; path = Tween.cpp; sourceTree = "<group>"; };
		C1222EECE0C31958EBE060C3 /* PlayerDonutModel.h */ = {isa = PBXFileReference; fileEncoding = 4; lastKnownFileType = sourcecode.c.h; path = PlayerDonutModel.h; sourceTree = "<group>"; };
		C1222F4322133A83016A4F48 /* ExternalDonutModel.cpp */ = {isa = PBXFileReference; fileEncoding = 4; lastKnownFileType = sourcecode.cpp.cpp; path = ExternalDonutModel.cpp; sourceTree = "<group>"; };
		C58C508D52C8A85185254C7F /* TutorialNode.cpp */ = {isa = PBXFileReference; fileEncoding = 4; lastKnownFileType = sourcecode.cpp.cpp; path = TutorialNode.cpp; sourceTree = "<group>"; };
		C58C51549E90F0CA2D05EB7A /* ShipModel.cpp */ = {isa = PBXFileReference; fileEncoding = 4; lastKnownFileType = sourcecode.cpp.cpp; path = ShipModel.cpp; sourceTree = "<group>"; };
		C58C531CA6998820E3FA7D86 /* ShipModel.h */ = {isa = PBXFileReference; fileEncoding = 4; lastKnownFileType = sourcecode.c.h; path = ShipModel.h; sourceTree = "<group>"; };
		C58C5490476458CA8CE02EAA /* ButtonNode.h */ = {isa = PBXFileReference; fileEncoding = 4; lastKnownFileType = sourcecode.c.h; path = ButtonNode.h; sourceTree = "<group>"; };
		C58C554FEE32C1C1D0CC1584 /* TutorialNode.h */ = {isa = PBXFileReference; fileEncoding = 4; lastKnownFileType = sourcecode.c.h; path = TutorialNode.h; sourceTree = "<group>"; };
		C58C59370F28300C621B05DD /* ButtonModel.cpp */ = {isa = PBXFileReference; fileEncoding = 4; lastKnownFileType = sourcecode.cpp.cpp; path = ButtonModel.cpp; sourceTree = "<group>"; };
		C58C5D00FFFC42F97DEC65C0 /* ButtonModel.h */ = {isa = PBXFileReference; fileEncoding = 4; lastKnownFileType = sourcecode.c.h; path = ButtonModel.h; sourceTree = "<group>"; };
		C58C5F587FFB8E623B5C9D7F /* ButtonNode.cpp */ = {isa = PBXFileReference; fileEncoding = 4; lastKnownFileType = sourcecode.cpp.cpp; path = ButtonNode.cpp; sourceTree = "<group>"; };
		D152222ED700A38FD9334825 /* CustomNode.h */ = {isa = PBXFileReference; fileEncoding = 4; lastKnownFileType = sourcecode.c.h; path = CustomNode.h; sourceTree = "<group>"; };
		D15224B9EA517A2BFF54A6C2 /* easywsclient.hpp */ = {isa = PBXFileReference; fileEncoding = 4; lastKnownFileType = sourcecode.cpp.h; path = easywsclient.hpp; sourceTree = "<group>"; };
		D1522514F4482BDE04D4AABE /* PlayerDonutNode.h */ = {isa = PBXFileReference; fileEncoding = 4; lastKnownFileType = sourcecode.c.h; path = PlayerDonutNode.h; sourceTree = "<group>"; };
		D15227D97E11C33C1D22A5E2 /* DoorModel.h */ = {isa = PBXFileReference; fileEncoding = 4; lastKnownFileType = sourcecode.c.h; path = DoorModel.h; sourceTree = "<group>"; };
		D15227FD0DE8BAD86857197F /* MagicInternetBox.h */ = {isa = PBXFileReference; fileEncoding = 4; lastKnownFileType = sourcecode.c.h; path = MagicInternetBox.h; sourceTree = "<group>"; };
		D15228511721431DE5C3F8BF /* MagicInternetBox.cpp */ = {isa = PBXFileReference; fileEncoding = 4; lastKnownFileType = sourcecode.cpp.cpp; path = MagicInternetBox.cpp; sourceTree = "<group>"; };
		D1522912AC958005F84C07D7 /* DonutNode.cpp */ = {isa = PBXFileReference; fileEncoding = 4; lastKnownFileType = sourcecode.cpp.cpp; path = DonutNode.cpp; sourceTree = "<group>"; };
		D152292423B890A105CFF1E1 /* easywsclient.cpp */ = {isa = PBXFileReference; fileEncoding = 4; lastKnownFileType = sourcecode.cpp.cpp; path = easywsclient.cpp; sourceTree = "<group>"; };
		D15229D4A1FC5FE07FD97699 /* BreachNode.h */ = {isa = PBXFileReference; fileEncoding = 4; lastKnownFileType = sourcecode.c.h; path = BreachNode.h; sourceTree = "<group>"; };
		D15229EF18C3F82477D4E059 /* DonutNode.h */ = {isa = PBXFileReference; fileEncoding = 4; lastKnownFileType = sourcecode.c.h; path = DonutNode.h; sourceTree = "<group>"; };
		D1522B22FF3E0BB5FA6127A8 /* .clang-tidy */ = {isa = PBXFileReference; lastKnownFileType = "file.clang-tidy"; path = ".clang-tidy"; sourceTree = "<group>"; };
		D1522B5DE1BDF682A53D6F29 /* BreachNode.cpp */ = {isa = PBXFileReference; fileEncoding = 4; lastKnownFileType = sourcecode.cpp.cpp; path = BreachNode.cpp; sourceTree = "<group>"; };
		D1522C28835BBA631F29D368 /* README.md */ = {isa = PBXFileReference; fileEncoding = 4; lastKnownFileType = net.daringfireball.markdown; path = README.md; sourceTree = "<group>"; };
		D1522C8009B69F3F56057E41 /* ExternalDonutNode.h */ = {isa = PBXFileReference; fileEncoding = 4; lastKnownFileType = sourcecode.c.h; path = ExternalDonutNode.h; sourceTree = "<group>"; };
		D1522CE16711F9484DFFB224 /* DoorModel.cpp */ = {isa = PBXFileReference; fileEncoding = 4; lastKnownFileType = sourcecode.cpp.cpp; path = DoorModel.cpp; sourceTree = "<group>"; };
		D1522D40CDE7AAE1A66B8F66 /* ExternalDonutNode.cpp */ = {isa = PBXFileReference; fileEncoding = 4; lastKnownFileType = sourcecode.cpp.cpp; path = ExternalDonutNode.cpp; sourceTree = "<group>"; };
		D1522DC8B550BC37E1C05E7B /* PlayerDonutNode.cpp */ = {isa = PBXFileReference; fileEncoding = 4; lastKnownFileType = sourcecode.cpp.cpp; path = PlayerDonutNode.cpp; sourceTree = "<group>"; };
		DF3B74372403A46A0063552F /* DonutModel.cpp */ = {isa = PBXFileReference; fileEncoding = 4; lastKnownFileType = sourcecode.cpp.cpp; path = DonutModel.cpp; sourceTree = "<group>"; };
		DF3B743B2403A46A0063552F /* GameMode.h */ = {isa = PBXFileReference; fileEncoding = 4; lastKnownFileType = sourcecode.c.h; path = GameMode.h; sourceTree = "<group>"; };
		DF3B743C2403A46A0063552F /* InputController.h */ = {isa = PBXFileReference; fileEncoding = 4; lastKnownFileType = sourcecode.c.h; path = InputController.h; sourceTree = "<group>"; };
		DF3B743D2403A46A0063552F /* GameGraphRoot.h */ = {isa = PBXFileReference; fileEncoding = 4; lastKnownFileType = sourcecode.c.h; path = GameGraphRoot.h; sourceTree = "<group>"; };
		DF3B743F2403A46B0063552F /* BreachModel.h */ = {isa = PBXFileReference; fileEncoding = 4; lastKnownFileType = sourcecode.c.h; path = BreachModel.h; sourceTree = "<group>"; };
		DF3B74402403A46B0063552F /* InputController.cpp */ = {isa = PBXFileReference; fileEncoding = 4; lastKnownFileType = sourcecode.cpp.cpp; path = InputController.cpp; sourceTree = "<group>"; };
		DF3B74412403A46B0063552F /* DonutModel.h */ = {isa = PBXFileReference; fileEncoding = 4; lastKnownFileType = sourcecode.c.h; path = DonutModel.h; sourceTree = "<group>"; };
		DF3B74422403A46B0063552F /* LoadingMode.cpp */ = {isa = PBXFileReference; fileEncoding = 4; lastKnownFileType = sourcecode.cpp.cpp; path = LoadingMode.cpp; sourceTree = "<group>"; };
		DF3B74432403A46B0063552F /* LoadingMode.h */ = {isa = PBXFileReference; fileEncoding = 4; lastKnownFileType = sourcecode.c.h; path = LoadingMode.h; sourceTree = "<group>"; };
		DF3B74452403A46B0063552F /* Sweetspace.cpp */ = {isa = PBXFileReference; fileEncoding = 4; lastKnownFileType = sourcecode.cpp.cpp; path = Sweetspace.cpp; sourceTree = "<group>"; };
		DF3B74482403A46B0063552F /* Sweetspace.h */ = {isa = PBXFileReference; fileEncoding = 4; lastKnownFileType = sourcecode.c.h; path = Sweetspace.h; sourceTree = "<group>"; };
		DF3B74492403A46B0063552F /* GameMode.cpp */ = {isa = PBXFileReference; fileEncoding = 4; lastKnownFileType = sourcecode.cpp.cpp; path = GameMode.cpp; sourceTree = "<group>"; };
		DF3B744A2403A46B0063552F /* GameGraphRoot.cpp */ = {isa = PBXFileReference; fileEncoding = 4; lastKnownFileType = sourcecode.cpp.cpp; path = GameGraphRoot.cpp; sourceTree = "<group>"; };
		DF3B744B2403A46B0063552F /* BreachModel.cpp */ = {isa = PBXFileReference; fileEncoding = 4; lastKnownFileType = sourcecode.cpp.cpp; path = BreachModel.cpp; sourceTree = "<group>"; };
		DFECA6ED2431610C008342FB /* sounds */ = {isa = PBXFileReference; lastKnownFileType = folder; path = sounds; sourceTree = "<group>"; };
		EB0FF5082016E4A700517030 /* CoreFoundation.framework */ = {isa = PBXFileReference; lastKnownFileType = wrapper.framework; name = CoreFoundation.framework; path = System/Library/Frameworks/CoreFoundation.framework; sourceTree = SDKROOT; };
		EB0FF5FC2016EF4F00517030 /* sweetspace.app */ = {isa = PBXFileReference; explicitFileType = wrapper.application; includeInIndex = 0; path = sweetspace.app; sourceTree = BUILT_PRODUCTS_DIR; };
		EB2BE9B41D74952A002FE78B /* main.cpp */ = {isa = PBXFileReference; fileEncoding = 4; lastKnownFileType = sourcecode.cpp.cpp; path = main.cpp; sourceTree = "<group>"; };
		EB2BE9B81D7498C9002FE78B /* fonts */ = {isa = PBXFileReference; lastKnownFileType = folder; path = fonts; sourceTree = "<group>"; };
		EB2BE9BA1D7498D2002FE78B /* textures */ = {isa = PBXFileReference; lastKnownFileType = folder; path = textures; sourceTree = "<group>"; };
		EB2BE9BD1D749908002FE78B /* Accelerate.framework */ = {isa = PBXFileReference; lastKnownFileType = wrapper.framework; name = Accelerate.framework; path = System/Library/Frameworks/Accelerate.framework; sourceTree = SDKROOT; };
		EB2BE9BE1D749908002FE78B /* Carbon.framework */ = {isa = PBXFileReference; lastKnownFileType = wrapper.framework; name = Carbon.framework; path = System/Library/Frameworks/Carbon.framework; sourceTree = SDKROOT; };
		EB2BE9BF1D749908002FE78B /* Cocoa.framework */ = {isa = PBXFileReference; lastKnownFileType = wrapper.framework; name = Cocoa.framework; path = System/Library/Frameworks/Cocoa.framework; sourceTree = SDKROOT; };
		EB2BE9C31D749919002FE78B /* AudioToolbox.framework */ = {isa = PBXFileReference; lastKnownFileType = wrapper.framework; name = AudioToolbox.framework; path = System/Library/Frameworks/AudioToolbox.framework; sourceTree = SDKROOT; };
		EB2BE9C41D749919002FE78B /* AudioUnit.framework */ = {isa = PBXFileReference; lastKnownFileType = wrapper.framework; name = AudioUnit.framework; path = System/Library/Frameworks/AudioUnit.framework; sourceTree = SDKROOT; };
		EB2BE9C71D749923002FE78B /* CoreAudio.framework */ = {isa = PBXFileReference; lastKnownFileType = wrapper.framework; name = CoreAudio.framework; path = System/Library/Frameworks/CoreAudio.framework; sourceTree = SDKROOT; };
		EB2BE9C81D749923002FE78B /* CoreVideo.framework */ = {isa = PBXFileReference; lastKnownFileType = wrapper.framework; name = CoreVideo.framework; path = System/Library/Frameworks/CoreVideo.framework; sourceTree = SDKROOT; };
		EB2BE9CB1D749937002FE78B /* OpenGL.framework */ = {isa = PBXFileReference; lastKnownFileType = wrapper.framework; name = OpenGL.framework; path = System/Library/Frameworks/OpenGL.framework; sourceTree = SDKROOT; };
		EB2BE9CD1D749953002FE78B /* ForceFeedback.framework */ = {isa = PBXFileReference; lastKnownFileType = wrapper.framework; name = ForceFeedback.framework; path = System/Library/Frameworks/ForceFeedback.framework; sourceTree = SDKROOT; };
		EB2BE9CE1D749953002FE78B /* IOKit.framework */ = {isa = PBXFileReference; lastKnownFileType = wrapper.framework; name = IOKit.framework; path = System/Library/Frameworks/IOKit.framework; sourceTree = SDKROOT; };
		EB42669221F68F6900A9DE61 /* DeviceMargins.plist */ = {isa = PBXFileReference; fileEncoding = 4; lastKnownFileType = text.plist.xml; path = DeviceMargins.plist; sourceTree = "<group>"; };
		EB42669E21F68FCB00A9DE61 /* ApplicationServices.framework */ = {isa = PBXFileReference; lastKnownFileType = wrapper.framework; name = ApplicationServices.framework; path = System/Library/Frameworks/ApplicationServices.framework; sourceTree = SDKROOT; };
		EB42669F21F68FCB00A9DE61 /* Metal.framework */ = {isa = PBXFileReference; lastKnownFileType = wrapper.framework; name = Metal.framework; path = System/Library/Frameworks/Metal.framework; sourceTree = SDKROOT; };
		EB4EB19D1E3404F3007BCF09 /* CUGL.xcodeproj */ = {isa = PBXFileReference; lastKnownFileType = "wrapper.pb-project"; name = CUGL.xcodeproj; path = "../cugl/build-apple/CUGL.xcodeproj"; sourceTree = "<group>"; };
		EB62264023DD2015007EA978 /* GameController.framework */ = {isa = PBXFileReference; lastKnownFileType = wrapper.framework; name = GameController.framework; path = System/Library/Frameworks/GameController.framework; sourceTree = SDKROOT; };
		EB62264523DD21E5007EA978 /* GameKit.framework */ = {isa = PBXFileReference; lastKnownFileType = wrapper.framework; name = GameKit.framework; path = Platforms/iPhoneOS.platform/Developer/SDKs/iPhoneOS13.2.sdk/System/Library/Frameworks/GameKit.framework; sourceTree = DEVELOPER_DIR; };
		EB62264623DD21E5007EA978 /* GameController.framework */ = {isa = PBXFileReference; lastKnownFileType = wrapper.framework; name = GameController.framework; path = Platforms/iPhoneOS.platform/Developer/SDKs/iPhoneOS13.2.sdk/System/Library/Frameworks/GameController.framework; sourceTree = DEVELOPER_DIR; };
		EB62264923DD21FA007EA978 /* ImageIO.framework */ = {isa = PBXFileReference; lastKnownFileType = wrapper.framework; name = ImageIO.framework; path = Platforms/iPhoneOS.platform/Developer/SDKs/iPhoneOS13.2.sdk/System/Library/Frameworks/ImageIO.framework; sourceTree = DEVELOPER_DIR; };
		EB62264A23DD21FA007EA978 /* UIKit.framework */ = {isa = PBXFileReference; lastKnownFileType = wrapper.framework; name = UIKit.framework; path = Platforms/iPhoneOS.platform/Developer/SDKs/iPhoneOS13.2.sdk/System/Library/Frameworks/UIKit.framework; sourceTree = DEVELOPER_DIR; };
		EB62264D23DD2206007EA978 /* QuartzCore.framework */ = {isa = PBXFileReference; lastKnownFileType = wrapper.framework; name = QuartzCore.framework; path = Platforms/iPhoneOS.platform/Developer/SDKs/iPhoneOS13.2.sdk/System/Library/Frameworks/QuartzCore.framework; sourceTree = DEVELOPER_DIR; };
		EB62264E23DD2207007EA978 /* Metal.framework */ = {isa = PBXFileReference; lastKnownFileType = wrapper.framework; name = Metal.framework; path = Platforms/iPhoneOS.platform/Developer/SDKs/iPhoneOS13.2.sdk/System/Library/Frameworks/Metal.framework; sourceTree = DEVELOPER_DIR; };
		EB62264F23DD2207007EA978 /* OpenGLES.framework */ = {isa = PBXFileReference; lastKnownFileType = wrapper.framework; name = OpenGLES.framework; path = Platforms/iPhoneOS.platform/Developer/SDKs/iPhoneOS13.2.sdk/System/Library/Frameworks/OpenGLES.framework; sourceTree = DEVELOPER_DIR; };
		EB62265323DD2212007EA978 /* AudioToolbox.framework */ = {isa = PBXFileReference; lastKnownFileType = wrapper.framework; name = AudioToolbox.framework; path = Platforms/iPhoneOS.platform/Developer/SDKs/iPhoneOS13.2.sdk/System/Library/Frameworks/AudioToolbox.framework; sourceTree = DEVELOPER_DIR; };
		EB62265423DD2212007EA978 /* AVFoundation.framework */ = {isa = PBXFileReference; lastKnownFileType = wrapper.framework; name = AVFoundation.framework; path = Platforms/iPhoneOS.platform/Developer/SDKs/iPhoneOS13.2.sdk/System/Library/Frameworks/AVFoundation.framework; sourceTree = DEVELOPER_DIR; };
		EB62265723DD2220007EA978 /* CoreAudio.framework */ = {isa = PBXFileReference; lastKnownFileType = wrapper.framework; name = CoreAudio.framework; path = Platforms/iPhoneOS.platform/Developer/SDKs/iPhoneOS13.2.sdk/System/Library/Frameworks/CoreAudio.framework; sourceTree = DEVELOPER_DIR; };
		EB62265823DD2220007EA978 /* CoreGraphics.framework */ = {isa = PBXFileReference; lastKnownFileType = wrapper.framework; name = CoreGraphics.framework; path = Platforms/iPhoneOS.platform/Developer/SDKs/iPhoneOS13.2.sdk/System/Library/Frameworks/CoreGraphics.framework; sourceTree = DEVELOPER_DIR; };
		EB62265923DD2220007EA978 /* CoreMotion.framework */ = {isa = PBXFileReference; lastKnownFileType = wrapper.framework; name = CoreMotion.framework; path = Platforms/iPhoneOS.platform/Developer/SDKs/iPhoneOS13.2.sdk/System/Library/Frameworks/CoreMotion.framework; sourceTree = DEVELOPER_DIR; };
		EB62265A23DD2220007EA978 /* CoreVideo.framework */ = {isa = PBXFileReference; lastKnownFileType = wrapper.framework; name = CoreVideo.framework; path = Platforms/iPhoneOS.platform/Developer/SDKs/iPhoneOS13.2.sdk/System/Library/Frameworks/CoreVideo.framework; sourceTree = DEVELOPER_DIR; };
		EB62265F23DD2235007EA978 /* MobileCoreServices.framework */ = {isa = PBXFileReference; lastKnownFileType = wrapper.framework; name = MobileCoreServices.framework; path = Platforms/iPhoneOS.platform/Developer/SDKs/iPhoneOS13.2.sdk/System/Library/Frameworks/MobileCoreServices.framework; sourceTree = DEVELOPER_DIR; };
		EB62266023DD2235007EA978 /* Foundation.framework */ = {isa = PBXFileReference; lastKnownFileType = wrapper.framework; name = Foundation.framework; path = Platforms/iPhoneOS.platform/Developer/SDKs/iPhoneOS13.2.sdk/System/Library/Frameworks/Foundation.framework; sourceTree = DEVELOPER_DIR; };
		EB74548C1D74D75C002FBAE6 /* sweetspace.app */ = {isa = PBXFileReference; explicitFileType = wrapper.application; includeInIndex = 0; path = sweetspace.app; sourceTree = BUILT_PRODUCTS_DIR; };
		EB7454A61D74D846002FBAE6 /* iOS-Info.plist */ = {isa = PBXFileReference; fileEncoding = 4; lastKnownFileType = text.plist.xml; path = "iOS-Info.plist"; sourceTree = "<group>"; };
		EB7454A71D74D846002FBAE6 /* iOS.xcassets */ = {isa = PBXFileReference; lastKnownFileType = folder.assetcatalog; path = iOS.xcassets; sourceTree = "<group>"; };
		EB7454A81D74D846002FBAE6 /* Landscape.storyboard */ = {isa = PBXFileReference; fileEncoding = 4; lastKnownFileType = file.storyboard; path = Landscape.storyboard; sourceTree = "<group>"; };
		EB7454A91D74D846002FBAE6 /* Portrait.storyboard */ = {isa = PBXFileReference; fileEncoding = 4; lastKnownFileType = file.storyboard; path = Portrait.storyboard; sourceTree = "<group>"; };
		EBBF18911D74904A008E2001 /* Sweetspace (Mac).app */ = {isa = PBXFileReference; explicitFileType = wrapper.application; includeInIndex = 0; path = "Sweetspace (Mac).app"; sourceTree = BUILT_PRODUCTS_DIR; };
		EBBF189A1D74904A008E2001 /* Mac.xcassets */ = {isa = PBXFileReference; lastKnownFileType = folder.assetcatalog; path = Mac.xcassets; sourceTree = "<group>"; };
		EBBF189F1D74904A008E2001 /* Mac-Info.plist */ = {isa = PBXFileReference; lastKnownFileType = text.plist.xml; path = "Mac-Info.plist"; sourceTree = "<group>"; };
		EBC147141E27F07C005494CE /* AVFoundation.framework */ = {isa = PBXFileReference; lastKnownFileType = wrapper.framework; name = AVFoundation.framework; path = System/Library/Frameworks/AVFoundation.framework; sourceTree = SDKROOT; };
		EBC147191E27F0A8005494CE /* CoreGraphics.framework */ = {isa = PBXFileReference; lastKnownFileType = wrapper.framework; name = CoreGraphics.framework; path = System/Library/Frameworks/CoreGraphics.framework; sourceTree = SDKROOT; };
		EBC1471B1E27F0BB005494CE /* ImageIO.framework */ = {isa = PBXFileReference; lastKnownFileType = wrapper.framework; name = ImageIO.framework; path = System/Library/Frameworks/ImageIO.framework; sourceTree = SDKROOT; };
		EBFE7C041E19B496001007C2 /* json */ = {isa = PBXFileReference; lastKnownFileType = folder; path = json; sourceTree = "<group>"; };
/* End PBXFileReference section */

/* Begin PBXFrameworksBuildPhase section */
		EB0FF5F92016EF4F00517030 /* Frameworks */ = {
			isa = PBXFrameworksBuildPhase;
			buildActionMask = 2147483647;
			files = (
				EB0FF63B2016F42F00517030 /* libcugl-sim.a in Frameworks */,
				EB62266323DD224A007EA978 /* Foundation.framework in Frameworks */,
				EB62266423DD224A007EA978 /* MobileCoreServices.framework in Frameworks */,
				EB62266523DD224A007EA978 /* CoreAudio.framework in Frameworks */,
				EB62266623DD224A007EA978 /* CoreGraphics.framework in Frameworks */,
				EB62266723DD224A007EA978 /* CoreMotion.framework in Frameworks */,
				EB62266823DD224A007EA978 /* CoreVideo.framework in Frameworks */,
				EB62266923DD224A007EA978 /* AudioToolbox.framework in Frameworks */,
				EB62266A23DD224A007EA978 /* AVFoundation.framework in Frameworks */,
				EB62266D23DD224A007EA978 /* QuartzCore.framework in Frameworks */,
				EB62266C23DD224A007EA978 /* OpenGLES.framework in Frameworks */,
				EB62266B23DD224A007EA978 /* Metal.framework in Frameworks */,
				EB62266F23DD224A007EA978 /* UIKit.framework in Frameworks */,
				EB62266E23DD224A007EA978 /* ImageIO.framework in Frameworks */,
				EB62267123DD224A007EA978 /* GameKit.framework in Frameworks */,
				EB62267023DD224A007EA978 /* GameController.framework in Frameworks */,
			);
			runOnlyForDeploymentPostprocessing = 0;
		};
		EB7454891D74D75C002FBAE6 /* Frameworks */ = {
			isa = PBXFrameworksBuildPhase;
			buildActionMask = 2147483647;
			files = (
				EB4EB1A81E340511007BCF09 /* libcugl-ios.a in Frameworks */,
				EB62266123DD2235007EA978 /* MobileCoreServices.framework in Frameworks */,
				EB62266223DD2235007EA978 /* Foundation.framework in Frameworks */,
				EB62265B23DD2221007EA978 /* CoreAudio.framework in Frameworks */,
				EB62265C23DD2221007EA978 /* CoreGraphics.framework in Frameworks */,
				EB62265D23DD2221007EA978 /* CoreMotion.framework in Frameworks */,
				EB62265E23DD2221007EA978 /* CoreVideo.framework in Frameworks */,
				EB62265523DD2212007EA978 /* AudioToolbox.framework in Frameworks */,
				EB62265623DD2212007EA978 /* AVFoundation.framework in Frameworks */,
				EB62265023DD2207007EA978 /* QuartzCore.framework in Frameworks */,
				EB62265123DD2207007EA978 /* Metal.framework in Frameworks */,
				EB62265223DD2207007EA978 /* OpenGLES.framework in Frameworks */,
				EB62264B23DD21FA007EA978 /* ImageIO.framework in Frameworks */,
				EB62264C23DD21FA007EA978 /* UIKit.framework in Frameworks */,
				EB62264723DD21E5007EA978 /* GameKit.framework in Frameworks */,
				EB62264823DD21E5007EA978 /* GameController.framework in Frameworks */,
			);
			runOnlyForDeploymentPostprocessing = 0;
		};
		EBBF188E1D74904A008E2001 /* Frameworks */ = {
			isa = PBXFrameworksBuildPhase;
			buildActionMask = 2147483647;
			files = (
				EB4EB1A71E340509007BCF09 /* libcugl-mac.a in Frameworks */,
				EB0FF5092016E4A700517030 /* CoreFoundation.framework in Frameworks */,
				EB4266A021F68FCB00A9DE61 /* ApplicationServices.framework in Frameworks */,
				EB2BE9C11D749908002FE78B /* Carbon.framework in Frameworks */,
				EB2BE9C21D749908002FE78B /* Cocoa.framework in Frameworks */,
				EB2BE9C91D749923002FE78B /* CoreAudio.framework in Frameworks */,
				EBC1471A1E27F0A8005494CE /* CoreGraphics.framework in Frameworks */,
				EB2BE9CA1D749923002FE78B /* CoreVideo.framework in Frameworks */,
				EB2BE9C51D749919002FE78B /* AudioToolbox.framework in Frameworks */,
				EBC147151E27F07C005494CE /* AVFoundation.framework in Frameworks */,
				EB2BE9CC1D749937002FE78B /* OpenGL.framework in Frameworks */,
				EBC5A167223B3C8700FFEC0B /* Metal.framework in Frameworks */,
				EB2BE9D01D749953002FE78B /* IOKit.framework in Frameworks */,
				EBC1471C1E27F0BB005494CE /* ImageIO.framework in Frameworks */,
				EB62264123DD2015007EA978 /* GameController.framework in Frameworks */,
				EB2BE9CF1D749953002FE78B /* ForceFeedback.framework in Frameworks */,
			);
			runOnlyForDeploymentPostprocessing = 0;
		};
/* End PBXFrameworksBuildPhase section */

/* Begin PBXGroup section */
		D1522166C3D73A4C222E4139 /* libraries */ = {
			isa = PBXGroup;
			children = (
				D1522C28835BBA631F29D368 /* README.md */,
				D1522B22FF3E0BB5FA6127A8 /* .clang-tidy */,
				D152292423B890A105CFF1E1 /* easywsclient.cpp */,
				D15224B9EA517A2BFF54A6C2 /* easywsclient.hpp */,
			);
			path = libraries;
			sourceTree = "<group>";
		};
		EB2BE9B71D749870002FE78B /* Assets */ = {
			isa = PBXGroup;
			children = (
				DFECA6ED2431610C008342FB /* sounds */,
				EBFE7C041E19B496001007C2 /* json */,
				EB2BE9BA1D7498D2002FE78B /* textures */,
				EB2BE9B81D7498C9002FE78B /* fonts */,
			);
			name = Assets;
			path = ../assets;
			sourceTree = "<group>";
		};
		EB4880FC1D74AAB600EFC946 /* Frameworks */ = {
			isa = PBXGroup;
			children = (
				EB7454B11D74D8B7002FBAE6 /* iOS */,
				EB7454B01D74D8A9002FBAE6 /* Mac */,
			);
			name = Frameworks;
			sourceTree = "<group>";
		};
		EB4EB19E1E3404F3007BCF09 /* Products */ = {
			isa = PBXGroup;
			children = (
				EB4EB1A61E3404F3007BCF09 /* libcugl-mac.a */,
				EB4EB1A41E3404F3007BCF09 /* libcugl-ios.a */,
				EB0FF6152016EF4F00517030 /* libcugl-sim.a */,
			);
			name = Products;
			sourceTree = "<group>";
		};
		EB7454B01D74D8A9002FBAE6 /* Mac */ = {
			isa = PBXGroup;
			children = (
				EB62264023DD2015007EA978 /* GameController.framework */,
				EB42669E21F68FCB00A9DE61 /* ApplicationServices.framework */,
				EB42669F21F68FCB00A9DE61 /* Metal.framework */,
				EB2BE9BF1D749908002FE78B /* Cocoa.framework */,
				EB2BE9BE1D749908002FE78B /* Carbon.framework */,
				EB0FF5082016E4A700517030 /* CoreFoundation.framework */,
				EB2BE9BD1D749908002FE78B /* Accelerate.framework */,
				EB2BE9C71D749923002FE78B /* CoreAudio.framework */,
				EB2BE9C81D749923002FE78B /* CoreVideo.framework */,
				EBC147191E27F0A8005494CE /* CoreGraphics.framework */,
				EB2BE9CB1D749937002FE78B /* OpenGL.framework */,
				EB2BE9C41D749919002FE78B /* AudioUnit.framework */,
				EB2BE9C31D749919002FE78B /* AudioToolbox.framework */,
				EBC147141E27F07C005494CE /* AVFoundation.framework */,
				EB2BE9CE1D749953002FE78B /* IOKit.framework */,
				EBC1471B1E27F0BB005494CE /* ImageIO.framework */,
				EB2BE9CD1D749953002FE78B /* ForceFeedback.framework */,
			);
			name = Mac;
			sourceTree = "<group>";
		};
		EB7454B11D74D8B7002FBAE6 /* iOS */ = {
			isa = PBXGroup;
			children = (
				EB62266023DD2235007EA978 /* Foundation.framework */,
				EB62265F23DD2235007EA978 /* MobileCoreServices.framework */,
				EB62265723DD2220007EA978 /* CoreAudio.framework */,
				EB62265823DD2220007EA978 /* CoreGraphics.framework */,
				EB62265923DD2220007EA978 /* CoreMotion.framework */,
				EB62265A23DD2220007EA978 /* CoreVideo.framework */,
				EB62265323DD2212007EA978 /* AudioToolbox.framework */,
				EB62265423DD2212007EA978 /* AVFoundation.framework */,
				EB62264E23DD2207007EA978 /* Metal.framework */,
				EB62264F23DD2207007EA978 /* OpenGLES.framework */,
				EB62264D23DD2206007EA978 /* QuartzCore.framework */,
				EB62264923DD21FA007EA978 /* ImageIO.framework */,
				EB62264A23DD21FA007EA978 /* UIKit.framework */,
				EB62264623DD21E5007EA978 /* GameController.framework */,
				EB62264523DD21E5007EA978 /* GameKit.framework */,
			);
			name = iOS;
			sourceTree = "<group>";
		};
		EBBF18881D74904A008E2001 = {
			isa = PBXGroup;
			children = (
				EBBF18B11D749176008E2001 /* Source */,
				EB2BE9B71D749870002FE78B /* Assets */,
				EBBF18931D74904A008E2001 /* Resources */,
				EB4880FC1D74AAB600EFC946 /* Frameworks */,
				EBBF18921D74904A008E2001 /* Products */,
				EB4EB19D1E3404F3007BCF09 /* CUGL.xcodeproj */,
			);
			sourceTree = "<group>";
			usesTabs = 1;
		};
		EBBF18921D74904A008E2001 /* Products */ = {
			isa = PBXGroup;
			children = (
				EBBF18911D74904A008E2001 /* Sweetspace (Mac).app */,
				EB74548C1D74D75C002FBAE6 /* sweetspace.app */,
				EB0FF5FC2016EF4F00517030 /* sweetspace.app */,
			);
			name = Products;
			sourceTree = "<group>";
		};
		EBBF18931D74904A008E2001 /* Resources */ = {
			isa = PBXGroup;
			children = (
				EB42669221F68F6900A9DE61 /* DeviceMargins.plist */,
				EB7454A61D74D846002FBAE6 /* iOS-Info.plist */,
				EB7454A71D74D846002FBAE6 /* iOS.xcassets */,
				EB7454A81D74D846002FBAE6 /* Landscape.storyboard */,
				EB7454A91D74D846002FBAE6 /* Portrait.storyboard */,
				EBBF189A1D74904A008E2001 /* Mac.xcassets */,
				EBBF189F1D74904A008E2001 /* Mac-Info.plist */,
			);
			path = Resources;
			sourceTree = "<group>";
		};
		EBBF18B11D749176008E2001 /* Source */ = {
			isa = PBXGroup;
			children = (
				7BD666F12448E8E500D68748 /* MainMenuMode.cpp */,
				7BD666F02448E8E500D68748 /* MainMenuMode.h */,
				A577C95B2446324C00B12ADE /* BuildingBlockModel.h */,
				A577C9572446324C00B12ADE /* EventModel.h */,
				A577C93B2438F7ED00B12ADE /* LevelConstants.h */,
				A577C9372438F7ED00B12ADE /* LevelModel.cpp */,
				A577C93C2438F7ED00B12ADE /* LevelModel.h */,
				A577C9232422AA0D00B12ADE /* DoorNode.cpp */,
				A577C9272422AA0D00B12ADE /* DoorNode.h */,
				DF3B744B2403A46B0063552F /* BreachModel.cpp */,
				DF3B743F2403A46B0063552F /* BreachModel.h */,
				DF3B74372403A46A0063552F /* DonutModel.cpp */,
				DF3B74412403A46B0063552F /* DonutModel.h */,
				DF3B744A2403A46B0063552F /* GameGraphRoot.cpp */,
				DF3B743D2403A46A0063552F /* GameGraphRoot.h */,
				DF3B74492403A46B0063552F /* GameMode.cpp */,
				DF3B743B2403A46A0063552F /* GameMode.h */,
				C122229A6EDF1DAB4330F1B7 /* GLaDOS.cpp */,
				7B3270692425A569004A3B36 /* GLaDOS.h */,
				7BDE1A3E243422EC0080F7CB /* Globals.h */,
				DF3B74402403A46B0063552F /* InputController.cpp */,
				DF3B743C2403A46A0063552F /* InputController.h */,
				DF3B74422403A46B0063552F /* LoadingMode.cpp */,
				DF3B74432403A46B0063552F /* LoadingMode.h */,
				DF3B74452403A46B0063552F /* Sweetspace.cpp */,
				DF3B74482403A46B0063552F /* Sweetspace.h */,
				EB2BE9B41D74952A002FE78B /* main.cpp */,
				C58C531CA6998820E3FA7D86 /* ShipModel.h */,
				3CDD11AC242D1DDF00FD21F8 /* HealthNode.cpp */,
				3CDD11B0242D1DDF00FD21F8 /* HealthNode.h */,
				C58C51549E90F0CA2D05EB7A /* ShipModel.cpp */,
				D1522D40CDE7AAE1A66B8F66 /* ExternalDonutNode.cpp */,
				D1522C8009B69F3F56057E41 /* ExternalDonutNode.h */,
				D15227FD0DE8BAD86857197F /* MagicInternetBox.h */,
				D15228511721431DE5C3F8BF /* MagicInternetBox.cpp */,
				D1522166C3D73A4C222E4139 /* libraries */,
				C122270EE9BF22663C6BDB22 /* ExternalDonutModel.h */,
				C1222F4322133A83016A4F48 /* ExternalDonutModel.cpp */,
				C1222EECE0C31958EBE060C3 /* PlayerDonutModel.h */,
				C1222BBC1EB5E0874CCD2C2A /* PlayerDonutModel.cpp */,
				D15227D97E11C33C1D22A5E2 /* DoorModel.h */,
				D1522CE16711F9484DFFB224 /* DoorModel.cpp */,
				D1522B5DE1BDF682A53D6F29 /* BreachNode.cpp */,
				D15229D4A1FC5FE07FD97699 /* BreachNode.h */,
				C1222811A2870CE942755676 /* ButtonManager.cpp */,
				7B209DFE24395A9D00B657D2 /* ButtonManager.h */,
				7B209DFA24395A8F00B657D2 /* Tween.h */,
				C1222CCE44B8D9EECD741BF0 /* Tween.cpp */,
				C58C59370F28300C621B05DD /* ButtonModel.cpp */,
				C58C5D00FFFC42F97DEC65C0 /* ButtonModel.h */,
				C58C5490476458CA8CE02EAA /* ButtonNode.h */,
				C58C5F587FFB8E623B5C9D7F /* ButtonNode.cpp */,
				D1522912AC958005F84C07D7 /* DonutNode.cpp */,
				D15229EF18C3F82477D4E059 /* DonutNode.h */,
				D1522DC8B550BC37E1C05E7B /* PlayerDonutNode.cpp */,
				D1522514F4482BDE04D4AABE /* PlayerDonutNode.h */,
<<<<<<< HEAD
				D152222ED700A38FD9334825 /* CustomNode.h */,
=======
				C58C554FEE32C1C1D0CC1584 /* TutorialNode.h */,
				C58C508D52C8A85185254C7F /* TutorialNode.cpp */,
>>>>>>> b660bde3
			);
			name = Source;
			path = ../source;
			sourceTree = "<group>";
		};
/* End PBXGroup section */

/* Begin PBXNativeTarget section */
		EB0FF5FB2016EF4F00517030 /* Sweetspace(Sim) */ = {
			isa = PBXNativeTarget;
			buildConfigurationList = EB0FF6162016EF4F00517030 /* Build configuration list for PBXNativeTarget "Sweetspace(Sim)" */;
			buildPhases = (
				EB0FF5F82016EF4F00517030 /* Sources */,
				EB0FF5F92016EF4F00517030 /* Frameworks */,
				EB0FF5FA2016EF4F00517030 /* Resources */,
			);
			buildRules = (
			);
			dependencies = (
			);
			name = "Sweetspace(Sim)";
			productName = "HelloWorld (Sim)";
			productReference = EB0FF5FC2016EF4F00517030 /* sweetspace.app */;
			productType = "com.apple.product-type.application";
		};
		EB74548B1D74D75C002FBAE6 /* Sweetspace (iOS) */ = {
			isa = PBXNativeTarget;
			buildConfigurationList = EB7454A01D74D75C002FBAE6 /* Build configuration list for PBXNativeTarget "Sweetspace (iOS)" */;
			buildPhases = (
				EB7454881D74D75C002FBAE6 /* Sources */,
				EB7454891D74D75C002FBAE6 /* Frameworks */,
				EB74548A1D74D75C002FBAE6 /* Resources */,
			);
			buildRules = (
			);
			dependencies = (
			);
			name = "Sweetspace (iOS)";
			productName = "HelloWorld (iOS)";
			productReference = EB74548C1D74D75C002FBAE6 /* sweetspace.app */;
			productType = "com.apple.product-type.application";
		};
		EBBF18901D74904A008E2001 /* Sweetspace (Mac) */ = {
			isa = PBXNativeTarget;
			buildConfigurationList = EBBF18A21D74904A008E2001 /* Build configuration list for PBXNativeTarget "Sweetspace (Mac)" */;
			buildPhases = (
				EBBF188D1D74904A008E2001 /* Sources */,
				EBBF188E1D74904A008E2001 /* Frameworks */,
				EBBF188F1D74904A008E2001 /* Resources */,
			);
			buildRules = (
			);
			dependencies = (
			);
			name = "Sweetspace (Mac)";
			productName = "HelloWorld (Mac)";
			productReference = EBBF18911D74904A008E2001 /* Sweetspace (Mac).app */;
			productType = "com.apple.product-type.application";
		};
/* End PBXNativeTarget section */

/* Begin PBXProject section */
		EBBF18891D74904A008E2001 /* Project object */ = {
			isa = PBXProject;
			attributes = {
				LastUpgradeCheck = 1130;
				ORGANIZATIONNAME = onewordstudios;
				TargetAttributes = {
					EB0FF5FB2016EF4F00517030 = {
						CreatedOnToolsVersion = 9.2;
						DevelopmentTeam = 7Z3H2LHML6;
						ProvisioningStyle = Automatic;
					};
					EB74548B1D74D75C002FBAE6 = {
						CreatedOnToolsVersion = 7.3.1;
						DevelopmentTeam = 7Z3H2LHML6;
					};
					EBBF18901D74904A008E2001 = {
						CreatedOnToolsVersion = 7.3.1;
					};
				};
			};
			buildConfigurationList = EBBF188C1D74904A008E2001 /* Build configuration list for PBXProject "Sweetspace" */;
			compatibilityVersion = "Xcode 3.2";
			developmentRegion = en;
			hasScannedForEncodings = 0;
			knownRegions = (
				en,
				Base,
			);
			mainGroup = EBBF18881D74904A008E2001;
			productRefGroup = EBBF18921D74904A008E2001 /* Products */;
			projectDirPath = "";
			projectReferences = (
				{
					ProductGroup = EB4EB19E1E3404F3007BCF09 /* Products */;
					ProjectRef = EB4EB19D1E3404F3007BCF09 /* CUGL.xcodeproj */;
				},
			);
			projectRoot = "";
			targets = (
				EBBF18901D74904A008E2001 /* Sweetspace (Mac) */,
				EB74548B1D74D75C002FBAE6 /* Sweetspace (iOS) */,
				EB0FF5FB2016EF4F00517030 /* Sweetspace(Sim) */,
			);
		};
/* End PBXProject section */

/* Begin PBXReferenceProxy section */
		EB0FF6152016EF4F00517030 /* libcugl-sim.a */ = {
			isa = PBXReferenceProxy;
			fileType = archive.ar;
			path = "libcugl-sim.a";
			remoteRef = EB0FF6142016EF4F00517030 /* PBXContainerItemProxy */;
			sourceTree = BUILT_PRODUCTS_DIR;
		};
		EB4EB1A41E3404F3007BCF09 /* libcugl-ios.a */ = {
			isa = PBXReferenceProxy;
			fileType = archive.ar;
			path = "libcugl-ios.a";
			remoteRef = EB4EB1A31E3404F3007BCF09 /* PBXContainerItemProxy */;
			sourceTree = BUILT_PRODUCTS_DIR;
		};
		EB4EB1A61E3404F3007BCF09 /* libcugl-mac.a */ = {
			isa = PBXReferenceProxy;
			fileType = archive.ar;
			path = "libcugl-mac.a";
			remoteRef = EB4EB1A51E3404F3007BCF09 /* PBXContainerItemProxy */;
			sourceTree = BUILT_PRODUCTS_DIR;
		};
/* End PBXReferenceProxy section */

/* Begin PBXResourcesBuildPhase section */
		EB0FF5FA2016EF4F00517030 /* Resources */ = {
			isa = PBXResourcesBuildPhase;
			buildActionMask = 2147483647;
			files = (
				EB0FF61A2016EFC500517030 /* json in Resources */,
				EB0FF61B2016EFC500517030 /* textures in Resources */,
				EB0FF61C2016EFC500517030 /* fonts in Resources */,
				EB0FF6172016EFB200517030 /* iOS.xcassets in Resources */,
				EB0FF6182016EFB200517030 /* Landscape.storyboard in Resources */,
				DFECA6F32431610C008342FB /* sounds in Resources */,
				EB0FF6192016EFB200517030 /* Portrait.storyboard in Resources */,
				EB42669721F68F6900A9DE61 /* DeviceMargins.plist in Resources */,
				D152299F2C8972AFC00A35A5 /* .clang-tidy in Resources */,
			);
			runOnlyForDeploymentPostprocessing = 0;
		};
		EB74548A1D74D75C002FBAE6 /* Resources */ = {
			isa = PBXResourcesBuildPhase;
			buildActionMask = 2147483647;
			files = (
				EB7454D01D750623002FBAE6 /* textures in Resources */,
				EB7454D11D750623002FBAE6 /* fonts in Resources */,
				EB7454AB1D74D846002FBAE6 /* iOS.xcassets in Resources */,
				EB7454AC1D74D846002FBAE6 /* Landscape.storyboard in Resources */,
				EBFE7C051E19B496001007C2 /* json in Resources */,
				DFECA6F22431610C008342FB /* sounds in Resources */,
				EB7454AD1D74D846002FBAE6 /* Portrait.storyboard in Resources */,
				EB42669621F68F6900A9DE61 /* DeviceMargins.plist in Resources */,
				D15229A3B1F12D0046E83FD6 /* .clang-tidy in Resources */,
			);
			runOnlyForDeploymentPostprocessing = 0;
		};
		EBBF188F1D74904A008E2001 /* Resources */ = {
			isa = PBXResourcesBuildPhase;
			buildActionMask = 2147483647;
			files = (
				EBFE7C091E19B4AC001007C2 /* json in Resources */,
				EB2BE9BB1D7498D2002FE78B /* textures in Resources */,
				DFECA6F12431610C008342FB /* sounds in Resources */,
				EB2BE9B91D7498C9002FE78B /* fonts in Resources */,
				EBBF189B1D74904A008E2001 /* Mac.xcassets in Resources */,
				D1522849508B74DEDCD3A8EC /* .clang-tidy in Resources */,
			);
			runOnlyForDeploymentPostprocessing = 0;
		};
/* End PBXResourcesBuildPhase section */

/* Begin PBXSourcesBuildPhase section */
		EB0FF5F82016EF4F00517030 /* Sources */ = {
			isa = PBXSourcesBuildPhase;
			buildActionMask = 2147483647;
			files = (
				DF3B744E2403A46B0063552F /* DonutModel.cpp in Sources */,
				DF3B74572403A46B0063552F /* LoadingMode.cpp in Sources */,
				7BD666F42448E8E500D68748 /* MainMenuMode.cpp in Sources */,
				DF3B74662403A46B0063552F /* BreachModel.cpp in Sources */,
				DF3B745D2403A46B0063552F /* Sweetspace.cpp in Sources */,
				DF3B74602403A46B0063552F /* GameMode.cpp in Sources */,
				EB0FF61D2016F06000517030 /* main.cpp in Sources */,
				DF3B74632403A46B0063552F /* GameGraphRoot.cpp in Sources */,
				DF3B74542403A46B0063552F /* InputController.cpp in Sources */,
				C58C5B82A24C809F0E12DEFF /* ShipModel.cpp in Sources */,
				D15225B5047A9F0742257B0F /* ExternalDonutNode.cpp in Sources */,
				D1522B75CBE989BF3E62FFF0 /* MagicInternetBox.cpp in Sources */,
				A577C9402438F7ED00B12ADE /* LevelModel.cpp in Sources */,
				D15226A31B180B8600E8235E /* README.md in Sources */,
				D152277E2A8E96B810AEB205 /* easywsclient.cpp in Sources */,
				C12224CE8F1354665ED3097E /* ExternalDonutModel.cpp in Sources */,
				C122265ED47A5D2CFBAFDADF /* PlayerDonutModel.cpp in Sources */,
				7B2F9C822429960500283B4A /* DoorNode.cpp in Sources */,
				D152280455B6C3C470B28DBC /* DoorModel.cpp in Sources */,
				3CDD11B3242D1DDF00FD21F8 /* HealthNode.cpp in Sources */,
				C1222A784AAFE1C7BC89BC94 /* GLaDOS.cpp in Sources */,
				D152294B962A6F545D187713 /* BreachNode.cpp in Sources */,
				C1222594BF979D3CB3968897 /* ButtonManager.cpp in Sources */,
				C122211BC4827F6D5229F659 /* Tween.cpp in Sources */,
				C58C5DD0D57B8D381A72FFD5 /* ButtonModel.cpp in Sources */,
				C58C59336C34E6B9948875A5 /* ButtonNode.cpp in Sources */,
				D1522A2D610C4EFF4A6EED6C /* DonutNode.cpp in Sources */,
				D1522ADD8ABCEE84CF9827B5 /* PlayerDonutNode.cpp in Sources */,
				C58C5F812801BCDA6A6400BE /* TutorialNode.cpp in Sources */,
			);
			runOnlyForDeploymentPostprocessing = 0;
		};
		EB7454881D74D75C002FBAE6 /* Sources */ = {
			isa = PBXSourcesBuildPhase;
			buildActionMask = 2147483647;
			files = (
				DF3B744D2403A46B0063552F /* DonutModel.cpp in Sources */,
				DF3B74562403A46B0063552F /* LoadingMode.cpp in Sources */,
				7BD666F32448E8E500D68748 /* MainMenuMode.cpp in Sources */,
				DF3B74652403A46B0063552F /* BreachModel.cpp in Sources */,
				DF3B745C2403A46B0063552F /* Sweetspace.cpp in Sources */,
				DF3B745F2403A46B0063552F /* GameMode.cpp in Sources */,
				EB7454AE1D74D891002FBAE6 /* main.cpp in Sources */,
				A577C9292422AA0E00B12ADE /* DoorNode.cpp in Sources */,
				DF3B74622403A46B0063552F /* GameGraphRoot.cpp in Sources */,
				DF3B74532403A46B0063552F /* InputController.cpp in Sources */,
				C58C5561B66760E8D1E3FC80 /* ShipModel.cpp in Sources */,
				D152269FB9C3FBF14B624C33 /* ExternalDonutNode.cpp in Sources */,
				A577C93F2438F7ED00B12ADE /* LevelModel.cpp in Sources */,
				D15229CE017D5510C972C380 /* MagicInternetBox.cpp in Sources */,
				D15224573606D56005192E3D /* README.md in Sources */,
				D1522B1EDA7299CAAE55B21E /* easywsclient.cpp in Sources */,
				C1222E686D1435B6446D0307 /* ExternalDonutModel.cpp in Sources */,
				C1222CE9FCD72180B66462B2 /* PlayerDonutModel.cpp in Sources */,
				D15226D74B5F1C4C77EC84B1 /* DoorModel.cpp in Sources */,
				3CDD11B2242D1DDF00FD21F8 /* HealthNode.cpp in Sources */,
				C1222C87F6E3205CB0FD5628 /* GLaDOS.cpp in Sources */,
				D1522FE380CFE13F14305356 /* BreachNode.cpp in Sources */,
				C1222FF1F85D4E3C0634F8F8 /* ButtonManager.cpp in Sources */,
				C122252BBBA6A3A5A6FA965C /* Tween.cpp in Sources */,
				C58C520035DC61E2C2FDAFBE /* ButtonModel.cpp in Sources */,
				C58C587207BA3D72319C1412 /* ButtonNode.cpp in Sources */,
				D1522D979D30C44099EA9E62 /* DonutNode.cpp in Sources */,
				D1522A6F18E2D619E6A88B4A /* PlayerDonutNode.cpp in Sources */,
				C58C5EEC7CF99C273A252E9F /* TutorialNode.cpp in Sources */,
			);
			runOnlyForDeploymentPostprocessing = 0;
		};
		EBBF188D1D74904A008E2001 /* Sources */ = {
			isa = PBXSourcesBuildPhase;
			buildActionMask = 2147483647;
			files = (
				DF3B744C2403A46B0063552F /* DonutModel.cpp in Sources */,
				DF3B74552403A46B0063552F /* LoadingMode.cpp in Sources */,
				7BD666F22448E8E500D68748 /* MainMenuMode.cpp in Sources */,
				DF3B74642403A46B0063552F /* BreachModel.cpp in Sources */,
				DF3B745B2403A46B0063552F /* Sweetspace.cpp in Sources */,
				DF3B745E2403A46B0063552F /* GameMode.cpp in Sources */,
				EB2BE9B61D74952A002FE78B /* main.cpp in Sources */,
				A577C9282422AA0E00B12ADE /* DoorNode.cpp in Sources */,
				DF3B74612403A46B0063552F /* GameGraphRoot.cpp in Sources */,
				DF3B74522403A46B0063552F /* InputController.cpp in Sources */,
				C58C509B5D08FC65641A630E /* ShipModel.cpp in Sources */,
				D1522F66D7605010BF4DE624 /* ExternalDonutNode.cpp in Sources */,
				A577C93E2438F7ED00B12ADE /* LevelModel.cpp in Sources */,
				D15222477324B444CAE67673 /* MagicInternetBox.cpp in Sources */,
				D152272F0C47BB34513BF98A /* README.md in Sources */,
				D152210B21A0FDE6A6995456 /* easywsclient.cpp in Sources */,
				C12223392F6704D2EE10713A /* ExternalDonutModel.cpp in Sources */,
				C12223F92AA43CCF674FE286 /* PlayerDonutModel.cpp in Sources */,
				D152241D12DF18170D97502F /* DoorModel.cpp in Sources */,
				3CDD11B1242D1DDF00FD21F8 /* HealthNode.cpp in Sources */,
				C1222BA1DAB6BA55C0C6DEDA /* GLaDOS.cpp in Sources */,
				D15220621F9C106302ACEBBB /* BreachNode.cpp in Sources */,
				C122201B849961CE6B05D3B3 /* ButtonManager.cpp in Sources */,
				C12227687FF20FC96584A686 /* Tween.cpp in Sources */,
				C58C5216B68A5A2C01E445BD /* ButtonModel.cpp in Sources */,
				C58C52151163B8FEA7247F91 /* ButtonNode.cpp in Sources */,
				D15226BFFD4EF194344E0D85 /* DonutNode.cpp in Sources */,
				D152242AC8E2C5E2BBE9935B /* PlayerDonutNode.cpp in Sources */,
				C58C55CA89EB5CC3E4B63033 /* TutorialNode.cpp in Sources */,
			);
			runOnlyForDeploymentPostprocessing = 0;
		};
/* End PBXSourcesBuildPhase section */

/* Begin XCBuildConfiguration section */
		EB0FF60F2016EF4F00517030 /* Debug */ = {
			isa = XCBuildConfiguration;
			buildSettings = {
				ASSETCATALOG_COMPILER_APPICON_NAME = AppIcon;
				CLANG_ANALYZER_NUMBER_OBJECT_CONVERSION = YES_AGGRESSIVE;
				CLANG_CXX_LANGUAGE_STANDARD = "gnu++14";
				CLANG_ENABLE_MODULES = YES;
				CLANG_ENABLE_OBJC_ARC = YES;
				CLANG_WARN_BLOCK_CAPTURE_AUTORELEASING = YES;
				CLANG_WARN_COMMA = YES;
				CLANG_WARN_INFINITE_RECURSION = YES;
				CLANG_WARN_NON_LITERAL_NULL_CONVERSION = YES;
				CLANG_WARN_OBJC_LITERAL_CONVERSION = YES;
				CLANG_WARN_RANGE_LOOP_ANALYSIS = YES;
				CLANG_WARN_STRICT_PROTOTYPES = YES;
				CLANG_WARN_SUSPICIOUS_MOVE = YES;
				CLANG_WARN_UNGUARDED_AVAILABILITY = YES_AGGRESSIVE;
				"CODE_SIGN_IDENTITY[sdk=iphoneos*]" = "iPhone Developer";
				CODE_SIGN_STYLE = Automatic;
				DEVELOPMENT_TEAM = 7Z3H2LHML6;
				GCC_C_LANGUAGE_STANDARD = gnu11;
				GCC_DYNAMIC_NO_PIC = NO;
				INFOPLIST_FILE = "$(SRCROOT)/Resources/iOS-Info.plist";
				IPHONEOS_DEPLOYMENT_TARGET = 9.1;
				LD_RUNPATH_SEARCH_PATHS = "$(inherited) @executable_path/Frameworks";
				LIBRARY_SEARCH_PATHS = "$(STATIC_LIB)";
				MARKETING_VERSION = 0.2.0;
				ONLY_ACTIVE_ARCH = NO;
				PRODUCT_BUNDLE_IDENTIFIER = fun.onewordstudios.ios.sweetspace;
				PRODUCT_NAME = sweetspace;
				PROVISIONING_PROFILE_SPECIFIER = "";
				SDKROOT = iphoneos;
				TARGETED_DEVICE_FAMILY = "1,2";
			};
			name = Debug;
		};
		EB0FF6102016EF4F00517030 /* Release */ = {
			isa = XCBuildConfiguration;
			buildSettings = {
				ASSETCATALOG_COMPILER_APPICON_NAME = AppIcon;
				CLANG_ANALYZER_NUMBER_OBJECT_CONVERSION = YES_AGGRESSIVE;
				CLANG_CXX_LANGUAGE_STANDARD = "gnu++14";
				CLANG_ENABLE_MODULES = YES;
				CLANG_ENABLE_OBJC_ARC = YES;
				CLANG_WARN_BLOCK_CAPTURE_AUTORELEASING = YES;
				CLANG_WARN_COMMA = YES;
				CLANG_WARN_INFINITE_RECURSION = YES;
				CLANG_WARN_NON_LITERAL_NULL_CONVERSION = YES;
				CLANG_WARN_OBJC_LITERAL_CONVERSION = YES;
				CLANG_WARN_RANGE_LOOP_ANALYSIS = YES;
				CLANG_WARN_STRICT_PROTOTYPES = YES;
				CLANG_WARN_SUSPICIOUS_MOVE = YES;
				CLANG_WARN_UNGUARDED_AVAILABILITY = YES_AGGRESSIVE;
				"CODE_SIGN_IDENTITY[sdk=iphoneos*]" = "iPhone Developer";
				CODE_SIGN_STYLE = Automatic;
				DEVELOPMENT_TEAM = 7Z3H2LHML6;
				GCC_C_LANGUAGE_STANDARD = gnu11;
				INFOPLIST_FILE = "$(SRCROOT)/Resources/iOS-Info.plist";
				IPHONEOS_DEPLOYMENT_TARGET = 9.1;
				LD_RUNPATH_SEARCH_PATHS = "$(inherited) @executable_path/Frameworks";
				LIBRARY_SEARCH_PATHS = "$(STATIC_LIB)";
				MARKETING_VERSION = 0.2.0;
				ONLY_ACTIVE_ARCH = NO;
				PRODUCT_BUNDLE_IDENTIFIER = fun.onewordstudios.ios.sweetspace;
				PRODUCT_NAME = sweetspace;
				PROVISIONING_PROFILE_SPECIFIER = "";
				SDKROOT = iphoneos;
				TARGETED_DEVICE_FAMILY = "1,2";
				VALIDATE_PRODUCT = YES;
			};
			name = Release;
		};
		EB7454A11D74D75C002FBAE6 /* Debug */ = {
			isa = XCBuildConfiguration;
			buildSettings = {
				ASSETCATALOG_COMPILER_APPICON_NAME = AppIcon;
				CLANG_CXX_LANGUAGE_STANDARD = "c++0x";
				CLANG_ENABLE_MODULES = YES;
				CLANG_ENABLE_OBJC_ARC = YES;
				CODE_SIGN_IDENTITY = "iPhone Developer";
				"CODE_SIGN_IDENTITY[sdk=iphoneos*]" = "iPhone Developer";
				DEVELOPMENT_TEAM = 7Z3H2LHML6;
				ENABLE_BITCODE = NO;
				GCC_C_LANGUAGE_STANDARD = gnu99;
				INFOPLIST_FILE = "$(SRCROOT)/Resources/iOS-Info.plist";
				IPHONEOS_DEPLOYMENT_TARGET = 9.1;
				LD_RUNPATH_SEARCH_PATHS = "$(inherited) @executable_path/Frameworks";
				MACOSX_DEPLOYMENT_TARGET = 10.9;
				MARKETING_VERSION = 0.2.0;
				ONLY_ACTIVE_ARCH = NO;
				PRODUCT_BUNDLE_IDENTIFIER = fun.onewordstudios.sweetspace.ios;
				PRODUCT_NAME = sweetspace;
				SDKROOT = iphoneos;
				TARGETED_DEVICE_FAMILY = "1,2";
			};
			name = Debug;
		};
		EB7454A21D74D75C002FBAE6 /* Release */ = {
			isa = XCBuildConfiguration;
			buildSettings = {
				ASSETCATALOG_COMPILER_APPICON_NAME = AppIcon;
				CLANG_CXX_LANGUAGE_STANDARD = "c++0x";
				CLANG_ENABLE_MODULES = YES;
				CLANG_ENABLE_OBJC_ARC = YES;
				CODE_SIGN_IDENTITY = "iPhone Developer";
				"CODE_SIGN_IDENTITY[sdk=iphoneos*]" = "iPhone Developer";
				DEVELOPMENT_TEAM = 7Z3H2LHML6;
				ENABLE_BITCODE = NO;
				GCC_C_LANGUAGE_STANDARD = gnu99;
				INFOPLIST_FILE = "$(SRCROOT)/Resources/iOS-Info.plist";
				IPHONEOS_DEPLOYMENT_TARGET = 9.1;
				LD_RUNPATH_SEARCH_PATHS = "$(inherited) @executable_path/Frameworks";
				MACOSX_DEPLOYMENT_TARGET = 10.9;
				MARKETING_VERSION = 0.2.0;
				ONLY_ACTIVE_ARCH = NO;
				PRODUCT_BUNDLE_IDENTIFIER = fun.onewordstudios.sweetspace.ios;
				PRODUCT_NAME = sweetspace;
				SDKROOT = iphoneos;
				TARGETED_DEVICE_FAMILY = "1,2";
				VALIDATE_PRODUCT = YES;
			};
			name = Release;
		};
		EBBF18A01D74904A008E2001 /* Debug */ = {
			isa = XCBuildConfiguration;
			buildSettings = {
				ALWAYS_SEARCH_USER_PATHS = NO;
				CLANG_ANALYZER_LOCALIZABILITY_NONLOCALIZED = YES;
				CLANG_ANALYZER_NONNULL = YES;
				CLANG_CXX_LANGUAGE_STANDARD = "c++0x";
				CLANG_CXX_LIBRARY = "libc++";
				CLANG_ENABLE_MODULES = NO;
				CLANG_ENABLE_OBJC_ARC = NO;
				CLANG_WARN_BLOCK_CAPTURE_AUTORELEASING = YES;
				CLANG_WARN_BOOL_CONVERSION = YES;
				CLANG_WARN_COMMA = YES;
				CLANG_WARN_CONSTANT_CONVERSION = YES;
				CLANG_WARN_DEPRECATED_OBJC_IMPLEMENTATIONS = YES;
				CLANG_WARN_DIRECT_OBJC_ISA_USAGE = YES_ERROR;
				CLANG_WARN_DOCUMENTATION_COMMENTS = NO;
				CLANG_WARN_EMPTY_BODY = YES;
				CLANG_WARN_ENUM_CONVERSION = YES;
				CLANG_WARN_INFINITE_RECURSION = YES;
				CLANG_WARN_INT_CONVERSION = YES;
				CLANG_WARN_NON_LITERAL_NULL_CONVERSION = YES;
				CLANG_WARN_OBJC_IMPLICIT_RETAIN_SELF = YES;
				CLANG_WARN_OBJC_LITERAL_CONVERSION = YES;
				CLANG_WARN_OBJC_ROOT_CLASS = YES_ERROR;
				CLANG_WARN_RANGE_LOOP_ANALYSIS = YES;
				CLANG_WARN_STRICT_PROTOTYPES = YES;
				CLANG_WARN_SUSPICIOUS_MOVE = YES;
				CLANG_WARN_UNREACHABLE_CODE = YES;
				CLANG_WARN__DUPLICATE_METHOD_MATCH = YES;
				CODE_SIGN_IDENTITY = "-";
				COPY_PHASE_STRIP = NO;
				CUGL_INCLUDES = "\"$(SRCROOT)/../cugl/include\"";
				DEBUG_INFORMATION_FORMAT = dwarf;
				ENABLE_STRICT_OBJC_MSGSEND = YES;
				ENABLE_TESTABILITY = YES;
				GCC_C_LANGUAGE_STANDARD = "compiler-default";
				GCC_NO_COMMON_BLOCKS = YES;
				GCC_OPTIMIZATION_LEVEL = 0;
				GCC_PREPROCESSOR_DEFINITIONS = (
					"DEBUG=1",
					"$(inherited)",
				);
				GCC_SYMBOLS_PRIVATE_EXTERN = YES;
				GCC_WARN_64_TO_32_BIT_CONVERSION = YES;
				GCC_WARN_ABOUT_RETURN_TYPE = YES_ERROR;
				GCC_WARN_UNDECLARED_SELECTOR = YES;
				GCC_WARN_UNINITIALIZED_AUTOS = YES_AGGRESSIVE;
				GCC_WARN_UNUSED_FUNCTION = YES;
				GCC_WARN_UNUSED_VARIABLE = YES;
				HEADER_SEARCH_PATHS = "$(CUGL_INCLUDES)";
				IPHONEOS_DEPLOYMENT_TARGET = 9.1;
				MACOSX_DEPLOYMENT_TARGET = 10.10;
				MTL_ENABLE_DEBUG_INFO = YES;
				ONLY_ACTIVE_ARCH = YES;
				PRODUCT_NAME = "$(TARGET_NAME)";
				SDKROOT = macosx;
			};
			name = Debug;
		};
		EBBF18A11D74904A008E2001 /* Release */ = {
			isa = XCBuildConfiguration;
			buildSettings = {
				ALWAYS_SEARCH_USER_PATHS = NO;
				CLANG_ANALYZER_LOCALIZABILITY_NONLOCALIZED = YES;
				CLANG_ANALYZER_NONNULL = YES;
				CLANG_CXX_LANGUAGE_STANDARD = "c++0x";
				CLANG_CXX_LIBRARY = "libc++";
				CLANG_ENABLE_MODULES = NO;
				CLANG_ENABLE_OBJC_ARC = NO;
				CLANG_WARN_BLOCK_CAPTURE_AUTORELEASING = YES;
				CLANG_WARN_BOOL_CONVERSION = YES;
				CLANG_WARN_COMMA = YES;
				CLANG_WARN_CONSTANT_CONVERSION = YES;
				CLANG_WARN_DEPRECATED_OBJC_IMPLEMENTATIONS = YES;
				CLANG_WARN_DIRECT_OBJC_ISA_USAGE = YES_ERROR;
				CLANG_WARN_DOCUMENTATION_COMMENTS = NO;
				CLANG_WARN_EMPTY_BODY = YES;
				CLANG_WARN_ENUM_CONVERSION = YES;
				CLANG_WARN_INFINITE_RECURSION = YES;
				CLANG_WARN_INT_CONVERSION = YES;
				CLANG_WARN_NON_LITERAL_NULL_CONVERSION = YES;
				CLANG_WARN_OBJC_IMPLICIT_RETAIN_SELF = YES;
				CLANG_WARN_OBJC_LITERAL_CONVERSION = YES;
				CLANG_WARN_OBJC_ROOT_CLASS = YES_ERROR;
				CLANG_WARN_RANGE_LOOP_ANALYSIS = YES;
				CLANG_WARN_STRICT_PROTOTYPES = YES;
				CLANG_WARN_SUSPICIOUS_MOVE = YES;
				CLANG_WARN_UNREACHABLE_CODE = YES;
				CLANG_WARN__DUPLICATE_METHOD_MATCH = YES;
				CODE_SIGN_IDENTITY = "-";
				COPY_PHASE_STRIP = NO;
				CUGL_INCLUDES = "\"$(SRCROOT)/../cugl/include\"";
				DEBUG_INFORMATION_FORMAT = "dwarf-with-dsym";
				ENABLE_NS_ASSERTIONS = NO;
				ENABLE_STRICT_OBJC_MSGSEND = YES;
				GCC_C_LANGUAGE_STANDARD = "compiler-default";
				GCC_NO_COMMON_BLOCKS = YES;
				GCC_SYMBOLS_PRIVATE_EXTERN = YES;
				GCC_WARN_64_TO_32_BIT_CONVERSION = YES;
				GCC_WARN_ABOUT_RETURN_TYPE = YES_ERROR;
				GCC_WARN_UNDECLARED_SELECTOR = YES;
				GCC_WARN_UNINITIALIZED_AUTOS = YES_AGGRESSIVE;
				GCC_WARN_UNUSED_FUNCTION = YES;
				GCC_WARN_UNUSED_VARIABLE = YES;
				HEADER_SEARCH_PATHS = "$(CUGL_INCLUDES)";
				IPHONEOS_DEPLOYMENT_TARGET = 9.1;
				MACOSX_DEPLOYMENT_TARGET = 10.10;
				MTL_ENABLE_DEBUG_INFO = NO;
				PRODUCT_NAME = "$(TARGET_NAME)";
				SDKROOT = macosx;
			};
			name = Release;
		};
		EBBF18A31D74904A008E2001 /* Debug */ = {
			isa = XCBuildConfiguration;
			buildSettings = {
				ASSETCATALOG_COMPILER_APPICON_NAME = AppIcon;
				CLANG_ENABLE_OBJC_WEAK = YES;
				CODE_SIGN_IDENTITY = "-";
				COMBINE_HIDPI_IMAGES = YES;
				INFOPLIST_FILE = "$(SRCROOT)/Resources/Mac-Info.plist";
				LD_RUNPATH_SEARCH_PATHS = "$(inherited) @executable_path/../Frameworks";
				MACOSX_DEPLOYMENT_TARGET = 10.10;
				MARKETING_VERSION = 0.2.0;
				PRODUCT_BUNDLE_IDENTIFIER = fun.onewordstudios.sweetspace;
				PRODUCT_NAME = "Sweetspace (Mac)";
			};
			name = Debug;
		};
		EBBF18A41D74904A008E2001 /* Release */ = {
			isa = XCBuildConfiguration;
			buildSettings = {
				ASSETCATALOG_COMPILER_APPICON_NAME = AppIcon;
				CLANG_ENABLE_OBJC_WEAK = YES;
				CODE_SIGN_IDENTITY = "-";
				COMBINE_HIDPI_IMAGES = YES;
				DEVELOPMENT_TEAM = "";
				INFOPLIST_FILE = "$(SRCROOT)/Resources/Mac-Info.plist";
				LD_RUNPATH_SEARCH_PATHS = "$(inherited) @executable_path/../Frameworks";
				MACOSX_DEPLOYMENT_TARGET = 10.10;
				MARKETING_VERSION = 0.2.0;
				PRODUCT_BUNDLE_IDENTIFIER = fun.onewordstudios.sweetspace;
				PRODUCT_NAME = "Sweetspace (Mac)";
			};
			name = Release;
		};
/* End XCBuildConfiguration section */

/* Begin XCConfigurationList section */
		EB0FF6162016EF4F00517030 /* Build configuration list for PBXNativeTarget "Sweetspace(Sim)" */ = {
			isa = XCConfigurationList;
			buildConfigurations = (
				EB0FF60F2016EF4F00517030 /* Debug */,
				EB0FF6102016EF4F00517030 /* Release */,
			);
			defaultConfigurationIsVisible = 0;
			defaultConfigurationName = Release;
		};
		EB7454A01D74D75C002FBAE6 /* Build configuration list for PBXNativeTarget "Sweetspace (iOS)" */ = {
			isa = XCConfigurationList;
			buildConfigurations = (
				EB7454A11D74D75C002FBAE6 /* Debug */,
				EB7454A21D74D75C002FBAE6 /* Release */,
			);
			defaultConfigurationIsVisible = 0;
			defaultConfigurationName = Release;
		};
		EBBF188C1D74904A008E2001 /* Build configuration list for PBXProject "Sweetspace" */ = {
			isa = XCConfigurationList;
			buildConfigurations = (
				EBBF18A01D74904A008E2001 /* Debug */,
				EBBF18A11D74904A008E2001 /* Release */,
			);
			defaultConfigurationIsVisible = 0;
			defaultConfigurationName = Release;
		};
		EBBF18A21D74904A008E2001 /* Build configuration list for PBXNativeTarget "Sweetspace (Mac)" */ = {
			isa = XCConfigurationList;
			buildConfigurations = (
				EBBF18A31D74904A008E2001 /* Debug */,
				EBBF18A41D74904A008E2001 /* Release */,
			);
			defaultConfigurationIsVisible = 0;
			defaultConfigurationName = Release;
		};
/* End XCConfigurationList section */
	};
	rootObject = EBBF18891D74904A008E2001 /* Project object */;
}<|MERGE_RESOLUTION|>--- conflicted
+++ resolved
@@ -561,12 +561,9 @@
 				D15229EF18C3F82477D4E059 /* DonutNode.h */,
 				D1522DC8B550BC37E1C05E7B /* PlayerDonutNode.cpp */,
 				D1522514F4482BDE04D4AABE /* PlayerDonutNode.h */,
-<<<<<<< HEAD
 				D152222ED700A38FD9334825 /* CustomNode.h */,
-=======
 				C58C554FEE32C1C1D0CC1584 /* TutorialNode.h */,
 				C58C508D52C8A85185254C7F /* TutorialNode.cpp */,
->>>>>>> b660bde3
 			);
 			name = Source;
 			path = ../source;
