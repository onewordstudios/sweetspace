// !$*UTF8*$!
{
	archiveVersion = 1;
	classes = {
	};
	objectVersion = 46;
	objects = {

/* Begin PBXBuildFile section */
		C58C509B5D08FC65641A630E /* ShipModel.cpp in Sources */ = {isa = PBXBuildFile; fileRef = C58C51549E90F0CA2D05EB7A /* ShipModel.cpp */; };
		C58C5561B66760E8D1E3FC80 /* ShipModel.cpp in Sources */ = {isa = PBXBuildFile; fileRef = C58C51549E90F0CA2D05EB7A /* ShipModel.cpp */; };
		C58C5B82A24C809F0E12DEFF /* ShipModel.cpp in Sources */ = {isa = PBXBuildFile; fileRef = C58C51549E90F0CA2D05EB7A /* ShipModel.cpp */; };
<<<<<<< HEAD
		D15222477324B444CAE67673 /* MagicInternetBox.cpp in Sources */ = {isa = PBXBuildFile; fileRef = D15228511721431DE5C3F8BF /* MagicInternetBox.cpp */; };
		D15229CE017D5510C972C380 /* MagicInternetBox.cpp in Sources */ = {isa = PBXBuildFile; fileRef = D15228511721431DE5C3F8BF /* MagicInternetBox.cpp */; };
		D1522B75CBE989BF3E62FFF0 /* MagicInternetBox.cpp in Sources */ = {isa = PBXBuildFile; fileRef = D15228511721431DE5C3F8BF /* MagicInternetBox.cpp */; };
=======
		D15221B4599F05522D32DEBF /* .clang-tidy in Resources */ = {isa = PBXBuildFile; fileRef = D15229B9345EAF5AB804E015 /* .clang-tidy */; };
		D15224E7A69FE0B7FD895B43 /* .clang-tidy in Resources */ = {isa = PBXBuildFile; fileRef = D15229B9345EAF5AB804E015 /* .clang-tidy */; };
		D152255364224494E2F0AB8F /* README.md in Sources */ = {isa = PBXBuildFile; fileRef = D1522C97841875CFC18AAC81 /* README.md */; };
		D15229C3F4538D3B2246C091 /* README.md in Sources */ = {isa = PBXBuildFile; fileRef = D1522C97841875CFC18AAC81 /* README.md */; };
		D1522B23F2A48167D6BE8C82 /* easywsclient.cpp in Sources */ = {isa = PBXBuildFile; fileRef = D15224B029C3A30C7957CB0A /* easywsclient.cpp */; };
		D1522B7469C58C8C9142F9E4 /* .clang-tidy in Resources */ = {isa = PBXBuildFile; fileRef = D15229B9345EAF5AB804E015 /* .clang-tidy */; };
		D1522D3B4E12F2B195967EB3 /* easywsclient.cpp in Sources */ = {isa = PBXBuildFile; fileRef = D15224B029C3A30C7957CB0A /* easywsclient.cpp */; };
		D1522E95BC9B2BB8B314E512 /* README.md in Sources */ = {isa = PBXBuildFile; fileRef = D1522C97841875CFC18AAC81 /* README.md */; };
		D1522F5560825406C28D9C46 /* easywsclient.cpp in Sources */ = {isa = PBXBuildFile; fileRef = D15224B029C3A30C7957CB0A /* easywsclient.cpp */; };
>>>>>>> 3faf777e
		DF3B744C2403A46B0063552F /* DonutModel.cpp in Sources */ = {isa = PBXBuildFile; fileRef = DF3B74372403A46A0063552F /* DonutModel.cpp */; };
		DF3B744D2403A46B0063552F /* DonutModel.cpp in Sources */ = {isa = PBXBuildFile; fileRef = DF3B74372403A46A0063552F /* DonutModel.cpp */; };
		DF3B744E2403A46B0063552F /* DonutModel.cpp in Sources */ = {isa = PBXBuildFile; fileRef = DF3B74372403A46A0063552F /* DonutModel.cpp */; };
		DF3B74522403A46B0063552F /* InputController.cpp in Sources */ = {isa = PBXBuildFile; fileRef = DF3B74402403A46B0063552F /* InputController.cpp */; };
		DF3B74532403A46B0063552F /* InputController.cpp in Sources */ = {isa = PBXBuildFile; fileRef = DF3B74402403A46B0063552F /* InputController.cpp */; };
		DF3B74542403A46B0063552F /* InputController.cpp in Sources */ = {isa = PBXBuildFile; fileRef = DF3B74402403A46B0063552F /* InputController.cpp */; };
		DF3B74552403A46B0063552F /* LoadingMode.cpp in Sources */ = {isa = PBXBuildFile; fileRef = DF3B74422403A46B0063552F /* LoadingMode.cpp */; };
		DF3B74562403A46B0063552F /* LoadingMode.cpp in Sources */ = {isa = PBXBuildFile; fileRef = DF3B74422403A46B0063552F /* LoadingMode.cpp */; };
		DF3B74572403A46B0063552F /* LoadingMode.cpp in Sources */ = {isa = PBXBuildFile; fileRef = DF3B74422403A46B0063552F /* LoadingMode.cpp */; };
		DF3B74582403A46B0063552F /* GMController.cpp in Sources */ = {isa = PBXBuildFile; fileRef = DF3B74442403A46B0063552F /* GMController.cpp */; };
		DF3B74592403A46B0063552F /* GMController.cpp in Sources */ = {isa = PBXBuildFile; fileRef = DF3B74442403A46B0063552F /* GMController.cpp */; };
		DF3B745A2403A46B0063552F /* GMController.cpp in Sources */ = {isa = PBXBuildFile; fileRef = DF3B74442403A46B0063552F /* GMController.cpp */; };
		DF3B745B2403A46B0063552F /* Sweetspace.cpp in Sources */ = {isa = PBXBuildFile; fileRef = DF3B74452403A46B0063552F /* Sweetspace.cpp */; };
		DF3B745C2403A46B0063552F /* Sweetspace.cpp in Sources */ = {isa = PBXBuildFile; fileRef = DF3B74452403A46B0063552F /* Sweetspace.cpp */; };
		DF3B745D2403A46B0063552F /* Sweetspace.cpp in Sources */ = {isa = PBXBuildFile; fileRef = DF3B74452403A46B0063552F /* Sweetspace.cpp */; };
		DF3B745E2403A46B0063552F /* GameMode.cpp in Sources */ = {isa = PBXBuildFile; fileRef = DF3B74492403A46B0063552F /* GameMode.cpp */; };
		DF3B745F2403A46B0063552F /* GameMode.cpp in Sources */ = {isa = PBXBuildFile; fileRef = DF3B74492403A46B0063552F /* GameMode.cpp */; };
		DF3B74602403A46B0063552F /* GameMode.cpp in Sources */ = {isa = PBXBuildFile; fileRef = DF3B74492403A46B0063552F /* GameMode.cpp */; };
		DF3B74612403A46B0063552F /* GameGraphRoot.cpp in Sources */ = {isa = PBXBuildFile; fileRef = DF3B744A2403A46B0063552F /* GameGraphRoot.cpp */; };
		DF3B74622403A46B0063552F /* GameGraphRoot.cpp in Sources */ = {isa = PBXBuildFile; fileRef = DF3B744A2403A46B0063552F /* GameGraphRoot.cpp */; };
		DF3B74632403A46B0063552F /* GameGraphRoot.cpp in Sources */ = {isa = PBXBuildFile; fileRef = DF3B744A2403A46B0063552F /* GameGraphRoot.cpp */; };
		DF3B74642403A46B0063552F /* BreachModel.cpp in Sources */ = {isa = PBXBuildFile; fileRef = DF3B744B2403A46B0063552F /* BreachModel.cpp */; };
		DF3B74652403A46B0063552F /* BreachModel.cpp in Sources */ = {isa = PBXBuildFile; fileRef = DF3B744B2403A46B0063552F /* BreachModel.cpp */; };
		DF3B74662403A46B0063552F /* BreachModel.cpp in Sources */ = {isa = PBXBuildFile; fileRef = DF3B744B2403A46B0063552F /* BreachModel.cpp */; };
		EB0FF5092016E4A700517030 /* CoreFoundation.framework in Frameworks */ = {isa = PBXBuildFile; fileRef = EB0FF5082016E4A700517030 /* CoreFoundation.framework */; };
		EB0FF6172016EFB200517030 /* iOS.xcassets in Resources */ = {isa = PBXBuildFile; fileRef = EB7454A71D74D846002FBAE6 /* iOS.xcassets */; };
		EB0FF6182016EFB200517030 /* Landscape.storyboard in Resources */ = {isa = PBXBuildFile; fileRef = EB7454A81D74D846002FBAE6 /* Landscape.storyboard */; };
		EB0FF6192016EFB200517030 /* Portrait.storyboard in Resources */ = {isa = PBXBuildFile; fileRef = EB7454A91D74D846002FBAE6 /* Portrait.storyboard */; };
		EB0FF61A2016EFC500517030 /* json in Resources */ = {isa = PBXBuildFile; fileRef = EBFE7C041E19B496001007C2 /* json */; };
		EB0FF61B2016EFC500517030 /* textures in Resources */ = {isa = PBXBuildFile; fileRef = EB2BE9BA1D7498D2002FE78B /* textures */; };
		EB0FF61C2016EFC500517030 /* fonts in Resources */ = {isa = PBXBuildFile; fileRef = EB2BE9B81D7498C9002FE78B /* fonts */; };
		EB0FF61D2016F06000517030 /* main.cpp in Sources */ = {isa = PBXBuildFile; fileRef = EB2BE9B41D74952A002FE78B /* main.cpp */; };
		EB0FF63B2016F42F00517030 /* libcugl-sim.a in Frameworks */ = {isa = PBXBuildFile; fileRef = EB0FF6152016EF4F00517030 /* libcugl-sim.a */; };
		EB2BE9B61D74952A002FE78B /* main.cpp in Sources */ = {isa = PBXBuildFile; fileRef = EB2BE9B41D74952A002FE78B /* main.cpp */; };
		EB2BE9B91D7498C9002FE78B /* fonts in Resources */ = {isa = PBXBuildFile; fileRef = EB2BE9B81D7498C9002FE78B /* fonts */; };
		EB2BE9BB1D7498D2002FE78B /* textures in Resources */ = {isa = PBXBuildFile; fileRef = EB2BE9BA1D7498D2002FE78B /* textures */; };
		EB2BE9C11D749908002FE78B /* Carbon.framework in Frameworks */ = {isa = PBXBuildFile; fileRef = EB2BE9BE1D749908002FE78B /* Carbon.framework */; };
		EB2BE9C21D749908002FE78B /* Cocoa.framework in Frameworks */ = {isa = PBXBuildFile; fileRef = EB2BE9BF1D749908002FE78B /* Cocoa.framework */; };
		EB2BE9C51D749919002FE78B /* AudioToolbox.framework in Frameworks */ = {isa = PBXBuildFile; fileRef = EB2BE9C31D749919002FE78B /* AudioToolbox.framework */; };
		EB2BE9C91D749923002FE78B /* CoreAudio.framework in Frameworks */ = {isa = PBXBuildFile; fileRef = EB2BE9C71D749923002FE78B /* CoreAudio.framework */; };
		EB2BE9CA1D749923002FE78B /* CoreVideo.framework in Frameworks */ = {isa = PBXBuildFile; fileRef = EB2BE9C81D749923002FE78B /* CoreVideo.framework */; };
		EB2BE9CC1D749937002FE78B /* OpenGL.framework in Frameworks */ = {isa = PBXBuildFile; fileRef = EB2BE9CB1D749937002FE78B /* OpenGL.framework */; };
		EB2BE9CF1D749953002FE78B /* ForceFeedback.framework in Frameworks */ = {isa = PBXBuildFile; fileRef = EB2BE9CD1D749953002FE78B /* ForceFeedback.framework */; };
		EB2BE9D01D749953002FE78B /* IOKit.framework in Frameworks */ = {isa = PBXBuildFile; fileRef = EB2BE9CE1D749953002FE78B /* IOKit.framework */; };
		EB42669621F68F6900A9DE61 /* DeviceMargins.plist in Resources */ = {isa = PBXBuildFile; fileRef = EB42669221F68F6900A9DE61 /* DeviceMargins.plist */; };
		EB42669721F68F6900A9DE61 /* DeviceMargins.plist in Resources */ = {isa = PBXBuildFile; fileRef = EB42669221F68F6900A9DE61 /* DeviceMargins.plist */; };
		EB4266A021F68FCB00A9DE61 /* ApplicationServices.framework in Frameworks */ = {isa = PBXBuildFile; fileRef = EB42669E21F68FCB00A9DE61 /* ApplicationServices.framework */; };
		EB4EB1A71E340509007BCF09 /* libcugl-mac.a in Frameworks */ = {isa = PBXBuildFile; fileRef = EB4EB1A61E3404F3007BCF09 /* libcugl-mac.a */; };
		EB4EB1A81E340511007BCF09 /* libcugl-ios.a in Frameworks */ = {isa = PBXBuildFile; fileRef = EB4EB1A41E3404F3007BCF09 /* libcugl-ios.a */; };
		EB62264123DD2015007EA978 /* GameController.framework in Frameworks */ = {isa = PBXBuildFile; fileRef = EB62264023DD2015007EA978 /* GameController.framework */; };
		EB62264723DD21E5007EA978 /* GameKit.framework in Frameworks */ = {isa = PBXBuildFile; fileRef = EB62264523DD21E5007EA978 /* GameKit.framework */; };
		EB62264823DD21E5007EA978 /* GameController.framework in Frameworks */ = {isa = PBXBuildFile; fileRef = EB62264623DD21E5007EA978 /* GameController.framework */; };
		EB62264B23DD21FA007EA978 /* ImageIO.framework in Frameworks */ = {isa = PBXBuildFile; fileRef = EB62264923DD21FA007EA978 /* ImageIO.framework */; };
		EB62264C23DD21FA007EA978 /* UIKit.framework in Frameworks */ = {isa = PBXBuildFile; fileRef = EB62264A23DD21FA007EA978 /* UIKit.framework */; };
		EB62265023DD2207007EA978 /* QuartzCore.framework in Frameworks */ = {isa = PBXBuildFile; fileRef = EB62264D23DD2206007EA978 /* QuartzCore.framework */; };
		EB62265123DD2207007EA978 /* Metal.framework in Frameworks */ = {isa = PBXBuildFile; fileRef = EB62264E23DD2207007EA978 /* Metal.framework */; };
		EB62265223DD2207007EA978 /* OpenGLES.framework in Frameworks */ = {isa = PBXBuildFile; fileRef = EB62264F23DD2207007EA978 /* OpenGLES.framework */; };
		EB62265523DD2212007EA978 /* AudioToolbox.framework in Frameworks */ = {isa = PBXBuildFile; fileRef = EB62265323DD2212007EA978 /* AudioToolbox.framework */; };
		EB62265623DD2212007EA978 /* AVFoundation.framework in Frameworks */ = {isa = PBXBuildFile; fileRef = EB62265423DD2212007EA978 /* AVFoundation.framework */; };
		EB62265B23DD2221007EA978 /* CoreAudio.framework in Frameworks */ = {isa = PBXBuildFile; fileRef = EB62265723DD2220007EA978 /* CoreAudio.framework */; };
		EB62265C23DD2221007EA978 /* CoreGraphics.framework in Frameworks */ = {isa = PBXBuildFile; fileRef = EB62265823DD2220007EA978 /* CoreGraphics.framework */; };
		EB62265D23DD2221007EA978 /* CoreMotion.framework in Frameworks */ = {isa = PBXBuildFile; fileRef = EB62265923DD2220007EA978 /* CoreMotion.framework */; };
		EB62265E23DD2221007EA978 /* CoreVideo.framework in Frameworks */ = {isa = PBXBuildFile; fileRef = EB62265A23DD2220007EA978 /* CoreVideo.framework */; };
		EB62266123DD2235007EA978 /* MobileCoreServices.framework in Frameworks */ = {isa = PBXBuildFile; fileRef = EB62265F23DD2235007EA978 /* MobileCoreServices.framework */; };
		EB62266223DD2235007EA978 /* Foundation.framework in Frameworks */ = {isa = PBXBuildFile; fileRef = EB62266023DD2235007EA978 /* Foundation.framework */; };
		EB62266323DD224A007EA978 /* Foundation.framework in Frameworks */ = {isa = PBXBuildFile; fileRef = EB62266023DD2235007EA978 /* Foundation.framework */; };
		EB62266423DD224A007EA978 /* MobileCoreServices.framework in Frameworks */ = {isa = PBXBuildFile; fileRef = EB62265F23DD2235007EA978 /* MobileCoreServices.framework */; };
		EB62266523DD224A007EA978 /* CoreAudio.framework in Frameworks */ = {isa = PBXBuildFile; fileRef = EB62265723DD2220007EA978 /* CoreAudio.framework */; };
		EB62266623DD224A007EA978 /* CoreGraphics.framework in Frameworks */ = {isa = PBXBuildFile; fileRef = EB62265823DD2220007EA978 /* CoreGraphics.framework */; };
		EB62266723DD224A007EA978 /* CoreMotion.framework in Frameworks */ = {isa = PBXBuildFile; fileRef = EB62265923DD2220007EA978 /* CoreMotion.framework */; };
		EB62266823DD224A007EA978 /* CoreVideo.framework in Frameworks */ = {isa = PBXBuildFile; fileRef = EB62265A23DD2220007EA978 /* CoreVideo.framework */; };
		EB62266923DD224A007EA978 /* AudioToolbox.framework in Frameworks */ = {isa = PBXBuildFile; fileRef = EB62265323DD2212007EA978 /* AudioToolbox.framework */; };
		EB62266A23DD224A007EA978 /* AVFoundation.framework in Frameworks */ = {isa = PBXBuildFile; fileRef = EB62265423DD2212007EA978 /* AVFoundation.framework */; };
		EB62266B23DD224A007EA978 /* Metal.framework in Frameworks */ = {isa = PBXBuildFile; fileRef = EB62264E23DD2207007EA978 /* Metal.framework */; };
		EB62266C23DD224A007EA978 /* OpenGLES.framework in Frameworks */ = {isa = PBXBuildFile; fileRef = EB62264F23DD2207007EA978 /* OpenGLES.framework */; };
		EB62266D23DD224A007EA978 /* QuartzCore.framework in Frameworks */ = {isa = PBXBuildFile; fileRef = EB62264D23DD2206007EA978 /* QuartzCore.framework */; };
		EB62266E23DD224A007EA978 /* ImageIO.framework in Frameworks */ = {isa = PBXBuildFile; fileRef = EB62264923DD21FA007EA978 /* ImageIO.framework */; };
		EB62266F23DD224A007EA978 /* UIKit.framework in Frameworks */ = {isa = PBXBuildFile; fileRef = EB62264A23DD21FA007EA978 /* UIKit.framework */; };
		EB62267023DD224A007EA978 /* GameController.framework in Frameworks */ = {isa = PBXBuildFile; fileRef = EB62264623DD21E5007EA978 /* GameController.framework */; };
		EB62267123DD224A007EA978 /* GameKit.framework in Frameworks */ = {isa = PBXBuildFile; fileRef = EB62264523DD21E5007EA978 /* GameKit.framework */; };
		EB7454AB1D74D846002FBAE6 /* iOS.xcassets in Resources */ = {isa = PBXBuildFile; fileRef = EB7454A71D74D846002FBAE6 /* iOS.xcassets */; };
		EB7454AC1D74D846002FBAE6 /* Landscape.storyboard in Resources */ = {isa = PBXBuildFile; fileRef = EB7454A81D74D846002FBAE6 /* Landscape.storyboard */; };
		EB7454AD1D74D846002FBAE6 /* Portrait.storyboard in Resources */ = {isa = PBXBuildFile; fileRef = EB7454A91D74D846002FBAE6 /* Portrait.storyboard */; };
		EB7454AE1D74D891002FBAE6 /* main.cpp in Sources */ = {isa = PBXBuildFile; fileRef = EB2BE9B41D74952A002FE78B /* main.cpp */; };
		EB7454D01D750623002FBAE6 /* textures in Resources */ = {isa = PBXBuildFile; fileRef = EB2BE9BA1D7498D2002FE78B /* textures */; };
		EB7454D11D750623002FBAE6 /* fonts in Resources */ = {isa = PBXBuildFile; fileRef = EB2BE9B81D7498C9002FE78B /* fonts */; };
		EBBF189B1D74904A008E2001 /* Mac.xcassets in Resources */ = {isa = PBXBuildFile; fileRef = EBBF189A1D74904A008E2001 /* Mac.xcassets */; };
		EBC147151E27F07C005494CE /* AVFoundation.framework in Frameworks */ = {isa = PBXBuildFile; fileRef = EBC147141E27F07C005494CE /* AVFoundation.framework */; };
		EBC1471A1E27F0A8005494CE /* CoreGraphics.framework in Frameworks */ = {isa = PBXBuildFile; fileRef = EBC147191E27F0A8005494CE /* CoreGraphics.framework */; };
		EBC1471C1E27F0BB005494CE /* ImageIO.framework in Frameworks */ = {isa = PBXBuildFile; fileRef = EBC1471B1E27F0BB005494CE /* ImageIO.framework */; };
		EBC5A167223B3C8700FFEC0B /* Metal.framework in Frameworks */ = {isa = PBXBuildFile; fileRef = EB42669F21F68FCB00A9DE61 /* Metal.framework */; };
		EBFE7C051E19B496001007C2 /* json in Resources */ = {isa = PBXBuildFile; fileRef = EBFE7C041E19B496001007C2 /* json */; };
		EBFE7C091E19B4AC001007C2 /* json in Resources */ = {isa = PBXBuildFile; fileRef = EBFE7C041E19B496001007C2 /* json */; };
/* End PBXBuildFile section */

/* Begin PBXContainerItemProxy section */
		EB0FF6142016EF4F00517030 /* PBXContainerItemProxy */ = {
			isa = PBXContainerItemProxy;
			containerPortal = EB4EB19D1E3404F3007BCF09 /* CUGL.xcodeproj */;
			proxyType = 2;
			remoteGlobalIDString = EB0FF5652016EC7E00517030;
			remoteInfo = "cugl-sim";
		};
		EB4EB1A31E3404F3007BCF09 /* PBXContainerItemProxy */ = {
			isa = PBXContainerItemProxy;
			containerPortal = EB4EB19D1E3404F3007BCF09 /* CUGL.xcodeproj */;
			proxyType = 2;
			remoteGlobalIDString = EB7453D71D74B0C5002FBAE6;
			remoteInfo = "cugl-ios";
		};
		EB4EB1A51E3404F3007BCF09 /* PBXContainerItemProxy */ = {
			isa = PBXContainerItemProxy;
			containerPortal = EB4EB19D1E3404F3007BCF09 /* CUGL.xcodeproj */;
			proxyType = 2;
			remoteGlobalIDString = EBBF18071D7485D1008E2001;
			remoteInfo = "cugl-mac";
		};
/* End PBXContainerItemProxy section */

/* Begin PBXFileReference section */
		C58C51549E90F0CA2D05EB7A /* ShipModel.cpp */ = {isa = PBXFileReference; fileEncoding = 4; lastKnownFileType = sourcecode.cpp.cpp; path = ShipModel.cpp; sourceTree = "<group>"; };
		C58C531CA6998820E3FA7D86 /* ShipModel.h */ = {isa = PBXFileReference; fileEncoding = 4; lastKnownFileType = sourcecode.c.h; path = ShipModel.h; sourceTree = "<group>"; };
<<<<<<< HEAD
		D15227FD0DE8BAD86857197F /* MagicInternetBox.h */ = {isa = PBXFileReference; fileEncoding = 4; lastKnownFileType = sourcecode.c.h; path = MagicInternetBox.h; sourceTree = "<group>"; };
		D15228511721431DE5C3F8BF /* MagicInternetBox.cpp */ = {isa = PBXFileReference; fileEncoding = 4; lastKnownFileType = sourcecode.cpp.cpp; path = MagicInternetBox.cpp; sourceTree = "<group>"; };
=======
		D15224B029C3A30C7957CB0A /* easywsclient.cpp */ = {isa = PBXFileReference; fileEncoding = 4; lastKnownFileType = sourcecode.cpp.cpp; path = easywsclient.cpp; sourceTree = "<group>"; };
		D15229B9345EAF5AB804E015 /* .clang-tidy */ = {isa = PBXFileReference; lastKnownFileType = "file.clang-tidy"; path = ".clang-tidy"; sourceTree = "<group>"; };
		D1522C97841875CFC18AAC81 /* README.md */ = {isa = PBXFileReference; fileEncoding = 4; lastKnownFileType = net.daringfireball.markdown; path = README.md; sourceTree = "<group>"; };
		D1522F57DD96AF83244A416A /* easywsclient.hpp */ = {isa = PBXFileReference; fileEncoding = 4; lastKnownFileType = sourcecode.cpp.h; path = easywsclient.hpp; sourceTree = "<group>"; };
>>>>>>> 3faf777e
		DF3B74372403A46A0063552F /* DonutModel.cpp */ = {isa = PBXFileReference; fileEncoding = 4; lastKnownFileType = sourcecode.cpp.cpp; path = DonutModel.cpp; sourceTree = "<group>"; };
		DF3B743B2403A46A0063552F /* GameMode.h */ = {isa = PBXFileReference; fileEncoding = 4; lastKnownFileType = sourcecode.c.h; path = GameMode.h; sourceTree = "<group>"; };
		DF3B743C2403A46A0063552F /* InputController.h */ = {isa = PBXFileReference; fileEncoding = 4; lastKnownFileType = sourcecode.c.h; path = InputController.h; sourceTree = "<group>"; };
		DF3B743D2403A46A0063552F /* GameGraphRoot.h */ = {isa = PBXFileReference; fileEncoding = 4; lastKnownFileType = sourcecode.c.h; path = GameGraphRoot.h; sourceTree = "<group>"; };
		DF3B743F2403A46B0063552F /* BreachModel.h */ = {isa = PBXFileReference; fileEncoding = 4; lastKnownFileType = sourcecode.c.h; path = BreachModel.h; sourceTree = "<group>"; };
		DF3B74402403A46B0063552F /* InputController.cpp */ = {isa = PBXFileReference; fileEncoding = 4; lastKnownFileType = sourcecode.cpp.cpp; path = InputController.cpp; sourceTree = "<group>"; };
		DF3B74412403A46B0063552F /* DonutModel.h */ = {isa = PBXFileReference; fileEncoding = 4; lastKnownFileType = sourcecode.c.h; path = DonutModel.h; sourceTree = "<group>"; };
		DF3B74422403A46B0063552F /* LoadingMode.cpp */ = {isa = PBXFileReference; fileEncoding = 4; lastKnownFileType = sourcecode.cpp.cpp; path = LoadingMode.cpp; sourceTree = "<group>"; };
		DF3B74432403A46B0063552F /* LoadingMode.h */ = {isa = PBXFileReference; fileEncoding = 4; lastKnownFileType = sourcecode.c.h; path = LoadingMode.h; sourceTree = "<group>"; };
		DF3B74442403A46B0063552F /* GMController.cpp */ = {isa = PBXFileReference; fileEncoding = 4; lastKnownFileType = sourcecode.cpp.cpp; path = GMController.cpp; sourceTree = "<group>"; };
		DF3B74452403A46B0063552F /* Sweetspace.cpp */ = {isa = PBXFileReference; fileEncoding = 4; lastKnownFileType = sourcecode.cpp.cpp; path = Sweetspace.cpp; sourceTree = "<group>"; };
		DF3B74472403A46B0063552F /* GMController.h */ = {isa = PBXFileReference; fileEncoding = 4; lastKnownFileType = sourcecode.c.h; path = GMController.h; sourceTree = "<group>"; };
		DF3B74482403A46B0063552F /* Sweetspace.h */ = {isa = PBXFileReference; fileEncoding = 4; lastKnownFileType = sourcecode.c.h; path = Sweetspace.h; sourceTree = "<group>"; };
		DF3B74492403A46B0063552F /* GameMode.cpp */ = {isa = PBXFileReference; fileEncoding = 4; lastKnownFileType = sourcecode.cpp.cpp; path = GameMode.cpp; sourceTree = "<group>"; };
		DF3B744A2403A46B0063552F /* GameGraphRoot.cpp */ = {isa = PBXFileReference; fileEncoding = 4; lastKnownFileType = sourcecode.cpp.cpp; path = GameGraphRoot.cpp; sourceTree = "<group>"; };
		DF3B744B2403A46B0063552F /* BreachModel.cpp */ = {isa = PBXFileReference; fileEncoding = 4; lastKnownFileType = sourcecode.cpp.cpp; path = BreachModel.cpp; sourceTree = "<group>"; };
		EB0FF5082016E4A700517030 /* CoreFoundation.framework */ = {isa = PBXFileReference; lastKnownFileType = wrapper.framework; name = CoreFoundation.framework; path = System/Library/Frameworks/CoreFoundation.framework; sourceTree = SDKROOT; };
		EB0FF5FC2016EF4F00517030 /* sweetspace.app */ = {isa = PBXFileReference; explicitFileType = wrapper.application; includeInIndex = 0; path = sweetspace.app; sourceTree = BUILT_PRODUCTS_DIR; };
		EB2BE9B41D74952A002FE78B /* main.cpp */ = {isa = PBXFileReference; fileEncoding = 4; lastKnownFileType = sourcecode.cpp.cpp; path = main.cpp; sourceTree = "<group>"; };
		EB2BE9B81D7498C9002FE78B /* fonts */ = {isa = PBXFileReference; lastKnownFileType = folder; path = fonts; sourceTree = "<group>"; };
		EB2BE9BA1D7498D2002FE78B /* textures */ = {isa = PBXFileReference; lastKnownFileType = folder; path = textures; sourceTree = "<group>"; };
		EB2BE9BD1D749908002FE78B /* Accelerate.framework */ = {isa = PBXFileReference; lastKnownFileType = wrapper.framework; name = Accelerate.framework; path = System/Library/Frameworks/Accelerate.framework; sourceTree = SDKROOT; };
		EB2BE9BE1D749908002FE78B /* Carbon.framework */ = {isa = PBXFileReference; lastKnownFileType = wrapper.framework; name = Carbon.framework; path = System/Library/Frameworks/Carbon.framework; sourceTree = SDKROOT; };
		EB2BE9BF1D749908002FE78B /* Cocoa.framework */ = {isa = PBXFileReference; lastKnownFileType = wrapper.framework; name = Cocoa.framework; path = System/Library/Frameworks/Cocoa.framework; sourceTree = SDKROOT; };
		EB2BE9C31D749919002FE78B /* AudioToolbox.framework */ = {isa = PBXFileReference; lastKnownFileType = wrapper.framework; name = AudioToolbox.framework; path = System/Library/Frameworks/AudioToolbox.framework; sourceTree = SDKROOT; };
		EB2BE9C41D749919002FE78B /* AudioUnit.framework */ = {isa = PBXFileReference; lastKnownFileType = wrapper.framework; name = AudioUnit.framework; path = System/Library/Frameworks/AudioUnit.framework; sourceTree = SDKROOT; };
		EB2BE9C71D749923002FE78B /* CoreAudio.framework */ = {isa = PBXFileReference; lastKnownFileType = wrapper.framework; name = CoreAudio.framework; path = System/Library/Frameworks/CoreAudio.framework; sourceTree = SDKROOT; };
		EB2BE9C81D749923002FE78B /* CoreVideo.framework */ = {isa = PBXFileReference; lastKnownFileType = wrapper.framework; name = CoreVideo.framework; path = System/Library/Frameworks/CoreVideo.framework; sourceTree = SDKROOT; };
		EB2BE9CB1D749937002FE78B /* OpenGL.framework */ = {isa = PBXFileReference; lastKnownFileType = wrapper.framework; name = OpenGL.framework; path = System/Library/Frameworks/OpenGL.framework; sourceTree = SDKROOT; };
		EB2BE9CD1D749953002FE78B /* ForceFeedback.framework */ = {isa = PBXFileReference; lastKnownFileType = wrapper.framework; name = ForceFeedback.framework; path = System/Library/Frameworks/ForceFeedback.framework; sourceTree = SDKROOT; };
		EB2BE9CE1D749953002FE78B /* IOKit.framework */ = {isa = PBXFileReference; lastKnownFileType = wrapper.framework; name = IOKit.framework; path = System/Library/Frameworks/IOKit.framework; sourceTree = SDKROOT; };
		EB42669221F68F6900A9DE61 /* DeviceMargins.plist */ = {isa = PBXFileReference; fileEncoding = 4; lastKnownFileType = text.plist.xml; path = DeviceMargins.plist; sourceTree = "<group>"; };
		EB42669E21F68FCB00A9DE61 /* ApplicationServices.framework */ = {isa = PBXFileReference; lastKnownFileType = wrapper.framework; name = ApplicationServices.framework; path = System/Library/Frameworks/ApplicationServices.framework; sourceTree = SDKROOT; };
		EB42669F21F68FCB00A9DE61 /* Metal.framework */ = {isa = PBXFileReference; lastKnownFileType = wrapper.framework; name = Metal.framework; path = System/Library/Frameworks/Metal.framework; sourceTree = SDKROOT; };
		EB4EB19D1E3404F3007BCF09 /* CUGL.xcodeproj */ = {isa = PBXFileReference; lastKnownFileType = "wrapper.pb-project"; name = CUGL.xcodeproj; path = "../cugl/build-apple/CUGL.xcodeproj"; sourceTree = "<group>"; };
		EB62264023DD2015007EA978 /* GameController.framework */ = {isa = PBXFileReference; lastKnownFileType = wrapper.framework; name = GameController.framework; path = System/Library/Frameworks/GameController.framework; sourceTree = SDKROOT; };
		EB62264523DD21E5007EA978 /* GameKit.framework */ = {isa = PBXFileReference; lastKnownFileType = wrapper.framework; name = GameKit.framework; path = Platforms/iPhoneOS.platform/Developer/SDKs/iPhoneOS13.2.sdk/System/Library/Frameworks/GameKit.framework; sourceTree = DEVELOPER_DIR; };
		EB62264623DD21E5007EA978 /* GameController.framework */ = {isa = PBXFileReference; lastKnownFileType = wrapper.framework; name = GameController.framework; path = Platforms/iPhoneOS.platform/Developer/SDKs/iPhoneOS13.2.sdk/System/Library/Frameworks/GameController.framework; sourceTree = DEVELOPER_DIR; };
		EB62264923DD21FA007EA978 /* ImageIO.framework */ = {isa = PBXFileReference; lastKnownFileType = wrapper.framework; name = ImageIO.framework; path = Platforms/iPhoneOS.platform/Developer/SDKs/iPhoneOS13.2.sdk/System/Library/Frameworks/ImageIO.framework; sourceTree = DEVELOPER_DIR; };
		EB62264A23DD21FA007EA978 /* UIKit.framework */ = {isa = PBXFileReference; lastKnownFileType = wrapper.framework; name = UIKit.framework; path = Platforms/iPhoneOS.platform/Developer/SDKs/iPhoneOS13.2.sdk/System/Library/Frameworks/UIKit.framework; sourceTree = DEVELOPER_DIR; };
		EB62264D23DD2206007EA978 /* QuartzCore.framework */ = {isa = PBXFileReference; lastKnownFileType = wrapper.framework; name = QuartzCore.framework; path = Platforms/iPhoneOS.platform/Developer/SDKs/iPhoneOS13.2.sdk/System/Library/Frameworks/QuartzCore.framework; sourceTree = DEVELOPER_DIR; };
		EB62264E23DD2207007EA978 /* Metal.framework */ = {isa = PBXFileReference; lastKnownFileType = wrapper.framework; name = Metal.framework; path = Platforms/iPhoneOS.platform/Developer/SDKs/iPhoneOS13.2.sdk/System/Library/Frameworks/Metal.framework; sourceTree = DEVELOPER_DIR; };
		EB62264F23DD2207007EA978 /* OpenGLES.framework */ = {isa = PBXFileReference; lastKnownFileType = wrapper.framework; name = OpenGLES.framework; path = Platforms/iPhoneOS.platform/Developer/SDKs/iPhoneOS13.2.sdk/System/Library/Frameworks/OpenGLES.framework; sourceTree = DEVELOPER_DIR; };
		EB62265323DD2212007EA978 /* AudioToolbox.framework */ = {isa = PBXFileReference; lastKnownFileType = wrapper.framework; name = AudioToolbox.framework; path = Platforms/iPhoneOS.platform/Developer/SDKs/iPhoneOS13.2.sdk/System/Library/Frameworks/AudioToolbox.framework; sourceTree = DEVELOPER_DIR; };
		EB62265423DD2212007EA978 /* AVFoundation.framework */ = {isa = PBXFileReference; lastKnownFileType = wrapper.framework; name = AVFoundation.framework; path = Platforms/iPhoneOS.platform/Developer/SDKs/iPhoneOS13.2.sdk/System/Library/Frameworks/AVFoundation.framework; sourceTree = DEVELOPER_DIR; };
		EB62265723DD2220007EA978 /* CoreAudio.framework */ = {isa = PBXFileReference; lastKnownFileType = wrapper.framework; name = CoreAudio.framework; path = Platforms/iPhoneOS.platform/Developer/SDKs/iPhoneOS13.2.sdk/System/Library/Frameworks/CoreAudio.framework; sourceTree = DEVELOPER_DIR; };
		EB62265823DD2220007EA978 /* CoreGraphics.framework */ = {isa = PBXFileReference; lastKnownFileType = wrapper.framework; name = CoreGraphics.framework; path = Platforms/iPhoneOS.platform/Developer/SDKs/iPhoneOS13.2.sdk/System/Library/Frameworks/CoreGraphics.framework; sourceTree = DEVELOPER_DIR; };
		EB62265923DD2220007EA978 /* CoreMotion.framework */ = {isa = PBXFileReference; lastKnownFileType = wrapper.framework; name = CoreMotion.framework; path = Platforms/iPhoneOS.platform/Developer/SDKs/iPhoneOS13.2.sdk/System/Library/Frameworks/CoreMotion.framework; sourceTree = DEVELOPER_DIR; };
		EB62265A23DD2220007EA978 /* CoreVideo.framework */ = {isa = PBXFileReference; lastKnownFileType = wrapper.framework; name = CoreVideo.framework; path = Platforms/iPhoneOS.platform/Developer/SDKs/iPhoneOS13.2.sdk/System/Library/Frameworks/CoreVideo.framework; sourceTree = DEVELOPER_DIR; };
		EB62265F23DD2235007EA978 /* MobileCoreServices.framework */ = {isa = PBXFileReference; lastKnownFileType = wrapper.framework; name = MobileCoreServices.framework; path = Platforms/iPhoneOS.platform/Developer/SDKs/iPhoneOS13.2.sdk/System/Library/Frameworks/MobileCoreServices.framework; sourceTree = DEVELOPER_DIR; };
		EB62266023DD2235007EA978 /* Foundation.framework */ = {isa = PBXFileReference; lastKnownFileType = wrapper.framework; name = Foundation.framework; path = Platforms/iPhoneOS.platform/Developer/SDKs/iPhoneOS13.2.sdk/System/Library/Frameworks/Foundation.framework; sourceTree = DEVELOPER_DIR; };
		EB74548C1D74D75C002FBAE6 /* sweetspace.app */ = {isa = PBXFileReference; explicitFileType = wrapper.application; includeInIndex = 0; path = sweetspace.app; sourceTree = BUILT_PRODUCTS_DIR; };
		EB7454A61D74D846002FBAE6 /* iOS-Info.plist */ = {isa = PBXFileReference; fileEncoding = 4; lastKnownFileType = text.plist.xml; path = "iOS-Info.plist"; sourceTree = "<group>"; };
		EB7454A71D74D846002FBAE6 /* iOS.xcassets */ = {isa = PBXFileReference; lastKnownFileType = folder.assetcatalog; path = iOS.xcassets; sourceTree = "<group>"; };
		EB7454A81D74D846002FBAE6 /* Landscape.storyboard */ = {isa = PBXFileReference; fileEncoding = 4; lastKnownFileType = file.storyboard; path = Landscape.storyboard; sourceTree = "<group>"; };
		EB7454A91D74D846002FBAE6 /* Portrait.storyboard */ = {isa = PBXFileReference; fileEncoding = 4; lastKnownFileType = file.storyboard; path = Portrait.storyboard; sourceTree = "<group>"; };
		EBBF18911D74904A008E2001 /* Sweetspace (Mac).app */ = {isa = PBXFileReference; explicitFileType = wrapper.application; includeInIndex = 0; path = "Sweetspace (Mac).app"; sourceTree = BUILT_PRODUCTS_DIR; };
		EBBF189A1D74904A008E2001 /* Mac.xcassets */ = {isa = PBXFileReference; lastKnownFileType = folder.assetcatalog; path = Mac.xcassets; sourceTree = "<group>"; };
		EBBF189F1D74904A008E2001 /* Mac-Info.plist */ = {isa = PBXFileReference; lastKnownFileType = text.plist.xml; path = "Mac-Info.plist"; sourceTree = "<group>"; };
		EBC147141E27F07C005494CE /* AVFoundation.framework */ = {isa = PBXFileReference; lastKnownFileType = wrapper.framework; name = AVFoundation.framework; path = System/Library/Frameworks/AVFoundation.framework; sourceTree = SDKROOT; };
		EBC147191E27F0A8005494CE /* CoreGraphics.framework */ = {isa = PBXFileReference; lastKnownFileType = wrapper.framework; name = CoreGraphics.framework; path = System/Library/Frameworks/CoreGraphics.framework; sourceTree = SDKROOT; };
		EBC1471B1E27F0BB005494CE /* ImageIO.framework */ = {isa = PBXFileReference; lastKnownFileType = wrapper.framework; name = ImageIO.framework; path = System/Library/Frameworks/ImageIO.framework; sourceTree = SDKROOT; };
		EBFE7C041E19B496001007C2 /* json */ = {isa = PBXFileReference; lastKnownFileType = folder; path = json; sourceTree = "<group>"; };
/* End PBXFileReference section */

/* Begin PBXFrameworksBuildPhase section */
		EB0FF5F92016EF4F00517030 /* Frameworks */ = {
			isa = PBXFrameworksBuildPhase;
			buildActionMask = 2147483647;
			files = (
				EB0FF63B2016F42F00517030 /* libcugl-sim.a in Frameworks */,
				EB62266323DD224A007EA978 /* Foundation.framework in Frameworks */,
				EB62266423DD224A007EA978 /* MobileCoreServices.framework in Frameworks */,
				EB62266523DD224A007EA978 /* CoreAudio.framework in Frameworks */,
				EB62266623DD224A007EA978 /* CoreGraphics.framework in Frameworks */,
				EB62266723DD224A007EA978 /* CoreMotion.framework in Frameworks */,
				EB62266823DD224A007EA978 /* CoreVideo.framework in Frameworks */,
				EB62266923DD224A007EA978 /* AudioToolbox.framework in Frameworks */,
				EB62266A23DD224A007EA978 /* AVFoundation.framework in Frameworks */,
				EB62266D23DD224A007EA978 /* QuartzCore.framework in Frameworks */,
				EB62266C23DD224A007EA978 /* OpenGLES.framework in Frameworks */,
				EB62266B23DD224A007EA978 /* Metal.framework in Frameworks */,
				EB62266F23DD224A007EA978 /* UIKit.framework in Frameworks */,
				EB62266E23DD224A007EA978 /* ImageIO.framework in Frameworks */,
				EB62267123DD224A007EA978 /* GameKit.framework in Frameworks */,
				EB62267023DD224A007EA978 /* GameController.framework in Frameworks */,
			);
			runOnlyForDeploymentPostprocessing = 0;
		};
		EB7454891D74D75C002FBAE6 /* Frameworks */ = {
			isa = PBXFrameworksBuildPhase;
			buildActionMask = 2147483647;
			files = (
				EB4EB1A81E340511007BCF09 /* libcugl-ios.a in Frameworks */,
				EB62266123DD2235007EA978 /* MobileCoreServices.framework in Frameworks */,
				EB62266223DD2235007EA978 /* Foundation.framework in Frameworks */,
				EB62265B23DD2221007EA978 /* CoreAudio.framework in Frameworks */,
				EB62265C23DD2221007EA978 /* CoreGraphics.framework in Frameworks */,
				EB62265D23DD2221007EA978 /* CoreMotion.framework in Frameworks */,
				EB62265E23DD2221007EA978 /* CoreVideo.framework in Frameworks */,
				EB62265523DD2212007EA978 /* AudioToolbox.framework in Frameworks */,
				EB62265623DD2212007EA978 /* AVFoundation.framework in Frameworks */,
				EB62265023DD2207007EA978 /* QuartzCore.framework in Frameworks */,
				EB62265123DD2207007EA978 /* Metal.framework in Frameworks */,
				EB62265223DD2207007EA978 /* OpenGLES.framework in Frameworks */,
				EB62264B23DD21FA007EA978 /* ImageIO.framework in Frameworks */,
				EB62264C23DD21FA007EA978 /* UIKit.framework in Frameworks */,
				EB62264723DD21E5007EA978 /* GameKit.framework in Frameworks */,
				EB62264823DD21E5007EA978 /* GameController.framework in Frameworks */,
			);
			runOnlyForDeploymentPostprocessing = 0;
		};
		EBBF188E1D74904A008E2001 /* Frameworks */ = {
			isa = PBXFrameworksBuildPhase;
			buildActionMask = 2147483647;
			files = (
				EB4EB1A71E340509007BCF09 /* libcugl-mac.a in Frameworks */,
				EB0FF5092016E4A700517030 /* CoreFoundation.framework in Frameworks */,
				EB4266A021F68FCB00A9DE61 /* ApplicationServices.framework in Frameworks */,
				EB2BE9C11D749908002FE78B /* Carbon.framework in Frameworks */,
				EB2BE9C21D749908002FE78B /* Cocoa.framework in Frameworks */,
				EB2BE9C91D749923002FE78B /* CoreAudio.framework in Frameworks */,
				EBC1471A1E27F0A8005494CE /* CoreGraphics.framework in Frameworks */,
				EB2BE9CA1D749923002FE78B /* CoreVideo.framework in Frameworks */,
				EB2BE9C51D749919002FE78B /* AudioToolbox.framework in Frameworks */,
				EBC147151E27F07C005494CE /* AVFoundation.framework in Frameworks */,
				EB2BE9CC1D749937002FE78B /* OpenGL.framework in Frameworks */,
				EBC5A167223B3C8700FFEC0B /* Metal.framework in Frameworks */,
				EB2BE9D01D749953002FE78B /* IOKit.framework in Frameworks */,
				EBC1471C1E27F0BB005494CE /* ImageIO.framework in Frameworks */,
				EB62264123DD2015007EA978 /* GameController.framework in Frameworks */,
				EB2BE9CF1D749953002FE78B /* ForceFeedback.framework in Frameworks */,
			);
			runOnlyForDeploymentPostprocessing = 0;
		};
/* End PBXFrameworksBuildPhase section */

/* Begin PBXGroup section */
		D152243BFFB854157F03E604 /* libraries */ = {
			isa = PBXGroup;
			children = (
				D1522C97841875CFC18AAC81 /* README.md */,
				D15229B9345EAF5AB804E015 /* .clang-tidy */,
				D15224B029C3A30C7957CB0A /* easywsclient.cpp */,
				D1522F57DD96AF83244A416A /* easywsclient.hpp */,
			);
			path = libraries;
			sourceTree = "<group>";
		};
		EB2BE9B71D749870002FE78B /* Assets */ = {
			isa = PBXGroup;
			children = (
				EBFE7C041E19B496001007C2 /* json */,
				EB2BE9BA1D7498D2002FE78B /* textures */,
				EB2BE9B81D7498C9002FE78B /* fonts */,
			);
			name = Assets;
			path = ../assets;
			sourceTree = "<group>";
		};
		EB4880FC1D74AAB600EFC946 /* Frameworks */ = {
			isa = PBXGroup;
			children = (
				EB7454B11D74D8B7002FBAE6 /* iOS */,
				EB7454B01D74D8A9002FBAE6 /* Mac */,
			);
			name = Frameworks;
			sourceTree = "<group>";
		};
		EB4EB19E1E3404F3007BCF09 /* Products */ = {
			isa = PBXGroup;
			children = (
				EB4EB1A61E3404F3007BCF09 /* libcugl-mac.a */,
				EB4EB1A41E3404F3007BCF09 /* libcugl-ios.a */,
				EB0FF6152016EF4F00517030 /* libcugl-sim.a */,
			);
			name = Products;
			sourceTree = "<group>";
		};
		EB7454B01D74D8A9002FBAE6 /* Mac */ = {
			isa = PBXGroup;
			children = (
				EB62264023DD2015007EA978 /* GameController.framework */,
				EB42669E21F68FCB00A9DE61 /* ApplicationServices.framework */,
				EB42669F21F68FCB00A9DE61 /* Metal.framework */,
				EB2BE9BF1D749908002FE78B /* Cocoa.framework */,
				EB2BE9BE1D749908002FE78B /* Carbon.framework */,
				EB0FF5082016E4A700517030 /* CoreFoundation.framework */,
				EB2BE9BD1D749908002FE78B /* Accelerate.framework */,
				EB2BE9C71D749923002FE78B /* CoreAudio.framework */,
				EB2BE9C81D749923002FE78B /* CoreVideo.framework */,
				EBC147191E27F0A8005494CE /* CoreGraphics.framework */,
				EB2BE9CB1D749937002FE78B /* OpenGL.framework */,
				EB2BE9C41D749919002FE78B /* AudioUnit.framework */,
				EB2BE9C31D749919002FE78B /* AudioToolbox.framework */,
				EBC147141E27F07C005494CE /* AVFoundation.framework */,
				EB2BE9CE1D749953002FE78B /* IOKit.framework */,
				EBC1471B1E27F0BB005494CE /* ImageIO.framework */,
				EB2BE9CD1D749953002FE78B /* ForceFeedback.framework */,
			);
			name = Mac;
			sourceTree = "<group>";
		};
		EB7454B11D74D8B7002FBAE6 /* iOS */ = {
			isa = PBXGroup;
			children = (
				EB62266023DD2235007EA978 /* Foundation.framework */,
				EB62265F23DD2235007EA978 /* MobileCoreServices.framework */,
				EB62265723DD2220007EA978 /* CoreAudio.framework */,
				EB62265823DD2220007EA978 /* CoreGraphics.framework */,
				EB62265923DD2220007EA978 /* CoreMotion.framework */,
				EB62265A23DD2220007EA978 /* CoreVideo.framework */,
				EB62265323DD2212007EA978 /* AudioToolbox.framework */,
				EB62265423DD2212007EA978 /* AVFoundation.framework */,
				EB62264E23DD2207007EA978 /* Metal.framework */,
				EB62264F23DD2207007EA978 /* OpenGLES.framework */,
				EB62264D23DD2206007EA978 /* QuartzCore.framework */,
				EB62264923DD21FA007EA978 /* ImageIO.framework */,
				EB62264A23DD21FA007EA978 /* UIKit.framework */,
				EB62264623DD21E5007EA978 /* GameController.framework */,
				EB62264523DD21E5007EA978 /* GameKit.framework */,
			);
			name = iOS;
			sourceTree = "<group>";
		};
		EBBF18881D74904A008E2001 = {
			isa = PBXGroup;
			children = (
				EBBF18B11D749176008E2001 /* Source */,
				EB2BE9B71D749870002FE78B /* Assets */,
				EBBF18931D74904A008E2001 /* Resources */,
				EB4880FC1D74AAB600EFC946 /* Frameworks */,
				EBBF18921D74904A008E2001 /* Products */,
				EB4EB19D1E3404F3007BCF09 /* CUGL.xcodeproj */,
			);
			sourceTree = "<group>";
			usesTabs = 1;
		};
		EBBF18921D74904A008E2001 /* Products */ = {
			isa = PBXGroup;
			children = (
				EBBF18911D74904A008E2001 /* Sweetspace (Mac).app */,
				EB74548C1D74D75C002FBAE6 /* sweetspace.app */,
				EB0FF5FC2016EF4F00517030 /* sweetspace.app */,
			);
			name = Products;
			sourceTree = "<group>";
		};
		EBBF18931D74904A008E2001 /* Resources */ = {
			isa = PBXGroup;
			children = (
				EB42669221F68F6900A9DE61 /* DeviceMargins.plist */,
				EB7454A61D74D846002FBAE6 /* iOS-Info.plist */,
				EB7454A71D74D846002FBAE6 /* iOS.xcassets */,
				EB7454A81D74D846002FBAE6 /* Landscape.storyboard */,
				EB7454A91D74D846002FBAE6 /* Portrait.storyboard */,
				EBBF189A1D74904A008E2001 /* Mac.xcassets */,
				EBBF189F1D74904A008E2001 /* Mac-Info.plist */,
			);
			path = Resources;
			sourceTree = "<group>";
		};
		EBBF18B11D749176008E2001 /* Source */ = {
			isa = PBXGroup;
			children = (
				DF3B744B2403A46B0063552F /* BreachModel.cpp */,
				DF3B743F2403A46B0063552F /* BreachModel.h */,
				DF3B74372403A46A0063552F /* DonutModel.cpp */,
				DF3B74412403A46B0063552F /* DonutModel.h */,
				DF3B744A2403A46B0063552F /* GameGraphRoot.cpp */,
				DF3B743D2403A46A0063552F /* GameGraphRoot.h */,
				DF3B74492403A46B0063552F /* GameMode.cpp */,
				DF3B743B2403A46A0063552F /* GameMode.h */,
				DF3B74442403A46B0063552F /* GMController.cpp */,
				DF3B74472403A46B0063552F /* GMController.h */,
				DF3B74402403A46B0063552F /* InputController.cpp */,
				DF3B743C2403A46A0063552F /* InputController.h */,
				DF3B74422403A46B0063552F /* LoadingMode.cpp */,
				DF3B74432403A46B0063552F /* LoadingMode.h */,
				DF3B74452403A46B0063552F /* Sweetspace.cpp */,
				DF3B74482403A46B0063552F /* Sweetspace.h */,
				EB2BE9B41D74952A002FE78B /* main.cpp */,
				C58C531CA6998820E3FA7D86 /* ShipModel.h */,
				C58C51549E90F0CA2D05EB7A /* ShipModel.cpp */,
<<<<<<< HEAD
				D15227FD0DE8BAD86857197F /* MagicInternetBox.h */,
				D15228511721431DE5C3F8BF /* MagicInternetBox.cpp */,
=======
				D152243BFFB854157F03E604 /* libraries */,
>>>>>>> 3faf777e
			);
			name = Source;
			path = ../source;
			sourceTree = "<group>";
		};
/* End PBXGroup section */

/* Begin PBXNativeTarget section */
		EB0FF5FB2016EF4F00517030 /* Sweetspace(Sim) */ = {
			isa = PBXNativeTarget;
			buildConfigurationList = EB0FF6162016EF4F00517030 /* Build configuration list for PBXNativeTarget "Sweetspace(Sim)" */;
			buildPhases = (
				EB0FF5F82016EF4F00517030 /* Sources */,
				EB0FF5F92016EF4F00517030 /* Frameworks */,
				EB0FF5FA2016EF4F00517030 /* Resources */,
			);
			buildRules = (
			);
			dependencies = (
			);
			name = "Sweetspace(Sim)";
			productName = "HelloWorld (Sim)";
			productReference = EB0FF5FC2016EF4F00517030 /* sweetspace.app */;
			productType = "com.apple.product-type.application";
		};
		EB74548B1D74D75C002FBAE6 /* Sweetspace (iOS) */ = {
			isa = PBXNativeTarget;
			buildConfigurationList = EB7454A01D74D75C002FBAE6 /* Build configuration list for PBXNativeTarget "Sweetspace (iOS)" */;
			buildPhases = (
				EB7454881D74D75C002FBAE6 /* Sources */,
				EB7454891D74D75C002FBAE6 /* Frameworks */,
				EB74548A1D74D75C002FBAE6 /* Resources */,
			);
			buildRules = (
			);
			dependencies = (
			);
			name = "Sweetspace (iOS)";
			productName = "HelloWorld (iOS)";
			productReference = EB74548C1D74D75C002FBAE6 /* sweetspace.app */;
			productType = "com.apple.product-type.application";
		};
		EBBF18901D74904A008E2001 /* Sweetspace (Mac) */ = {
			isa = PBXNativeTarget;
			buildConfigurationList = EBBF18A21D74904A008E2001 /* Build configuration list for PBXNativeTarget "Sweetspace (Mac)" */;
			buildPhases = (
				EBBF188D1D74904A008E2001 /* Sources */,
				EBBF188E1D74904A008E2001 /* Frameworks */,
				EBBF188F1D74904A008E2001 /* Resources */,
			);
			buildRules = (
			);
			dependencies = (
			);
			name = "Sweetspace (Mac)";
			productName = "HelloWorld (Mac)";
			productReference = EBBF18911D74904A008E2001 /* Sweetspace (Mac).app */;
			productType = "com.apple.product-type.application";
		};
/* End PBXNativeTarget section */

/* Begin PBXProject section */
		EBBF18891D74904A008E2001 /* Project object */ = {
			isa = PBXProject;
			attributes = {
				LastUpgradeCheck = 1130;
				ORGANIZATIONNAME = onewordstudios;
				TargetAttributes = {
					EB0FF5FB2016EF4F00517030 = {
						CreatedOnToolsVersion = 9.2;
						DevelopmentTeam = 7NH674Z79H;
						ProvisioningStyle = Automatic;
					};
					EB74548B1D74D75C002FBAE6 = {
						CreatedOnToolsVersion = 7.3.1;
						DevelopmentTeam = 7Z3H2LHML6;
					};
					EBBF18901D74904A008E2001 = {
						CreatedOnToolsVersion = 7.3.1;
					};
				};
			};
			buildConfigurationList = EBBF188C1D74904A008E2001 /* Build configuration list for PBXProject "Sweetspace" */;
			compatibilityVersion = "Xcode 3.2";
			developmentRegion = en;
			hasScannedForEncodings = 0;
			knownRegions = (
				en,
				Base,
			);
			mainGroup = EBBF18881D74904A008E2001;
			productRefGroup = EBBF18921D74904A008E2001 /* Products */;
			projectDirPath = "";
			projectReferences = (
				{
					ProductGroup = EB4EB19E1E3404F3007BCF09 /* Products */;
					ProjectRef = EB4EB19D1E3404F3007BCF09 /* CUGL.xcodeproj */;
				},
			);
			projectRoot = "";
			targets = (
				EBBF18901D74904A008E2001 /* Sweetspace (Mac) */,
				EB74548B1D74D75C002FBAE6 /* Sweetspace (iOS) */,
				EB0FF5FB2016EF4F00517030 /* Sweetspace(Sim) */,
			);
		};
/* End PBXProject section */

/* Begin PBXReferenceProxy section */
		EB0FF6152016EF4F00517030 /* libcugl-sim.a */ = {
			isa = PBXReferenceProxy;
			fileType = archive.ar;
			path = "libcugl-sim.a";
			remoteRef = EB0FF6142016EF4F00517030 /* PBXContainerItemProxy */;
			sourceTree = BUILT_PRODUCTS_DIR;
		};
		EB4EB1A41E3404F3007BCF09 /* libcugl-ios.a */ = {
			isa = PBXReferenceProxy;
			fileType = archive.ar;
			path = "libcugl-ios.a";
			remoteRef = EB4EB1A31E3404F3007BCF09 /* PBXContainerItemProxy */;
			sourceTree = BUILT_PRODUCTS_DIR;
		};
		EB4EB1A61E3404F3007BCF09 /* libcugl-mac.a */ = {
			isa = PBXReferenceProxy;
			fileType = archive.ar;
			path = "libcugl-mac.a";
			remoteRef = EB4EB1A51E3404F3007BCF09 /* PBXContainerItemProxy */;
			sourceTree = BUILT_PRODUCTS_DIR;
		};
/* End PBXReferenceProxy section */

/* Begin PBXResourcesBuildPhase section */
		EB0FF5FA2016EF4F00517030 /* Resources */ = {
			isa = PBXResourcesBuildPhase;
			buildActionMask = 2147483647;
			files = (
				EB0FF61A2016EFC500517030 /* json in Resources */,
				EB0FF61B2016EFC500517030 /* textures in Resources */,
				EB0FF61C2016EFC500517030 /* fonts in Resources */,
				EB0FF6172016EFB200517030 /* iOS.xcassets in Resources */,
				EB0FF6182016EFB200517030 /* Landscape.storyboard in Resources */,
				EB0FF6192016EFB200517030 /* Portrait.storyboard in Resources */,
				EB42669721F68F6900A9DE61 /* DeviceMargins.plist in Resources */,
				D1522B7469C58C8C9142F9E4 /* .clang-tidy in Resources */,
			);
			runOnlyForDeploymentPostprocessing = 0;
		};
		EB74548A1D74D75C002FBAE6 /* Resources */ = {
			isa = PBXResourcesBuildPhase;
			buildActionMask = 2147483647;
			files = (
				EB7454D01D750623002FBAE6 /* textures in Resources */,
				EB7454D11D750623002FBAE6 /* fonts in Resources */,
				EB7454AB1D74D846002FBAE6 /* iOS.xcassets in Resources */,
				EB7454AC1D74D846002FBAE6 /* Landscape.storyboard in Resources */,
				EBFE7C051E19B496001007C2 /* json in Resources */,
				EB7454AD1D74D846002FBAE6 /* Portrait.storyboard in Resources */,
				EB42669621F68F6900A9DE61 /* DeviceMargins.plist in Resources */,
				D15221B4599F05522D32DEBF /* .clang-tidy in Resources */,
			);
			runOnlyForDeploymentPostprocessing = 0;
		};
		EBBF188F1D74904A008E2001 /* Resources */ = {
			isa = PBXResourcesBuildPhase;
			buildActionMask = 2147483647;
			files = (
				EBFE7C091E19B4AC001007C2 /* json in Resources */,
				EB2BE9BB1D7498D2002FE78B /* textures in Resources */,
				EB2BE9B91D7498C9002FE78B /* fonts in Resources */,
				EBBF189B1D74904A008E2001 /* Mac.xcassets in Resources */,
				D15224E7A69FE0B7FD895B43 /* .clang-tidy in Resources */,
			);
			runOnlyForDeploymentPostprocessing = 0;
		};
/* End PBXResourcesBuildPhase section */

/* Begin PBXSourcesBuildPhase section */
		EB0FF5F82016EF4F00517030 /* Sources */ = {
			isa = PBXSourcesBuildPhase;
			buildActionMask = 2147483647;
			files = (
				DF3B744E2403A46B0063552F /* DonutModel.cpp in Sources */,
				DF3B74572403A46B0063552F /* LoadingMode.cpp in Sources */,
				DF3B745A2403A46B0063552F /* GMController.cpp in Sources */,
				DF3B74662403A46B0063552F /* BreachModel.cpp in Sources */,
				DF3B745D2403A46B0063552F /* Sweetspace.cpp in Sources */,
				DF3B74602403A46B0063552F /* GameMode.cpp in Sources */,
				EB0FF61D2016F06000517030 /* main.cpp in Sources */,
				DF3B74632403A46B0063552F /* GameGraphRoot.cpp in Sources */,
				DF3B74542403A46B0063552F /* InputController.cpp in Sources */,
				C58C5B82A24C809F0E12DEFF /* ShipModel.cpp in Sources */,
<<<<<<< HEAD
				D1522B75CBE989BF3E62FFF0 /* MagicInternetBox.cpp in Sources */,
=======
				D152255364224494E2F0AB8F /* README.md in Sources */,
				D1522D3B4E12F2B195967EB3 /* easywsclient.cpp in Sources */,
>>>>>>> 3faf777e
			);
			runOnlyForDeploymentPostprocessing = 0;
		};
		EB7454881D74D75C002FBAE6 /* Sources */ = {
			isa = PBXSourcesBuildPhase;
			buildActionMask = 2147483647;
			files = (
				DF3B744D2403A46B0063552F /* DonutModel.cpp in Sources */,
				DF3B74562403A46B0063552F /* LoadingMode.cpp in Sources */,
				DF3B74592403A46B0063552F /* GMController.cpp in Sources */,
				DF3B74652403A46B0063552F /* BreachModel.cpp in Sources */,
				DF3B745C2403A46B0063552F /* Sweetspace.cpp in Sources */,
				DF3B745F2403A46B0063552F /* GameMode.cpp in Sources */,
				EB7454AE1D74D891002FBAE6 /* main.cpp in Sources */,
				DF3B74622403A46B0063552F /* GameGraphRoot.cpp in Sources */,
				DF3B74532403A46B0063552F /* InputController.cpp in Sources */,
				C58C5561B66760E8D1E3FC80 /* ShipModel.cpp in Sources */,
<<<<<<< HEAD
				D15229CE017D5510C972C380 /* MagicInternetBox.cpp in Sources */,
=======
				D15229C3F4538D3B2246C091 /* README.md in Sources */,
				D1522B23F2A48167D6BE8C82 /* easywsclient.cpp in Sources */,
>>>>>>> 3faf777e
			);
			runOnlyForDeploymentPostprocessing = 0;
		};
		EBBF188D1D74904A008E2001 /* Sources */ = {
			isa = PBXSourcesBuildPhase;
			buildActionMask = 2147483647;
			files = (
				DF3B744C2403A46B0063552F /* DonutModel.cpp in Sources */,
				DF3B74552403A46B0063552F /* LoadingMode.cpp in Sources */,
				DF3B74582403A46B0063552F /* GMController.cpp in Sources */,
				DF3B74642403A46B0063552F /* BreachModel.cpp in Sources */,
				DF3B745B2403A46B0063552F /* Sweetspace.cpp in Sources */,
				DF3B745E2403A46B0063552F /* GameMode.cpp in Sources */,
				EB2BE9B61D74952A002FE78B /* main.cpp in Sources */,
				DF3B74612403A46B0063552F /* GameGraphRoot.cpp in Sources */,
				DF3B74522403A46B0063552F /* InputController.cpp in Sources */,
				C58C509B5D08FC65641A630E /* ShipModel.cpp in Sources */,
<<<<<<< HEAD
				D15222477324B444CAE67673 /* MagicInternetBox.cpp in Sources */,
=======
				D1522E95BC9B2BB8B314E512 /* README.md in Sources */,
				D1522F5560825406C28D9C46 /* easywsclient.cpp in Sources */,
>>>>>>> 3faf777e
			);
			runOnlyForDeploymentPostprocessing = 0;
		};
/* End PBXSourcesBuildPhase section */

/* Begin XCBuildConfiguration section */
		EB0FF60F2016EF4F00517030 /* Debug */ = {
			isa = XCBuildConfiguration;
			buildSettings = {
				ASSETCATALOG_COMPILER_APPICON_NAME = AppIcon;
				CLANG_ANALYZER_NUMBER_OBJECT_CONVERSION = YES_AGGRESSIVE;
				CLANG_CXX_LANGUAGE_STANDARD = "gnu++14";
				CLANG_ENABLE_MODULES = YES;
				CLANG_ENABLE_OBJC_ARC = YES;
				CLANG_WARN_BLOCK_CAPTURE_AUTORELEASING = YES;
				CLANG_WARN_COMMA = YES;
				CLANG_WARN_INFINITE_RECURSION = YES;
				CLANG_WARN_NON_LITERAL_NULL_CONVERSION = YES;
				CLANG_WARN_OBJC_LITERAL_CONVERSION = YES;
				CLANG_WARN_RANGE_LOOP_ANALYSIS = YES;
				CLANG_WARN_STRICT_PROTOTYPES = YES;
				CLANG_WARN_SUSPICIOUS_MOVE = YES;
				CLANG_WARN_UNGUARDED_AVAILABILITY = YES_AGGRESSIVE;
				"CODE_SIGN_IDENTITY[sdk=iphoneos*]" = "iPhone Developer";
				CODE_SIGN_STYLE = Automatic;
				DEVELOPMENT_TEAM = 7NH674Z79H;
				GCC_C_LANGUAGE_STANDARD = gnu11;
				GCC_DYNAMIC_NO_PIC = NO;
				INFOPLIST_FILE = "$(SRCROOT)/Resources/iOS-Info.plist";
				IPHONEOS_DEPLOYMENT_TARGET = 9.1;
				LD_RUNPATH_SEARCH_PATHS = "$(inherited) @executable_path/Frameworks";
				LIBRARY_SEARCH_PATHS = "$(STATIC_LIB)";
				ONLY_ACTIVE_ARCH = NO;
				PRODUCT_BUNDLE_IDENTIFIER = fun.onewordstudios.ios.sweetspace;
				PRODUCT_NAME = sweetspace;
				PROVISIONING_PROFILE_SPECIFIER = "";
				SDKROOT = iphoneos;
				TARGETED_DEVICE_FAMILY = "1,2";
			};
			name = Debug;
		};
		EB0FF6102016EF4F00517030 /* Release */ = {
			isa = XCBuildConfiguration;
			buildSettings = {
				ASSETCATALOG_COMPILER_APPICON_NAME = AppIcon;
				CLANG_ANALYZER_NUMBER_OBJECT_CONVERSION = YES_AGGRESSIVE;
				CLANG_CXX_LANGUAGE_STANDARD = "gnu++14";
				CLANG_ENABLE_MODULES = YES;
				CLANG_ENABLE_OBJC_ARC = YES;
				CLANG_WARN_BLOCK_CAPTURE_AUTORELEASING = YES;
				CLANG_WARN_COMMA = YES;
				CLANG_WARN_INFINITE_RECURSION = YES;
				CLANG_WARN_NON_LITERAL_NULL_CONVERSION = YES;
				CLANG_WARN_OBJC_LITERAL_CONVERSION = YES;
				CLANG_WARN_RANGE_LOOP_ANALYSIS = YES;
				CLANG_WARN_STRICT_PROTOTYPES = YES;
				CLANG_WARN_SUSPICIOUS_MOVE = YES;
				CLANG_WARN_UNGUARDED_AVAILABILITY = YES_AGGRESSIVE;
				"CODE_SIGN_IDENTITY[sdk=iphoneos*]" = "iPhone Developer";
				CODE_SIGN_STYLE = Automatic;
				DEVELOPMENT_TEAM = 7NH674Z79H;
				GCC_C_LANGUAGE_STANDARD = gnu11;
				INFOPLIST_FILE = "$(SRCROOT)/Resources/iOS-Info.plist";
				IPHONEOS_DEPLOYMENT_TARGET = 9.1;
				LD_RUNPATH_SEARCH_PATHS = "$(inherited) @executable_path/Frameworks";
				LIBRARY_SEARCH_PATHS = "$(STATIC_LIB)";
				ONLY_ACTIVE_ARCH = NO;
				PRODUCT_BUNDLE_IDENTIFIER = fun.onewordstudios.ios.sweetspace;
				PRODUCT_NAME = sweetspace;
				PROVISIONING_PROFILE_SPECIFIER = "";
				SDKROOT = iphoneos;
				TARGETED_DEVICE_FAMILY = "1,2";
				VALIDATE_PRODUCT = YES;
			};
			name = Release;
		};
		EB7454A11D74D75C002FBAE6 /* Debug */ = {
			isa = XCBuildConfiguration;
			buildSettings = {
				ASSETCATALOG_COMPILER_APPICON_NAME = AppIcon;
				CLANG_CXX_LANGUAGE_STANDARD = "c++0x";
				CLANG_ENABLE_MODULES = YES;
				CLANG_ENABLE_OBJC_ARC = YES;
				CODE_SIGN_IDENTITY = "iPhone Developer";
				"CODE_SIGN_IDENTITY[sdk=iphoneos*]" = "iPhone Developer";
				DEVELOPMENT_TEAM = 7Z3H2LHML6;
				ENABLE_BITCODE = NO;
				GCC_C_LANGUAGE_STANDARD = gnu99;
				INFOPLIST_FILE = "$(SRCROOT)/Resources/iOS-Info.plist";
				IPHONEOS_DEPLOYMENT_TARGET = 9.1;
				LD_RUNPATH_SEARCH_PATHS = "$(inherited) @executable_path/Frameworks";
				MACOSX_DEPLOYMENT_TARGET = 10.9;
				ONLY_ACTIVE_ARCH = NO;
				PRODUCT_BUNDLE_IDENTIFIER = fun.onewordstudios.sweetspace.ios;
				PRODUCT_NAME = sweetspace;
				SDKROOT = iphoneos;
				TARGETED_DEVICE_FAMILY = "1,2";
			};
			name = Debug;
		};
		EB7454A21D74D75C002FBAE6 /* Release */ = {
			isa = XCBuildConfiguration;
			buildSettings = {
				ASSETCATALOG_COMPILER_APPICON_NAME = AppIcon;
				CLANG_CXX_LANGUAGE_STANDARD = "c++0x";
				CLANG_ENABLE_MODULES = YES;
				CLANG_ENABLE_OBJC_ARC = YES;
				CODE_SIGN_IDENTITY = "iPhone Developer";
				"CODE_SIGN_IDENTITY[sdk=iphoneos*]" = "iPhone Developer";
				DEVELOPMENT_TEAM = 7Z3H2LHML6;
				ENABLE_BITCODE = NO;
				GCC_C_LANGUAGE_STANDARD = gnu99;
				INFOPLIST_FILE = "$(SRCROOT)/Resources/iOS-Info.plist";
				IPHONEOS_DEPLOYMENT_TARGET = 9.1;
				LD_RUNPATH_SEARCH_PATHS = "$(inherited) @executable_path/Frameworks";
				MACOSX_DEPLOYMENT_TARGET = 10.9;
				ONLY_ACTIVE_ARCH = NO;
				PRODUCT_BUNDLE_IDENTIFIER = fun.onewordstudios.sweetspace.ios;
				PRODUCT_NAME = sweetspace;
				SDKROOT = iphoneos;
				TARGETED_DEVICE_FAMILY = "1,2";
				VALIDATE_PRODUCT = YES;
			};
			name = Release;
		};
		EBBF18A01D74904A008E2001 /* Debug */ = {
			isa = XCBuildConfiguration;
			buildSettings = {
				ALWAYS_SEARCH_USER_PATHS = NO;
				CLANG_ANALYZER_LOCALIZABILITY_NONLOCALIZED = YES;
				CLANG_ANALYZER_NONNULL = YES;
				CLANG_CXX_LANGUAGE_STANDARD = "c++0x";
				CLANG_CXX_LIBRARY = "libc++";
				CLANG_ENABLE_MODULES = NO;
				CLANG_ENABLE_OBJC_ARC = NO;
				CLANG_WARN_BLOCK_CAPTURE_AUTORELEASING = YES;
				CLANG_WARN_BOOL_CONVERSION = YES;
				CLANG_WARN_COMMA = YES;
				CLANG_WARN_CONSTANT_CONVERSION = YES;
				CLANG_WARN_DEPRECATED_OBJC_IMPLEMENTATIONS = YES;
				CLANG_WARN_DIRECT_OBJC_ISA_USAGE = YES_ERROR;
				CLANG_WARN_DOCUMENTATION_COMMENTS = NO;
				CLANG_WARN_EMPTY_BODY = YES;
				CLANG_WARN_ENUM_CONVERSION = YES;
				CLANG_WARN_INFINITE_RECURSION = YES;
				CLANG_WARN_INT_CONVERSION = YES;
				CLANG_WARN_NON_LITERAL_NULL_CONVERSION = YES;
				CLANG_WARN_OBJC_IMPLICIT_RETAIN_SELF = YES;
				CLANG_WARN_OBJC_LITERAL_CONVERSION = YES;
				CLANG_WARN_OBJC_ROOT_CLASS = YES_ERROR;
				CLANG_WARN_RANGE_LOOP_ANALYSIS = YES;
				CLANG_WARN_STRICT_PROTOTYPES = YES;
				CLANG_WARN_SUSPICIOUS_MOVE = YES;
				CLANG_WARN_UNREACHABLE_CODE = YES;
				CLANG_WARN__DUPLICATE_METHOD_MATCH = YES;
				CODE_SIGN_IDENTITY = "-";
				COPY_PHASE_STRIP = NO;
				CUGL_INCLUDES = "\"$(SRCROOT)/../cugl/include\"";
				DEBUG_INFORMATION_FORMAT = dwarf;
				ENABLE_STRICT_OBJC_MSGSEND = YES;
				ENABLE_TESTABILITY = YES;
				GCC_C_LANGUAGE_STANDARD = "compiler-default";
				GCC_NO_COMMON_BLOCKS = YES;
				GCC_OPTIMIZATION_LEVEL = 0;
				GCC_PREPROCESSOR_DEFINITIONS = (
					"DEBUG=1",
					"$(inherited)",
				);
				GCC_SYMBOLS_PRIVATE_EXTERN = YES;
				GCC_WARN_64_TO_32_BIT_CONVERSION = YES;
				GCC_WARN_ABOUT_RETURN_TYPE = YES_ERROR;
				GCC_WARN_UNDECLARED_SELECTOR = YES;
				GCC_WARN_UNINITIALIZED_AUTOS = YES_AGGRESSIVE;
				GCC_WARN_UNUSED_FUNCTION = YES;
				GCC_WARN_UNUSED_VARIABLE = YES;
				HEADER_SEARCH_PATHS = "$(CUGL_INCLUDES)";
				IPHONEOS_DEPLOYMENT_TARGET = 9.1;
				MACOSX_DEPLOYMENT_TARGET = 10.10;
				MTL_ENABLE_DEBUG_INFO = YES;
				ONLY_ACTIVE_ARCH = YES;
				PRODUCT_NAME = "$(TARGET_NAME)";
				SDKROOT = macosx;
			};
			name = Debug;
		};
		EBBF18A11D74904A008E2001 /* Release */ = {
			isa = XCBuildConfiguration;
			buildSettings = {
				ALWAYS_SEARCH_USER_PATHS = NO;
				CLANG_ANALYZER_LOCALIZABILITY_NONLOCALIZED = YES;
				CLANG_ANALYZER_NONNULL = YES;
				CLANG_CXX_LANGUAGE_STANDARD = "c++0x";
				CLANG_CXX_LIBRARY = "libc++";
				CLANG_ENABLE_MODULES = NO;
				CLANG_ENABLE_OBJC_ARC = NO;
				CLANG_WARN_BLOCK_CAPTURE_AUTORELEASING = YES;
				CLANG_WARN_BOOL_CONVERSION = YES;
				CLANG_WARN_COMMA = YES;
				CLANG_WARN_CONSTANT_CONVERSION = YES;
				CLANG_WARN_DEPRECATED_OBJC_IMPLEMENTATIONS = YES;
				CLANG_WARN_DIRECT_OBJC_ISA_USAGE = YES_ERROR;
				CLANG_WARN_DOCUMENTATION_COMMENTS = NO;
				CLANG_WARN_EMPTY_BODY = YES;
				CLANG_WARN_ENUM_CONVERSION = YES;
				CLANG_WARN_INFINITE_RECURSION = YES;
				CLANG_WARN_INT_CONVERSION = YES;
				CLANG_WARN_NON_LITERAL_NULL_CONVERSION = YES;
				CLANG_WARN_OBJC_IMPLICIT_RETAIN_SELF = YES;
				CLANG_WARN_OBJC_LITERAL_CONVERSION = YES;
				CLANG_WARN_OBJC_ROOT_CLASS = YES_ERROR;
				CLANG_WARN_RANGE_LOOP_ANALYSIS = YES;
				CLANG_WARN_STRICT_PROTOTYPES = YES;
				CLANG_WARN_SUSPICIOUS_MOVE = YES;
				CLANG_WARN_UNREACHABLE_CODE = YES;
				CLANG_WARN__DUPLICATE_METHOD_MATCH = YES;
				CODE_SIGN_IDENTITY = "-";
				COPY_PHASE_STRIP = NO;
				CUGL_INCLUDES = "\"$(SRCROOT)/../cugl/include\"";
				DEBUG_INFORMATION_FORMAT = "dwarf-with-dsym";
				ENABLE_NS_ASSERTIONS = NO;
				ENABLE_STRICT_OBJC_MSGSEND = YES;
				GCC_C_LANGUAGE_STANDARD = "compiler-default";
				GCC_NO_COMMON_BLOCKS = YES;
				GCC_SYMBOLS_PRIVATE_EXTERN = YES;
				GCC_WARN_64_TO_32_BIT_CONVERSION = YES;
				GCC_WARN_ABOUT_RETURN_TYPE = YES_ERROR;
				GCC_WARN_UNDECLARED_SELECTOR = YES;
				GCC_WARN_UNINITIALIZED_AUTOS = YES_AGGRESSIVE;
				GCC_WARN_UNUSED_FUNCTION = YES;
				GCC_WARN_UNUSED_VARIABLE = YES;
				HEADER_SEARCH_PATHS = "$(CUGL_INCLUDES)";
				IPHONEOS_DEPLOYMENT_TARGET = 9.1;
				MACOSX_DEPLOYMENT_TARGET = 10.10;
				MTL_ENABLE_DEBUG_INFO = NO;
				PRODUCT_NAME = "$(TARGET_NAME)";
				SDKROOT = macosx;
			};
			name = Release;
		};
		EBBF18A31D74904A008E2001 /* Debug */ = {
			isa = XCBuildConfiguration;
			buildSettings = {
				ASSETCATALOG_COMPILER_APPICON_NAME = AppIcon;
				CLANG_ENABLE_OBJC_WEAK = YES;
				CODE_SIGN_IDENTITY = "-";
				COMBINE_HIDPI_IMAGES = YES;
				INFOPLIST_FILE = "$(SRCROOT)/Resources/Mac-Info.plist";
				LD_RUNPATH_SEARCH_PATHS = "$(inherited) @executable_path/../Frameworks";
				MACOSX_DEPLOYMENT_TARGET = 10.10;
				PRODUCT_BUNDLE_IDENTIFIER = fun.onewordstudios.sweetspace;
				PRODUCT_NAME = "Sweetspace (Mac)";
			};
			name = Debug;
		};
		EBBF18A41D74904A008E2001 /* Release */ = {
			isa = XCBuildConfiguration;
			buildSettings = {
				ASSETCATALOG_COMPILER_APPICON_NAME = AppIcon;
				CLANG_ENABLE_OBJC_WEAK = YES;
				CODE_SIGN_IDENTITY = "-";
				COMBINE_HIDPI_IMAGES = YES;
				INFOPLIST_FILE = "$(SRCROOT)/Resources/Mac-Info.plist";
				LD_RUNPATH_SEARCH_PATHS = "$(inherited) @executable_path/../Frameworks";
				MACOSX_DEPLOYMENT_TARGET = 10.10;
				PRODUCT_BUNDLE_IDENTIFIER = fun.onewordstudios.sweetspace;
				PRODUCT_NAME = "Sweetspace (Mac)";
			};
			name = Release;
		};
/* End XCBuildConfiguration section */

/* Begin XCConfigurationList section */
		EB0FF6162016EF4F00517030 /* Build configuration list for PBXNativeTarget "Sweetspace(Sim)" */ = {
			isa = XCConfigurationList;
			buildConfigurations = (
				EB0FF60F2016EF4F00517030 /* Debug */,
				EB0FF6102016EF4F00517030 /* Release */,
			);
			defaultConfigurationIsVisible = 0;
			defaultConfigurationName = Release;
		};
		EB7454A01D74D75C002FBAE6 /* Build configuration list for PBXNativeTarget "Sweetspace (iOS)" */ = {
			isa = XCConfigurationList;
			buildConfigurations = (
				EB7454A11D74D75C002FBAE6 /* Debug */,
				EB7454A21D74D75C002FBAE6 /* Release */,
			);
			defaultConfigurationIsVisible = 0;
			defaultConfigurationName = Release;
		};
		EBBF188C1D74904A008E2001 /* Build configuration list for PBXProject "Sweetspace" */ = {
			isa = XCConfigurationList;
			buildConfigurations = (
				EBBF18A01D74904A008E2001 /* Debug */,
				EBBF18A11D74904A008E2001 /* Release */,
			);
			defaultConfigurationIsVisible = 0;
			defaultConfigurationName = Release;
		};
		EBBF18A21D74904A008E2001 /* Build configuration list for PBXNativeTarget "Sweetspace (Mac)" */ = {
			isa = XCConfigurationList;
			buildConfigurations = (
				EBBF18A31D74904A008E2001 /* Debug */,
				EBBF18A41D74904A008E2001 /* Release */,
			);
			defaultConfigurationIsVisible = 0;
			defaultConfigurationName = Release;
		};
/* End XCConfigurationList section */
	};
	rootObject = EBBF18891D74904A008E2001 /* Project object */;
}<|MERGE_RESOLUTION|>--- conflicted
+++ resolved
@@ -10,11 +10,6 @@
 		C58C509B5D08FC65641A630E /* ShipModel.cpp in Sources */ = {isa = PBXBuildFile; fileRef = C58C51549E90F0CA2D05EB7A /* ShipModel.cpp */; };
 		C58C5561B66760E8D1E3FC80 /* ShipModel.cpp in Sources */ = {isa = PBXBuildFile; fileRef = C58C51549E90F0CA2D05EB7A /* ShipModel.cpp */; };
 		C58C5B82A24C809F0E12DEFF /* ShipModel.cpp in Sources */ = {isa = PBXBuildFile; fileRef = C58C51549E90F0CA2D05EB7A /* ShipModel.cpp */; };
-<<<<<<< HEAD
-		D15222477324B444CAE67673 /* MagicInternetBox.cpp in Sources */ = {isa = PBXBuildFile; fileRef = D15228511721431DE5C3F8BF /* MagicInternetBox.cpp */; };
-		D15229CE017D5510C972C380 /* MagicInternetBox.cpp in Sources */ = {isa = PBXBuildFile; fileRef = D15228511721431DE5C3F8BF /* MagicInternetBox.cpp */; };
-		D1522B75CBE989BF3E62FFF0 /* MagicInternetBox.cpp in Sources */ = {isa = PBXBuildFile; fileRef = D15228511721431DE5C3F8BF /* MagicInternetBox.cpp */; };
-=======
 		D15221B4599F05522D32DEBF /* .clang-tidy in Resources */ = {isa = PBXBuildFile; fileRef = D15229B9345EAF5AB804E015 /* .clang-tidy */; };
 		D15224E7A69FE0B7FD895B43 /* .clang-tidy in Resources */ = {isa = PBXBuildFile; fileRef = D15229B9345EAF5AB804E015 /* .clang-tidy */; };
 		D152255364224494E2F0AB8F /* README.md in Sources */ = {isa = PBXBuildFile; fileRef = D1522C97841875CFC18AAC81 /* README.md */; };
@@ -24,7 +19,6 @@
 		D1522D3B4E12F2B195967EB3 /* easywsclient.cpp in Sources */ = {isa = PBXBuildFile; fileRef = D15224B029C3A30C7957CB0A /* easywsclient.cpp */; };
 		D1522E95BC9B2BB8B314E512 /* README.md in Sources */ = {isa = PBXBuildFile; fileRef = D1522C97841875CFC18AAC81 /* README.md */; };
 		D1522F5560825406C28D9C46 /* easywsclient.cpp in Sources */ = {isa = PBXBuildFile; fileRef = D15224B029C3A30C7957CB0A /* easywsclient.cpp */; };
->>>>>>> 3faf777e
 		DF3B744C2403A46B0063552F /* DonutModel.cpp in Sources */ = {isa = PBXBuildFile; fileRef = DF3B74372403A46A0063552F /* DonutModel.cpp */; };
 		DF3B744D2403A46B0063552F /* DonutModel.cpp in Sources */ = {isa = PBXBuildFile; fileRef = DF3B74372403A46A0063552F /* DonutModel.cpp */; };
 		DF3B744E2403A46B0063552F /* DonutModel.cpp in Sources */ = {isa = PBXBuildFile; fileRef = DF3B74372403A46A0063552F /* DonutModel.cpp */; };
@@ -147,15 +141,10 @@
 /* Begin PBXFileReference section */
 		C58C51549E90F0CA2D05EB7A /* ShipModel.cpp */ = {isa = PBXFileReference; fileEncoding = 4; lastKnownFileType = sourcecode.cpp.cpp; path = ShipModel.cpp; sourceTree = "<group>"; };
 		C58C531CA6998820E3FA7D86 /* ShipModel.h */ = {isa = PBXFileReference; fileEncoding = 4; lastKnownFileType = sourcecode.c.h; path = ShipModel.h; sourceTree = "<group>"; };
-<<<<<<< HEAD
-		D15227FD0DE8BAD86857197F /* MagicInternetBox.h */ = {isa = PBXFileReference; fileEncoding = 4; lastKnownFileType = sourcecode.c.h; path = MagicInternetBox.h; sourceTree = "<group>"; };
-		D15228511721431DE5C3F8BF /* MagicInternetBox.cpp */ = {isa = PBXFileReference; fileEncoding = 4; lastKnownFileType = sourcecode.cpp.cpp; path = MagicInternetBox.cpp; sourceTree = "<group>"; };
-=======
 		D15224B029C3A30C7957CB0A /* easywsclient.cpp */ = {isa = PBXFileReference; fileEncoding = 4; lastKnownFileType = sourcecode.cpp.cpp; path = easywsclient.cpp; sourceTree = "<group>"; };
 		D15229B9345EAF5AB804E015 /* .clang-tidy */ = {isa = PBXFileReference; lastKnownFileType = "file.clang-tidy"; path = ".clang-tidy"; sourceTree = "<group>"; };
 		D1522C97841875CFC18AAC81 /* README.md */ = {isa = PBXFileReference; fileEncoding = 4; lastKnownFileType = net.daringfireball.markdown; path = README.md; sourceTree = "<group>"; };
 		D1522F57DD96AF83244A416A /* easywsclient.hpp */ = {isa = PBXFileReference; fileEncoding = 4; lastKnownFileType = sourcecode.cpp.h; path = easywsclient.hpp; sourceTree = "<group>"; };
->>>>>>> 3faf777e
 		DF3B74372403A46A0063552F /* DonutModel.cpp */ = {isa = PBXFileReference; fileEncoding = 4; lastKnownFileType = sourcecode.cpp.cpp; path = DonutModel.cpp; sourceTree = "<group>"; };
 		DF3B743B2403A46A0063552F /* GameMode.h */ = {isa = PBXFileReference; fileEncoding = 4; lastKnownFileType = sourcecode.c.h; path = GameMode.h; sourceTree = "<group>"; };
 		DF3B743C2403A46A0063552F /* InputController.h */ = {isa = PBXFileReference; fileEncoding = 4; lastKnownFileType = sourcecode.c.h; path = InputController.h; sourceTree = "<group>"; };
@@ -440,12 +429,7 @@
 				EB2BE9B41D74952A002FE78B /* main.cpp */,
 				C58C531CA6998820E3FA7D86 /* ShipModel.h */,
 				C58C51549E90F0CA2D05EB7A /* ShipModel.cpp */,
-<<<<<<< HEAD
-				D15227FD0DE8BAD86857197F /* MagicInternetBox.h */,
-				D15228511721431DE5C3F8BF /* MagicInternetBox.cpp */,
-=======
 				D152243BFFB854157F03E604 /* libraries */,
->>>>>>> 3faf777e
 			);
 			name = Source;
 			path = ../source;
@@ -638,12 +622,8 @@
 				DF3B74632403A46B0063552F /* GameGraphRoot.cpp in Sources */,
 				DF3B74542403A46B0063552F /* InputController.cpp in Sources */,
 				C58C5B82A24C809F0E12DEFF /* ShipModel.cpp in Sources */,
-<<<<<<< HEAD
-				D1522B75CBE989BF3E62FFF0 /* MagicInternetBox.cpp in Sources */,
-=======
 				D152255364224494E2F0AB8F /* README.md in Sources */,
 				D1522D3B4E12F2B195967EB3 /* easywsclient.cpp in Sources */,
->>>>>>> 3faf777e
 			);
 			runOnlyForDeploymentPostprocessing = 0;
 		};
@@ -661,12 +641,8 @@
 				DF3B74622403A46B0063552F /* GameGraphRoot.cpp in Sources */,
 				DF3B74532403A46B0063552F /* InputController.cpp in Sources */,
 				C58C5561B66760E8D1E3FC80 /* ShipModel.cpp in Sources */,
-<<<<<<< HEAD
-				D15229CE017D5510C972C380 /* MagicInternetBox.cpp in Sources */,
-=======
 				D15229C3F4538D3B2246C091 /* README.md in Sources */,
 				D1522B23F2A48167D6BE8C82 /* easywsclient.cpp in Sources */,
->>>>>>> 3faf777e
 			);
 			runOnlyForDeploymentPostprocessing = 0;
 		};
@@ -684,12 +660,8 @@
 				DF3B74612403A46B0063552F /* GameGraphRoot.cpp in Sources */,
 				DF3B74522403A46B0063552F /* InputController.cpp in Sources */,
 				C58C509B5D08FC65641A630E /* ShipModel.cpp in Sources */,
-<<<<<<< HEAD
-				D15222477324B444CAE67673 /* MagicInternetBox.cpp in Sources */,
-=======
 				D1522E95BC9B2BB8B314E512 /* README.md in Sources */,
 				D1522F5560825406C28D9C46 /* easywsclient.cpp in Sources */,
->>>>>>> 3faf777e
 			);
 			runOnlyForDeploymentPostprocessing = 0;
 		};
