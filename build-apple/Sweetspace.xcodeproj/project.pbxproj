// !$*UTF8*$!
{
	archiveVersion = 1;
	classes = {
	};
	objectVersion = 46;
	objects = {

/* Begin PBXBuildFile section */
		C58C509B5D08FC65641A630E /* ShipModel.cpp in Sources */ = {isa = PBXBuildFile; fileRef = C58C51549E90F0CA2D05EB7A /* ShipModel.cpp */; };
		C58C5561B66760E8D1E3FC80 /* ShipModel.cpp in Sources */ = {isa = PBXBuildFile; fileRef = C58C51549E90F0CA2D05EB7A /* ShipModel.cpp */; };
		C58C5B82A24C809F0E12DEFF /* ShipModel.cpp in Sources */ = {isa = PBXBuildFile; fileRef = C58C51549E90F0CA2D05EB7A /* ShipModel.cpp */; };
<<<<<<< HEAD
		D15225B5047A9F0742257B0F /* DonutNode.cpp in Sources */ = {isa = PBXBuildFile; fileRef = D1522D40CDE7AAE1A66B8F66 /* DonutNode.cpp */; };
		D152269FB9C3FBF14B624C33 /* DonutNode.cpp in Sources */ = {isa = PBXBuildFile; fileRef = D1522D40CDE7AAE1A66B8F66 /* DonutNode.cpp */; };
		D1522F66D7605010BF4DE624 /* DonutNode.cpp in Sources */ = {isa = PBXBuildFile; fileRef = D1522D40CDE7AAE1A66B8F66 /* DonutNode.cpp */; };
=======
		D15222477324B444CAE67673 /* MagicInternetBox.cpp in Sources */ = {isa = PBXBuildFile; fileRef = D15228511721431DE5C3F8BF /* MagicInternetBox.cpp */; };
		D15229CE017D5510C972C380 /* MagicInternetBox.cpp in Sources */ = {isa = PBXBuildFile; fileRef = D15228511721431DE5C3F8BF /* MagicInternetBox.cpp */; };
		D1522B75CBE989BF3E62FFF0 /* MagicInternetBox.cpp in Sources */ = {isa = PBXBuildFile; fileRef = D15228511721431DE5C3F8BF /* MagicInternetBox.cpp */; };
>>>>>>> de4ec73e
		DF3B744C2403A46B0063552F /* DonutModel.cpp in Sources */ = {isa = PBXBuildFile; fileRef = DF3B74372403A46A0063552F /* DonutModel.cpp */; };
		DF3B744D2403A46B0063552F /* DonutModel.cpp in Sources */ = {isa = PBXBuildFile; fileRef = DF3B74372403A46A0063552F /* DonutModel.cpp */; };
		DF3B744E2403A46B0063552F /* DonutModel.cpp in Sources */ = {isa = PBXBuildFile; fileRef = DF3B74372403A46A0063552F /* DonutModel.cpp */; };
		DF3B74522403A46B0063552F /* InputController.cpp in Sources */ = {isa = PBXBuildFile; fileRef = DF3B74402403A46B0063552F /* InputController.cpp */; };
		DF3B74532403A46B0063552F /* InputController.cpp in Sources */ = {isa = PBXBuildFile; fileRef = DF3B74402403A46B0063552F /* InputController.cpp */; };
		DF3B74542403A46B0063552F /* InputController.cpp in Sources */ = {isa = PBXBuildFile; fileRef = DF3B74402403A46B0063552F /* InputController.cpp */; };
		DF3B74552403A46B0063552F /* LoadingMode.cpp in Sources */ = {isa = PBXBuildFile; fileRef = DF3B74422403A46B0063552F /* LoadingMode.cpp */; };
		DF3B74562403A46B0063552F /* LoadingMode.cpp in Sources */ = {isa = PBXBuildFile; fileRef = DF3B74422403A46B0063552F /* LoadingMode.cpp */; };
		DF3B74572403A46B0063552F /* LoadingMode.cpp in Sources */ = {isa = PBXBuildFile; fileRef = DF3B74422403A46B0063552F /* LoadingMode.cpp */; };
		DF3B74582403A46B0063552F /* GMController.cpp in Sources */ = {isa = PBXBuildFile; fileRef = DF3B74442403A46B0063552F /* GMController.cpp */; };
		DF3B74592403A46B0063552F /* GMController.cpp in Sources */ = {isa = PBXBuildFile; fileRef = DF3B74442403A46B0063552F /* GMController.cpp */; };
		DF3B745A2403A46B0063552F /* GMController.cpp in Sources */ = {isa = PBXBuildFile; fileRef = DF3B74442403A46B0063552F /* GMController.cpp */; };
		DF3B745B2403A46B0063552F /* Sweetspace.cpp in Sources */ = {isa = PBXBuildFile; fileRef = DF3B74452403A46B0063552F /* Sweetspace.cpp */; };
		DF3B745C2403A46B0063552F /* Sweetspace.cpp in Sources */ = {isa = PBXBuildFile; fileRef = DF3B74452403A46B0063552F /* Sweetspace.cpp */; };
		DF3B745D2403A46B0063552F /* Sweetspace.cpp in Sources */ = {isa = PBXBuildFile; fileRef = DF3B74452403A46B0063552F /* Sweetspace.cpp */; };
		DF3B745E2403A46B0063552F /* GameMode.cpp in Sources */ = {isa = PBXBuildFile; fileRef = DF3B74492403A46B0063552F /* GameMode.cpp */; };
		DF3B745F2403A46B0063552F /* GameMode.cpp in Sources */ = {isa = PBXBuildFile; fileRef = DF3B74492403A46B0063552F /* GameMode.cpp */; };
		DF3B74602403A46B0063552F /* GameMode.cpp in Sources */ = {isa = PBXBuildFile; fileRef = DF3B74492403A46B0063552F /* GameMode.cpp */; };
		DF3B74612403A46B0063552F /* GameGraphRoot.cpp in Sources */ = {isa = PBXBuildFile; fileRef = DF3B744A2403A46B0063552F /* GameGraphRoot.cpp */; };
		DF3B74622403A46B0063552F /* GameGraphRoot.cpp in Sources */ = {isa = PBXBuildFile; fileRef = DF3B744A2403A46B0063552F /* GameGraphRoot.cpp */; };
		DF3B74632403A46B0063552F /* GameGraphRoot.cpp in Sources */ = {isa = PBXBuildFile; fileRef = DF3B744A2403A46B0063552F /* GameGraphRoot.cpp */; };
		DF3B74642403A46B0063552F /* BreachModel.cpp in Sources */ = {isa = PBXBuildFile; fileRef = DF3B744B2403A46B0063552F /* BreachModel.cpp */; };
		DF3B74652403A46B0063552F /* BreachModel.cpp in Sources */ = {isa = PBXBuildFile; fileRef = DF3B744B2403A46B0063552F /* BreachModel.cpp */; };
		DF3B74662403A46B0063552F /* BreachModel.cpp in Sources */ = {isa = PBXBuildFile; fileRef = DF3B744B2403A46B0063552F /* BreachModel.cpp */; };
		EB0FF5092016E4A700517030 /* CoreFoundation.framework in Frameworks */ = {isa = PBXBuildFile; fileRef = EB0FF5082016E4A700517030 /* CoreFoundation.framework */; };
		EB0FF6172016EFB200517030 /* iOS.xcassets in Resources */ = {isa = PBXBuildFile; fileRef = EB7454A71D74D846002FBAE6 /* iOS.xcassets */; };
		EB0FF6182016EFB200517030 /* Landscape.storyboard in Resources */ = {isa = PBXBuildFile; fileRef = EB7454A81D74D846002FBAE6 /* Landscape.storyboard */; };
		EB0FF6192016EFB200517030 /* Portrait.storyboard in Resources */ = {isa = PBXBuildFile; fileRef = EB7454A91D74D846002FBAE6 /* Portrait.storyboard */; };
		EB0FF61A2016EFC500517030 /* json in Resources */ = {isa = PBXBuildFile; fileRef = EBFE7C041E19B496001007C2 /* json */; };
		EB0FF61B2016EFC500517030 /* textures in Resources */ = {isa = PBXBuildFile; fileRef = EB2BE9BA1D7498D2002FE78B /* textures */; };
		EB0FF61C2016EFC500517030 /* fonts in Resources */ = {isa = PBXBuildFile; fileRef = EB2BE9B81D7498C9002FE78B /* fonts */; };
		EB0FF61D2016F06000517030 /* main.cpp in Sources */ = {isa = PBXBuildFile; fileRef = EB2BE9B41D74952A002FE78B /* main.cpp */; };
		EB0FF63B2016F42F00517030 /* libcugl-sim.a in Frameworks */ = {isa = PBXBuildFile; fileRef = EB0FF6152016EF4F00517030 /* libcugl-sim.a */; };
		EB2BE9B61D74952A002FE78B /* main.cpp in Sources */ = {isa = PBXBuildFile; fileRef = EB2BE9B41D74952A002FE78B /* main.cpp */; };
		EB2BE9B91D7498C9002FE78B /* fonts in Resources */ = {isa = PBXBuildFile; fileRef = EB2BE9B81D7498C9002FE78B /* fonts */; };
		EB2BE9BB1D7498D2002FE78B /* textures in Resources */ = {isa = PBXBuildFile; fileRef = EB2BE9BA1D7498D2002FE78B /* textures */; };
		EB2BE9C11D749908002FE78B /* Carbon.framework in Frameworks */ = {isa = PBXBuildFile; fileRef = EB2BE9BE1D749908002FE78B /* Carbon.framework */; };
		EB2BE9C21D749908002FE78B /* Cocoa.framework in Frameworks */ = {isa = PBXBuildFile; fileRef = EB2BE9BF1D749908002FE78B /* Cocoa.framework */; };
		EB2BE9C51D749919002FE78B /* AudioToolbox.framework in Frameworks */ = {isa = PBXBuildFile; fileRef = EB2BE9C31D749919002FE78B /* AudioToolbox.framework */; };
		EB2BE9C91D749923002FE78B /* CoreAudio.framework in Frameworks */ = {isa = PBXBuildFile; fileRef = EB2BE9C71D749923002FE78B /* CoreAudio.framework */; };
		EB2BE9CA1D749923002FE78B /* CoreVideo.framework in Frameworks */ = {isa = PBXBuildFile; fileRef = EB2BE9C81D749923002FE78B /* CoreVideo.framework */; };
		EB2BE9CC1D749937002FE78B /* OpenGL.framework in Frameworks */ = {isa = PBXBuildFile; fileRef = EB2BE9CB1D749937002FE78B /* OpenGL.framework */; };
		EB2BE9CF1D749953002FE78B /* ForceFeedback.framework in Frameworks */ = {isa = PBXBuildFile; fileRef = EB2BE9CD1D749953002FE78B /* ForceFeedback.framework */; };
		EB2BE9D01D749953002FE78B /* IOKit.framework in Frameworks */ = {isa = PBXBuildFile; fileRef = EB2BE9CE1D749953002FE78B /* IOKit.framework */; };
		EB42669621F68F6900A9DE61 /* DeviceMargins.plist in Resources */ = {isa = PBXBuildFile; fileRef = EB42669221F68F6900A9DE61 /* DeviceMargins.plist */; };
		EB42669721F68F6900A9DE61 /* DeviceMargins.plist in Resources */ = {isa = PBXBuildFile; fileRef = EB42669221F68F6900A9DE61 /* DeviceMargins.plist */; };
		EB4266A021F68FCB00A9DE61 /* ApplicationServices.framework in Frameworks */ = {isa = PBXBuildFile; fileRef = EB42669E21F68FCB00A9DE61 /* ApplicationServices.framework */; };
		EB4EB1A71E340509007BCF09 /* libcugl-mac.a in Frameworks */ = {isa = PBXBuildFile; fileRef = EB4EB1A61E3404F3007BCF09 /* libcugl-mac.a */; };
		EB4EB1A81E340511007BCF09 /* libcugl-ios.a in Frameworks */ = {isa = PBXBuildFile; fileRef = EB4EB1A41E3404F3007BCF09 /* libcugl-ios.a */; };
		EB62264123DD2015007EA978 /* GameController.framework in Frameworks */ = {isa = PBXBuildFile; fileRef = EB62264023DD2015007EA978 /* GameController.framework */; };
		EB62264723DD21E5007EA978 /* GameKit.framework in Frameworks */ = {isa = PBXBuildFile; fileRef = EB62264523DD21E5007EA978 /* GameKit.framework */; };
		EB62264823DD21E5007EA978 /* GameController.framework in Frameworks */ = {isa = PBXBuildFile; fileRef = EB62264623DD21E5007EA978 /* GameController.framework */; };
		EB62264B23DD21FA007EA978 /* ImageIO.framework in Frameworks */ = {isa = PBXBuildFile; fileRef = EB62264923DD21FA007EA978 /* ImageIO.framework */; };
		EB62264C23DD21FA007EA978 /* UIKit.framework in Frameworks */ = {isa = PBXBuildFile; fileRef = EB62264A23DD21FA007EA978 /* UIKit.framework */; };
		EB62265023DD2207007EA978 /* QuartzCore.framework in Frameworks */ = {isa = PBXBuildFile; fileRef = EB62264D23DD2206007EA978 /* QuartzCore.framework */; };
		EB62265123DD2207007EA978 /* Metal.framework in Frameworks */ = {isa = PBXBuildFile; fileRef = EB62264E23DD2207007EA978 /* Metal.framework */; };
		EB62265223DD2207007EA978 /* OpenGLES.framework in Frameworks */ = {isa = PBXBuildFile; fileRef = EB62264F23DD2207007EA978 /* OpenGLES.framework */; };
		EB62265523DD2212007EA978 /* AudioToolbox.framework in Frameworks */ = {isa = PBXBuildFile; fileRef = EB62265323DD2212007EA978 /* AudioToolbox.framework */; };
		EB62265623DD2212007EA978 /* AVFoundation.framework in Frameworks */ = {isa = PBXBuildFile; fileRef = EB62265423DD2212007EA978 /* AVFoundation.framework */; };
		EB62265B23DD2221007EA978 /* CoreAudio.framework in Frameworks */ = {isa = PBXBuildFile; fileRef = EB62265723DD2220007EA978 /* CoreAudio.framework */; };
		EB62265C23DD2221007EA978 /* CoreGraphics.framework in Frameworks */ = {isa = PBXBuildFile; fileRef = EB62265823DD2220007EA978 /* CoreGraphics.framework */; };
		EB62265D23DD2221007EA978 /* CoreMotion.framework in Frameworks */ = {isa = PBXBuildFile; fileRef = EB62265923DD2220007EA978 /* CoreMotion.framework */; };
		EB62265E23DD2221007EA978 /* CoreVideo.framework in Frameworks */ = {isa = PBXBuildFile; fileRef = EB62265A23DD2220007EA978 /* CoreVideo.framework */; };
		EB62266123DD2235007EA978 /* MobileCoreServices.framework in Frameworks */ = {isa = PBXBuildFile; fileRef = EB62265F23DD2235007EA978 /* MobileCoreServices.framework */; };
		EB62266223DD2235007EA978 /* Foundation.framework in Frameworks */ = {isa = PBXBuildFile; fileRef = EB62266023DD2235007EA978 /* Foundation.framework */; };
		EB62266323DD224A007EA978 /* Foundation.framework in Frameworks */ = {isa = PBXBuildFile; fileRef = EB62266023DD2235007EA978 /* Foundation.framework */; };
		EB62266423DD224A007EA978 /* MobileCoreServices.framework in Frameworks */ = {isa = PBXBuildFile; fileRef = EB62265F23DD2235007EA978 /* MobileCoreServices.framework */; };
		EB62266523DD224A007EA978 /* CoreAudio.framework in Frameworks */ = {isa = PBXBuildFile; fileRef = EB62265723DD2220007EA978 /* CoreAudio.framework */; };
		EB62266623DD224A007EA978 /* CoreGraphics.framework in Frameworks */ = {isa = PBXBuildFile; fileRef = EB62265823DD2220007EA978 /* CoreGraphics.framework */; };
		EB62266723DD224A007EA978 /* CoreMotion.framework in Frameworks */ = {isa = PBXBuildFile; fileRef = EB62265923DD2220007EA978 /* CoreMotion.framework */; };
		EB62266823DD224A007EA978 /* CoreVideo.framework in Frameworks */ = {isa = PBXBuildFile; fileRef = EB62265A23DD2220007EA978 /* CoreVideo.framework */; };
		EB62266923DD224A007EA978 /* AudioToolbox.framework in Frameworks */ = {isa = PBXBuildFile; fileRef = EB62265323DD2212007EA978 /* AudioToolbox.framework */; };
		EB62266A23DD224A007EA978 /* AVFoundation.framework in Frameworks */ = {isa = PBXBuildFile; fileRef = EB62265423DD2212007EA978 /* AVFoundation.framework */; };
		EB62266B23DD224A007EA978 /* Metal.framework in Frameworks */ = {isa = PBXBuildFile; fileRef = EB62264E23DD2207007EA978 /* Metal.framework */; };
		EB62266C23DD224A007EA978 /* OpenGLES.framework in Frameworks */ = {isa = PBXBuildFile; fileRef = EB62264F23DD2207007EA978 /* OpenGLES.framework */; };
		EB62266D23DD224A007EA978 /* QuartzCore.framework in Frameworks */ = {isa = PBXBuildFile; fileRef = EB62264D23DD2206007EA978 /* QuartzCore.framework */; };
		EB62266E23DD224A007EA978 /* ImageIO.framework in Frameworks */ = {isa = PBXBuildFile; fileRef = EB62264923DD21FA007EA978 /* ImageIO.framework */; };
		EB62266F23DD224A007EA978 /* UIKit.framework in Frameworks */ = {isa = PBXBuildFile; fileRef = EB62264A23DD21FA007EA978 /* UIKit.framework */; };
		EB62267023DD224A007EA978 /* GameController.framework in Frameworks */ = {isa = PBXBuildFile; fileRef = EB62264623DD21E5007EA978 /* GameController.framework */; };
		EB62267123DD224A007EA978 /* GameKit.framework in Frameworks */ = {isa = PBXBuildFile; fileRef = EB62264523DD21E5007EA978 /* GameKit.framework */; };
		EB7454AB1D74D846002FBAE6 /* iOS.xcassets in Resources */ = {isa = PBXBuildFile; fileRef = EB7454A71D74D846002FBAE6 /* iOS.xcassets */; };
		EB7454AC1D74D846002FBAE6 /* Landscape.storyboard in Resources */ = {isa = PBXBuildFile; fileRef = EB7454A81D74D846002FBAE6 /* Landscape.storyboard */; };
		EB7454AD1D74D846002FBAE6 /* Portrait.storyboard in Resources */ = {isa = PBXBuildFile; fileRef = EB7454A91D74D846002FBAE6 /* Portrait.storyboard */; };
		EB7454AE1D74D891002FBAE6 /* main.cpp in Sources */ = {isa = PBXBuildFile; fileRef = EB2BE9B41D74952A002FE78B /* main.cpp */; };
		EB7454D01D750623002FBAE6 /* textures in Resources */ = {isa = PBXBuildFile; fileRef = EB2BE9BA1D7498D2002FE78B /* textures */; };
		EB7454D11D750623002FBAE6 /* fonts in Resources */ = {isa = PBXBuildFile; fileRef = EB2BE9B81D7498C9002FE78B /* fonts */; };
		EBBF189B1D74904A008E2001 /* Mac.xcassets in Resources */ = {isa = PBXBuildFile; fileRef = EBBF189A1D74904A008E2001 /* Mac.xcassets */; };
		EBC147151E27F07C005494CE /* AVFoundation.framework in Frameworks */ = {isa = PBXBuildFile; fileRef = EBC147141E27F07C005494CE /* AVFoundation.framework */; };
		EBC1471A1E27F0A8005494CE /* CoreGraphics.framework in Frameworks */ = {isa = PBXBuildFile; fileRef = EBC147191E27F0A8005494CE /* CoreGraphics.framework */; };
		EBC1471C1E27F0BB005494CE /* ImageIO.framework in Frameworks */ = {isa = PBXBuildFile; fileRef = EBC1471B1E27F0BB005494CE /* ImageIO.framework */; };
		EBC5A167223B3C8700FFEC0B /* Metal.framework in Frameworks */ = {isa = PBXBuildFile; fileRef = EB42669F21F68FCB00A9DE61 /* Metal.framework */; };
		EBFE7C051E19B496001007C2 /* json in Resources */ = {isa = PBXBuildFile; fileRef = EBFE7C041E19B496001007C2 /* json */; };
		EBFE7C091E19B4AC001007C2 /* json in Resources */ = {isa = PBXBuildFile; fileRef = EBFE7C041E19B496001007C2 /* json */; };
/* End PBXBuildFile section */

/* Begin PBXContainerItemProxy section */
		EB0FF6142016EF4F00517030 /* PBXContainerItemProxy */ = {
			isa = PBXContainerItemProxy;
			containerPortal = EB4EB19D1E3404F3007BCF09 /* CUGL.xcodeproj */;
			proxyType = 2;
			remoteGlobalIDString = EB0FF5652016EC7E00517030;
			remoteInfo = "cugl-sim";
		};
		EB4EB1A31E3404F3007BCF09 /* PBXContainerItemProxy */ = {
			isa = PBXContainerItemProxy;
			containerPortal = EB4EB19D1E3404F3007BCF09 /* CUGL.xcodeproj */;
			proxyType = 2;
			remoteGlobalIDString = EB7453D71D74B0C5002FBAE6;
			remoteInfo = "cugl-ios";
		};
		EB4EB1A51E3404F3007BCF09 /* PBXContainerItemProxy */ = {
			isa = PBXContainerItemProxy;
			containerPortal = EB4EB19D1E3404F3007BCF09 /* CUGL.xcodeproj */;
			proxyType = 2;
			remoteGlobalIDString = EBBF18071D7485D1008E2001;
			remoteInfo = "cugl-mac";
		};
/* End PBXContainerItemProxy section */

/* Begin PBXFileReference section */
		C58C51549E90F0CA2D05EB7A /* ShipModel.cpp */ = {isa = PBXFileReference; fileEncoding = 4; lastKnownFileType = sourcecode.cpp.cpp; path = ShipModel.cpp; sourceTree = "<group>"; };
		C58C531CA6998820E3FA7D86 /* ShipModel.h */ = {isa = PBXFileReference; fileEncoding = 4; lastKnownFileType = sourcecode.c.h; path = ShipModel.h; sourceTree = "<group>"; };
<<<<<<< HEAD
		D1522C8009B69F3F56057E41 /* DonutNode.h */ = {isa = PBXFileReference; fileEncoding = 4; lastKnownFileType = sourcecode.c.h; path = DonutNode.h; sourceTree = "<group>"; };
		D1522D40CDE7AAE1A66B8F66 /* DonutNode.cpp */ = {isa = PBXFileReference; fileEncoding = 4; lastKnownFileType = sourcecode.cpp.cpp; path = DonutNode.cpp; sourceTree = "<group>"; };
=======
		D15227FD0DE8BAD86857197F /* MagicInternetBox.h */ = {isa = PBXFileReference; fileEncoding = 4; lastKnownFileType = sourcecode.c.h; path = MagicInternetBox.h; sourceTree = "<group>"; };
		D15228511721431DE5C3F8BF /* MagicInternetBox.cpp */ = {isa = PBXFileReference; fileEncoding = 4; lastKnownFileType = sourcecode.cpp.cpp; path = MagicInternetBox.cpp; sourceTree = "<group>"; };
>>>>>>> de4ec73e
		DF3B74372403A46A0063552F /* DonutModel.cpp */ = {isa = PBXFileReference; fileEncoding = 4; lastKnownFileType = sourcecode.cpp.cpp; path = DonutModel.cpp; sourceTree = "<group>"; };
		DF3B743B2403A46A0063552F /* GameMode.h */ = {isa = PBXFileReference; fileEncoding = 4; lastKnownFileType = sourcecode.c.h; path = GameMode.h; sourceTree = "<group>"; };
		DF3B743C2403A46A0063552F /* InputController.h */ = {isa = PBXFileReference; fileEncoding = 4; lastKnownFileType = sourcecode.c.h; path = InputController.h; sourceTree = "<group>"; };
		DF3B743D2403A46A0063552F /* GameGraphRoot.h */ = {isa = PBXFileReference; fileEncoding = 4; lastKnownFileType = sourcecode.c.h; path = GameGraphRoot.h; sourceTree = "<group>"; };
		DF3B743F2403A46B0063552F /* BreachModel.h */ = {isa = PBXFileReference; fileEncoding = 4; lastKnownFileType = sourcecode.c.h; path = BreachModel.h; sourceTree = "<group>"; };
		DF3B74402403A46B0063552F /* InputController.cpp */ = {isa = PBXFileReference; fileEncoding = 4; lastKnownFileType = sourcecode.cpp.cpp; path = InputController.cpp; sourceTree = "<group>"; };
		DF3B74412403A46B0063552F /* DonutModel.h */ = {isa = PBXFileReference; fileEncoding = 4; lastKnownFileType = sourcecode.c.h; path = DonutModel.h; sourceTree = "<group>"; };
		DF3B74422403A46B0063552F /* LoadingMode.cpp */ = {isa = PBXFileReference; fileEncoding = 4; lastKnownFileType = sourcecode.cpp.cpp; path = LoadingMode.cpp; sourceTree = "<group>"; };
		DF3B74432403A46B0063552F /* LoadingMode.h */ = {isa = PBXFileReference; fileEncoding = 4; lastKnownFileType = sourcecode.c.h; path = LoadingMode.h; sourceTree = "<group>"; };
		DF3B74442403A46B0063552F /* GMController.cpp */ = {isa = PBXFileReference; fileEncoding = 4; lastKnownFileType = sourcecode.cpp.cpp; path = GMController.cpp; sourceTree = "<group>"; };
		DF3B74452403A46B0063552F /* Sweetspace.cpp */ = {isa = PBXFileReference; fileEncoding = 4; lastKnownFileType = sourcecode.cpp.cpp; path = Sweetspace.cpp; sourceTree = "<group>"; };
		DF3B74472403A46B0063552F /* GMController.h */ = {isa = PBXFileReference; fileEncoding = 4; lastKnownFileType = sourcecode.c.h; path = GMController.h; sourceTree = "<group>"; };
		DF3B74482403A46B0063552F /* Sweetspace.h */ = {isa = PBXFileReference; fileEncoding = 4; lastKnownFileType = sourcecode.c.h; path = Sweetspace.h; sourceTree = "<group>"; };
		DF3B74492403A46B0063552F /* GameMode.cpp */ = {isa = PBXFileReference; fileEncoding = 4; lastKnownFileType = sourcecode.cpp.cpp; path = GameMode.cpp; sourceTree = "<group>"; };
		DF3B744A2403A46B0063552F /* GameGraphRoot.cpp */ = {isa = PBXFileReference; fileEncoding = 4; lastKnownFileType = sourcecode.cpp.cpp; path = GameGraphRoot.cpp; sourceTree = "<group>"; };
		DF3B744B2403A46B0063552F /* BreachModel.cpp */ = {isa = PBXFileReference; fileEncoding = 4; lastKnownFileType = sourcecode.cpp.cpp; path = BreachModel.cpp; sourceTree = "<group>"; };
		EB0FF5082016E4A700517030 /* CoreFoundation.framework */ = {isa = PBXFileReference; lastKnownFileType = wrapper.framework; name = CoreFoundation.framework; path = System/Library/Frameworks/CoreFoundation.framework; sourceTree = SDKROOT; };
		EB0FF5FC2016EF4F00517030 /* sweetspace.app */ = {isa = PBXFileReference; explicitFileType = wrapper.application; includeInIndex = 0; path = sweetspace.app; sourceTree = BUILT_PRODUCTS_DIR; };
		EB2BE9B41D74952A002FE78B /* main.cpp */ = {isa = PBXFileReference; fileEncoding = 4; lastKnownFileType = sourcecode.cpp.cpp; path = main.cpp; sourceTree = "<group>"; };
		EB2BE9B81D7498C9002FE78B /* fonts */ = {isa = PBXFileReference; lastKnownFileType = folder; path = fonts; sourceTree = "<group>"; };
		EB2BE9BA1D7498D2002FE78B /* textures */ = {isa = PBXFileReference; lastKnownFileType = folder; path = textures; sourceTree = "<group>"; };
		EB2BE9BD1D749908002FE78B /* Accelerate.framework */ = {isa = PBXFileReference; lastKnownFileType = wrapper.framework; name = Accelerate.framework; path = System/Library/Frameworks/Accelerate.framework; sourceTree = SDKROOT; };
		EB2BE9BE1D749908002FE78B /* Carbon.framework */ = {isa = PBXFileReference; lastKnownFileType = wrapper.framework; name = Carbon.framework; path = System/Library/Frameworks/Carbon.framework; sourceTree = SDKROOT; };
		EB2BE9BF1D749908002FE78B /* Cocoa.framework */ = {isa = PBXFileReference; lastKnownFileType = wrapper.framework; name = Cocoa.framework; path = System/Library/Frameworks/Cocoa.framework; sourceTree = SDKROOT; };
		EB2BE9C31D749919002FE78B /* AudioToolbox.framework */ = {isa = PBXFileReference; lastKnownFileType = wrapper.framework; name = AudioToolbox.framework; path = System/Library/Frameworks/AudioToolbox.framework; sourceTree = SDKROOT; };
		EB2BE9C41D749919002FE78B /* AudioUnit.framework */ = {isa = PBXFileReference; lastKnownFileType = wrapper.framework; name = AudioUnit.framework; path = System/Library/Frameworks/AudioUnit.framework; sourceTree = SDKROOT; };
		EB2BE9C71D749923002FE78B /* CoreAudio.framework */ = {isa = PBXFileReference; lastKnownFileType = wrapper.framework; name = CoreAudio.framework; path = System/Library/Frameworks/CoreAudio.framework; sourceTree = SDKROOT; };
		EB2BE9C81D749923002FE78B /* CoreVideo.framework */ = {isa = PBXFileReference; lastKnownFileType = wrapper.framework; name = CoreVideo.framework; path = System/Library/Frameworks/CoreVideo.framework; sourceTree = SDKROOT; };
		EB2BE9CB1D749937002FE78B /* OpenGL.framework */ = {isa = PBXFileReference; lastKnownFileType = wrapper.framework; name = OpenGL.framework; path = System/Library/Frameworks/OpenGL.framework; sourceTree = SDKROOT; };
		EB2BE9CD1D749953002FE78B /* ForceFeedback.framework */ = {isa = PBXFileReference; lastKnownFileType = wrapper.framework; name = ForceFeedback.framework; path = System/Library/Frameworks/ForceFeedback.framework; sourceTree = SDKROOT; };
		EB2BE9CE1D749953002FE78B /* IOKit.framework */ = {isa = PBXFileReference; lastKnownFileType = wrapper.framework; name = IOKit.framework; path = System/Library/Frameworks/IOKit.framework; sourceTree = SDKROOT; };
		EB42669221F68F6900A9DE61 /* DeviceMargins.plist */ = {isa = PBXFileReference; fileEncoding = 4; lastKnownFileType = text.plist.xml; path = DeviceMargins.plist; sourceTree = "<group>"; };
		EB42669E21F68FCB00A9DE61 /* ApplicationServices.framework */ = {isa = PBXFileReference; lastKnownFileType = wrapper.framework; name = ApplicationServices.framework; path = System/Library/Frameworks/ApplicationServices.framework; sourceTree = SDKROOT; };
		EB42669F21F68FCB00A9DE61 /* Metal.framework */ = {isa = PBXFileReference; lastKnownFileType = wrapper.framework; name = Metal.framework; path = System/Library/Frameworks/Metal.framework; sourceTree = SDKROOT; };
		EB4EB19D1E3404F3007BCF09 /* CUGL.xcodeproj */ = {isa = PBXFileReference; lastKnownFileType = "wrapper.pb-project"; name = CUGL.xcodeproj; path = "../cugl/build-apple/CUGL.xcodeproj"; sourceTree = "<group>"; };
		EB62264023DD2015007EA978 /* GameController.framework */ = {isa = PBXFileReference; lastKnownFileType = wrapper.framework; name = GameController.framework; path = System/Library/Frameworks/GameController.framework; sourceTree = SDKROOT; };
		EB62264523DD21E5007EA978 /* GameKit.framework */ = {isa = PBXFileReference; lastKnownFileType = wrapper.framework; name = GameKit.framework; path = Platforms/iPhoneOS.platform/Developer/SDKs/iPhoneOS13.2.sdk/System/Library/Frameworks/GameKit.framework; sourceTree = DEVELOPER_DIR; };
		EB62264623DD21E5007EA978 /* GameController.framework */ = {isa = PBXFileReference; lastKnownFileType = wrapper.framework; name = GameController.framework; path = Platforms/iPhoneOS.platform/Developer/SDKs/iPhoneOS13.2.sdk/System/Library/Frameworks/GameController.framework; sourceTree = DEVELOPER_DIR; };
		EB62264923DD21FA007EA978 /* ImageIO.framework */ = {isa = PBXFileReference; lastKnownFileType = wrapper.framework; name = ImageIO.framework; path = Platforms/iPhoneOS.platform/Developer/SDKs/iPhoneOS13.2.sdk/System/Library/Frameworks/ImageIO.framework; sourceTree = DEVELOPER_DIR; };
		EB62264A23DD21FA007EA978 /* UIKit.framework */ = {isa = PBXFileReference; lastKnownFileType = wrapper.framework; name = UIKit.framework; path = Platforms/iPhoneOS.platform/Developer/SDKs/iPhoneOS13.2.sdk/System/Library/Frameworks/UIKit.framework; sourceTree = DEVELOPER_DIR; };
		EB62264D23DD2206007EA978 /* QuartzCore.framework */ = {isa = PBXFileReference; lastKnownFileType = wrapper.framework; name = QuartzCore.framework; path = Platforms/iPhoneOS.platform/Developer/SDKs/iPhoneOS13.2.sdk/System/Library/Frameworks/QuartzCore.framework; sourceTree = DEVELOPER_DIR; };
		EB62264E23DD2207007EA978 /* Metal.framework */ = {isa = PBXFileReference; lastKnownFileType = wrapper.framework; name = Metal.framework; path = Platforms/iPhoneOS.platform/Developer/SDKs/iPhoneOS13.2.sdk/System/Library/Frameworks/Metal.framework; sourceTree = DEVELOPER_DIR; };
		EB62264F23DD2207007EA978 /* OpenGLES.framework */ = {isa = PBXFileReference; lastKnownFileType = wrapper.framework; name = OpenGLES.framework; path = Platforms/iPhoneOS.platform/Developer/SDKs/iPhoneOS13.2.sdk/System/Library/Frameworks/OpenGLES.framework; sourceTree = DEVELOPER_DIR; };
		EB62265323DD2212007EA978 /* AudioToolbox.framework */ = {isa = PBXFileReference; lastKnownFileType = wrapper.framework; name = AudioToolbox.framework; path = Platforms/iPhoneOS.platform/Developer/SDKs/iPhoneOS13.2.sdk/System/Library/Frameworks/AudioToolbox.framework; sourceTree = DEVELOPER_DIR; };
		EB62265423DD2212007EA978 /* AVFoundation.framework */ = {isa = PBXFileReference; lastKnownFileType = wrapper.framework; name = AVFoundation.framework; path = Platforms/iPhoneOS.platform/Developer/SDKs/iPhoneOS13.2.sdk/System/Library/Frameworks/AVFoundation.framework; sourceTree = DEVELOPER_DIR; };
		EB62265723DD2220007EA978 /* CoreAudio.framework */ = {isa = PBXFileReference; lastKnownFileType = wrapper.framework; name = CoreAudio.framework; path = Platforms/iPhoneOS.platform/Developer/SDKs/iPhoneOS13.2.sdk/System/Library/Frameworks/CoreAudio.framework; sourceTree = DEVELOPER_DIR; };
		EB62265823DD2220007EA978 /* CoreGraphics.framework */ = {isa = PBXFileReference; lastKnownFileType = wrapper.framework; name = CoreGraphics.framework; path = Platforms/iPhoneOS.platform/Developer/SDKs/iPhoneOS13.2.sdk/System/Library/Frameworks/CoreGraphics.framework; sourceTree = DEVELOPER_DIR; };
		EB62265923DD2220007EA978 /* CoreMotion.framework */ = {isa = PBXFileReference; lastKnownFileType = wrapper.framework; name = CoreMotion.framework; path = Platforms/iPhoneOS.platform/Developer/SDKs/iPhoneOS13.2.sdk/System/Library/Frameworks/CoreMotion.framework; sourceTree = DEVELOPER_DIR; };
		EB62265A23DD2220007EA978 /* CoreVideo.framework */ = {isa = PBXFileReference; lastKnownFileType = wrapper.framework; name = CoreVideo.framework; path = Platforms/iPhoneOS.platform/Developer/SDKs/iPhoneOS13.2.sdk/System/Library/Frameworks/CoreVideo.framework; sourceTree = DEVELOPER_DIR; };
		EB62265F23DD2235007EA978 /* MobileCoreServices.framework */ = {isa = PBXFileReference; lastKnownFileType = wrapper.framework; name = MobileCoreServices.framework; path = Platforms/iPhoneOS.platform/Developer/SDKs/iPhoneOS13.2.sdk/System/Library/Frameworks/MobileCoreServices.framework; sourceTree = DEVELOPER_DIR; };
		EB62266023DD2235007EA978 /* Foundation.framework */ = {isa = PBXFileReference; lastKnownFileType = wrapper.framework; name = Foundation.framework; path = Platforms/iPhoneOS.platform/Developer/SDKs/iPhoneOS13.2.sdk/System/Library/Frameworks/Foundation.framework; sourceTree = DEVELOPER_DIR; };
		EB74548C1D74D75C002FBAE6 /* sweetspace.app */ = {isa = PBXFileReference; explicitFileType = wrapper.application; includeInIndex = 0; path = sweetspace.app; sourceTree = BUILT_PRODUCTS_DIR; };
		EB7454A61D74D846002FBAE6 /* iOS-Info.plist */ = {isa = PBXFileReference; fileEncoding = 4; lastKnownFileType = text.plist.xml; path = "iOS-Info.plist"; sourceTree = "<group>"; };
		EB7454A71D74D846002FBAE6 /* iOS.xcassets */ = {isa = PBXFileReference; lastKnownFileType = folder.assetcatalog; path = iOS.xcassets; sourceTree = "<group>"; };
		EB7454A81D74D846002FBAE6 /* Landscape.storyboard */ = {isa = PBXFileReference; fileEncoding = 4; lastKnownFileType = file.storyboard; path = Landscape.storyboard; sourceTree = "<group>"; };
		EB7454A91D74D846002FBAE6 /* Portrait.storyboard */ = {isa = PBXFileReference; fileEncoding = 4; lastKnownFileType = file.storyboard; path = Portrait.storyboard; sourceTree = "<group>"; };
		EBBF18911D74904A008E2001 /* Sweetspace (Mac).app */ = {isa = PBXFileReference; explicitFileType = wrapper.application; includeInIndex = 0; path = "Sweetspace (Mac).app"; sourceTree = BUILT_PRODUCTS_DIR; };
		EBBF189A1D74904A008E2001 /* Mac.xcassets */ = {isa = PBXFileReference; lastKnownFileType = folder.assetcatalog; path = Mac.xcassets; sourceTree = "<group>"; };
		EBBF189F1D74904A008E2001 /* Mac-Info.plist */ = {isa = PBXFileReference; lastKnownFileType = text.plist.xml; path = "Mac-Info.plist"; sourceTree = "<group>"; };
		EBC147141E27F07C005494CE /* AVFoundation.framework */ = {isa = PBXFileReference; lastKnownFileType = wrapper.framework; name = AVFoundation.framework; path = System/Library/Frameworks/AVFoundation.framework; sourceTree = SDKROOT; };
		EBC147191E27F0A8005494CE /* CoreGraphics.framework */ = {isa = PBXFileReference; lastKnownFileType = wrapper.framework; name = CoreGraphics.framework; path = System/Library/Frameworks/CoreGraphics.framework; sourceTree = SDKROOT; };
		EBC1471B1E27F0BB005494CE /* ImageIO.framework */ = {isa = PBXFileReference; lastKnownFileType = wrapper.framework; name = ImageIO.framework; path = System/Library/Frameworks/ImageIO.framework; sourceTree = SDKROOT; };
		EBFE7C041E19B496001007C2 /* json */ = {isa = PBXFileReference; lastKnownFileType = folder; path = json; sourceTree = "<group>"; };
/* End PBXFileReference section */

/* Begin PBXFrameworksBuildPhase section */
		EB0FF5F92016EF4F00517030 /* Frameworks */ = {
			isa = PBXFrameworksBuildPhase;
			buildActionMask = 2147483647;
			files = (
				EB0FF63B2016F42F00517030 /* libcugl-sim.a in Frameworks */,
				EB62266323DD224A007EA978 /* Foundation.framework in Frameworks */,
				EB62266423DD224A007EA978 /* MobileCoreServices.framework in Frameworks */,
				EB62266523DD224A007EA978 /* CoreAudio.framework in Frameworks */,
				EB62266623DD224A007EA978 /* CoreGraphics.framework in Frameworks */,
				EB62266723DD224A007EA978 /* CoreMotion.framework in Frameworks */,
				EB62266823DD224A007EA978 /* CoreVideo.framework in Frameworks */,
				EB62266923DD224A007EA978 /* AudioToolbox.framework in Frameworks */,
				EB62266A23DD224A007EA978 /* AVFoundation.framework in Frameworks */,
				EB62266D23DD224A007EA978 /* QuartzCore.framework in Frameworks */,
				EB62266C23DD224A007EA978 /* OpenGLES.framework in Frameworks */,
				EB62266B23DD224A007EA978 /* Metal.framework in Frameworks */,
				EB62266F23DD224A007EA978 /* UIKit.framework in Frameworks */,
				EB62266E23DD224A007EA978 /* ImageIO.framework in Frameworks */,
				EB62267123DD224A007EA978 /* GameKit.framework in Frameworks */,
				EB62267023DD224A007EA978 /* GameController.framework in Frameworks */,
			);
			runOnlyForDeploymentPostprocessing = 0;
		};
		EB7454891D74D75C002FBAE6 /* Frameworks */ = {
			isa = PBXFrameworksBuildPhase;
			buildActionMask = 2147483647;
			files = (
				EB4EB1A81E340511007BCF09 /* libcugl-ios.a in Frameworks */,
				EB62266123DD2235007EA978 /* MobileCoreServices.framework in Frameworks */,
				EB62266223DD2235007EA978 /* Foundation.framework in Frameworks */,
				EB62265B23DD2221007EA978 /* CoreAudio.framework in Frameworks */,
				EB62265C23DD2221007EA978 /* CoreGraphics.framework in Frameworks */,
				EB62265D23DD2221007EA978 /* CoreMotion.framework in Frameworks */,
				EB62265E23DD2221007EA978 /* CoreVideo.framework in Frameworks */,
				EB62265523DD2212007EA978 /* AudioToolbox.framework in Frameworks */,
				EB62265623DD2212007EA978 /* AVFoundation.framework in Frameworks */,
				EB62265023DD2207007EA978 /* QuartzCore.framework in Frameworks */,
				EB62265123DD2207007EA978 /* Metal.framework in Frameworks */,
				EB62265223DD2207007EA978 /* OpenGLES.framework in Frameworks */,
				EB62264B23DD21FA007EA978 /* ImageIO.framework in Frameworks */,
				EB62264C23DD21FA007EA978 /* UIKit.framework in Frameworks */,
				EB62264723DD21E5007EA978 /* GameKit.framework in Frameworks */,
				EB62264823DD21E5007EA978 /* GameController.framework in Frameworks */,
			);
			runOnlyForDeploymentPostprocessing = 0;
		};
		EBBF188E1D74904A008E2001 /* Frameworks */ = {
			isa = PBXFrameworksBuildPhase;
			buildActionMask = 2147483647;
			files = (
				EB4EB1A71E340509007BCF09 /* libcugl-mac.a in Frameworks */,
				EB0FF5092016E4A700517030 /* CoreFoundation.framework in Frameworks */,
				EB4266A021F68FCB00A9DE61 /* ApplicationServices.framework in Frameworks */,
				EB2BE9C11D749908002FE78B /* Carbon.framework in Frameworks */,
				EB2BE9C21D749908002FE78B /* Cocoa.framework in Frameworks */,
				EB2BE9C91D749923002FE78B /* CoreAudio.framework in Frameworks */,
				EBC1471A1E27F0A8005494CE /* CoreGraphics.framework in Frameworks */,
				EB2BE9CA1D749923002FE78B /* CoreVideo.framework in Frameworks */,
				EB2BE9C51D749919002FE78B /* AudioToolbox.framework in Frameworks */,
				EBC147151E27F07C005494CE /* AVFoundation.framework in Frameworks */,
				EB2BE9CC1D749937002FE78B /* OpenGL.framework in Frameworks */,
				EBC5A167223B3C8700FFEC0B /* Metal.framework in Frameworks */,
				EB2BE9D01D749953002FE78B /* IOKit.framework in Frameworks */,
				EBC1471C1E27F0BB005494CE /* ImageIO.framework in Frameworks */,
				EB62264123DD2015007EA978 /* GameController.framework in Frameworks */,
				EB2BE9CF1D749953002FE78B /* ForceFeedback.framework in Frameworks */,
			);
			runOnlyForDeploymentPostprocessing = 0;
		};
/* End PBXFrameworksBuildPhase section */

/* Begin PBXGroup section */
		EB2BE9B71D749870002FE78B /* Assets */ = {
			isa = PBXGroup;
			children = (
				EBFE7C041E19B496001007C2 /* json */,
				EB2BE9BA1D7498D2002FE78B /* textures */,
				EB2BE9B81D7498C9002FE78B /* fonts */,
			);
			name = Assets;
			path = ../assets;
			sourceTree = "<group>";
		};
		EB4880FC1D74AAB600EFC946 /* Frameworks */ = {
			isa = PBXGroup;
			children = (
				EB7454B11D74D8B7002FBAE6 /* iOS */,
				EB7454B01D74D8A9002FBAE6 /* Mac */,
			);
			name = Frameworks;
			sourceTree = "<group>";
		};
		EB4EB19E1E3404F3007BCF09 /* Products */ = {
			isa = PBXGroup;
			children = (
				EB4EB1A61E3404F3007BCF09 /* libcugl-mac.a */,
				EB4EB1A41E3404F3007BCF09 /* libcugl-ios.a */,
				EB0FF6152016EF4F00517030 /* libcugl-sim.a */,
			);
			name = Products;
			sourceTree = "<group>";
		};
		EB7454B01D74D8A9002FBAE6 /* Mac */ = {
			isa = PBXGroup;
			children = (
				EB62264023DD2015007EA978 /* GameController.framework */,
				EB42669E21F68FCB00A9DE61 /* ApplicationServices.framework */,
				EB42669F21F68FCB00A9DE61 /* Metal.framework */,
				EB2BE9BF1D749908002FE78B /* Cocoa.framework */,
				EB2BE9BE1D749908002FE78B /* Carbon.framework */,
				EB0FF5082016E4A700517030 /* CoreFoundation.framework */,
				EB2BE9BD1D749908002FE78B /* Accelerate.framework */,
				EB2BE9C71D749923002FE78B /* CoreAudio.framework */,
				EB2BE9C81D749923002FE78B /* CoreVideo.framework */,
				EBC147191E27F0A8005494CE /* CoreGraphics.framework */,
				EB2BE9CB1D749937002FE78B /* OpenGL.framework */,
				EB2BE9C41D749919002FE78B /* AudioUnit.framework */,
				EB2BE9C31D749919002FE78B /* AudioToolbox.framework */,
				EBC147141E27F07C005494CE /* AVFoundation.framework */,
				EB2BE9CE1D749953002FE78B /* IOKit.framework */,
				EBC1471B1E27F0BB005494CE /* ImageIO.framework */,
				EB2BE9CD1D749953002FE78B /* ForceFeedback.framework */,
			);
			name = Mac;
			sourceTree = "<group>";
		};
		EB7454B11D74D8B7002FBAE6 /* iOS */ = {
			isa = PBXGroup;
			children = (
				EB62266023DD2235007EA978 /* Foundation.framework */,
				EB62265F23DD2235007EA978 /* MobileCoreServices.framework */,
				EB62265723DD2220007EA978 /* CoreAudio.framework */,
				EB62265823DD2220007EA978 /* CoreGraphics.framework */,
				EB62265923DD2220007EA978 /* CoreMotion.framework */,
				EB62265A23DD2220007EA978 /* CoreVideo.framework */,
				EB62265323DD2212007EA978 /* AudioToolbox.framework */,
				EB62265423DD2212007EA978 /* AVFoundation.framework */,
				EB62264E23DD2207007EA978 /* Metal.framework */,
				EB62264F23DD2207007EA978 /* OpenGLES.framework */,
				EB62264D23DD2206007EA978 /* QuartzCore.framework */,
				EB62264923DD21FA007EA978 /* ImageIO.framework */,
				EB62264A23DD21FA007EA978 /* UIKit.framework */,
				EB62264623DD21E5007EA978 /* GameController.framework */,
				EB62264523DD21E5007EA978 /* GameKit.framework */,
			);
			name = iOS;
			sourceTree = "<group>";
		};
		EBBF18881D74904A008E2001 = {
			isa = PBXGroup;
			children = (
				EBBF18B11D749176008E2001 /* Source */,
				EB2BE9B71D749870002FE78B /* Assets */,
				EBBF18931D74904A008E2001 /* Resources */,
				EB4880FC1D74AAB600EFC946 /* Frameworks */,
				EBBF18921D74904A008E2001 /* Products */,
				EB4EB19D1E3404F3007BCF09 /* CUGL.xcodeproj */,
			);
			sourceTree = "<group>";
			usesTabs = 1;
		};
		EBBF18921D74904A008E2001 /* Products */ = {
			isa = PBXGroup;
			children = (
				EBBF18911D74904A008E2001 /* Sweetspace (Mac).app */,
				EB74548C1D74D75C002FBAE6 /* sweetspace.app */,
				EB0FF5FC2016EF4F00517030 /* sweetspace.app */,
			);
			name = Products;
			sourceTree = "<group>";
		};
		EBBF18931D74904A008E2001 /* Resources */ = {
			isa = PBXGroup;
			children = (
				EB42669221F68F6900A9DE61 /* DeviceMargins.plist */,
				EB7454A61D74D846002FBAE6 /* iOS-Info.plist */,
				EB7454A71D74D846002FBAE6 /* iOS.xcassets */,
				EB7454A81D74D846002FBAE6 /* Landscape.storyboard */,
				EB7454A91D74D846002FBAE6 /* Portrait.storyboard */,
				EBBF189A1D74904A008E2001 /* Mac.xcassets */,
				EBBF189F1D74904A008E2001 /* Mac-Info.plist */,
			);
			path = Resources;
			sourceTree = "<group>";
		};
		EBBF18B11D749176008E2001 /* Source */ = {
			isa = PBXGroup;
			children = (
				DF3B744B2403A46B0063552F /* BreachModel.cpp */,
				DF3B743F2403A46B0063552F /* BreachModel.h */,
				DF3B74372403A46A0063552F /* DonutModel.cpp */,
				DF3B74412403A46B0063552F /* DonutModel.h */,
				DF3B744A2403A46B0063552F /* GameGraphRoot.cpp */,
				DF3B743D2403A46A0063552F /* GameGraphRoot.h */,
				DF3B74492403A46B0063552F /* GameMode.cpp */,
				DF3B743B2403A46A0063552F /* GameMode.h */,
				DF3B74442403A46B0063552F /* GMController.cpp */,
				DF3B74472403A46B0063552F /* GMController.h */,
				DF3B74402403A46B0063552F /* InputController.cpp */,
				DF3B743C2403A46A0063552F /* InputController.h */,
				DF3B74422403A46B0063552F /* LoadingMode.cpp */,
				DF3B74432403A46B0063552F /* LoadingMode.h */,
				DF3B74452403A46B0063552F /* Sweetspace.cpp */,
				DF3B74482403A46B0063552F /* Sweetspace.h */,
				EB2BE9B41D74952A002FE78B /* main.cpp */,
				C58C531CA6998820E3FA7D86 /* ShipModel.h */,
				C58C51549E90F0CA2D05EB7A /* ShipModel.cpp */,
<<<<<<< HEAD
				D1522D40CDE7AAE1A66B8F66 /* DonutNode.cpp */,
				D1522C8009B69F3F56057E41 /* DonutNode.h */,
=======
				D15227FD0DE8BAD86857197F /* MagicInternetBox.h */,
				D15228511721431DE5C3F8BF /* MagicInternetBox.cpp */,
>>>>>>> de4ec73e
			);
			name = Source;
			path = ../source;
			sourceTree = "<group>";
		};
/* End PBXGroup section */

/* Begin PBXNativeTarget section */
		EB0FF5FB2016EF4F00517030 /* Sweetspace(Sim) */ = {
			isa = PBXNativeTarget;
			buildConfigurationList = EB0FF6162016EF4F00517030 /* Build configuration list for PBXNativeTarget "Sweetspace(Sim)" */;
			buildPhases = (
				EB0FF5F82016EF4F00517030 /* Sources */,
				EB0FF5F92016EF4F00517030 /* Frameworks */,
				EB0FF5FA2016EF4F00517030 /* Resources */,
			);
			buildRules = (
			);
			dependencies = (
			);
			name = "Sweetspace(Sim)";
			productName = "HelloWorld (Sim)";
			productReference = EB0FF5FC2016EF4F00517030 /* sweetspace.app */;
			productType = "com.apple.product-type.application";
		};
		EB74548B1D74D75C002FBAE6 /* Sweetspace (iOS) */ = {
			isa = PBXNativeTarget;
			buildConfigurationList = EB7454A01D74D75C002FBAE6 /* Build configuration list for PBXNativeTarget "Sweetspace (iOS)" */;
			buildPhases = (
				EB7454881D74D75C002FBAE6 /* Sources */,
				EB7454891D74D75C002FBAE6 /* Frameworks */,
				EB74548A1D74D75C002FBAE6 /* Resources */,
			);
			buildRules = (
			);
			dependencies = (
			);
			name = "Sweetspace (iOS)";
			productName = "HelloWorld (iOS)";
			productReference = EB74548C1D74D75C002FBAE6 /* sweetspace.app */;
			productType = "com.apple.product-type.application";
		};
		EBBF18901D74904A008E2001 /* Sweetspace (Mac) */ = {
			isa = PBXNativeTarget;
			buildConfigurationList = EBBF18A21D74904A008E2001 /* Build configuration list for PBXNativeTarget "Sweetspace (Mac)" */;
			buildPhases = (
				EBBF188D1D74904A008E2001 /* Sources */,
				EBBF188E1D74904A008E2001 /* Frameworks */,
				EBBF188F1D74904A008E2001 /* Resources */,
			);
			buildRules = (
			);
			dependencies = (
			);
			name = "Sweetspace (Mac)";
			productName = "HelloWorld (Mac)";
			productReference = EBBF18911D74904A008E2001 /* Sweetspace (Mac).app */;
			productType = "com.apple.product-type.application";
		};
/* End PBXNativeTarget section */

/* Begin PBXProject section */
		EBBF18891D74904A008E2001 /* Project object */ = {
			isa = PBXProject;
			attributes = {
				LastUpgradeCheck = 1130;
				ORGANIZATIONNAME = onewordstudios;
				TargetAttributes = {
					EB0FF5FB2016EF4F00517030 = {
						CreatedOnToolsVersion = 9.2;
						DevelopmentTeam = 7NH674Z79H;
						ProvisioningStyle = Automatic;
					};
					EB74548B1D74D75C002FBAE6 = {
						CreatedOnToolsVersion = 7.3.1;
						DevelopmentTeam = 7Z3H2LHML6;
					};
					EBBF18901D74904A008E2001 = {
						CreatedOnToolsVersion = 7.3.1;
					};
				};
			};
			buildConfigurationList = EBBF188C1D74904A008E2001 /* Build configuration list for PBXProject "Sweetspace" */;
			compatibilityVersion = "Xcode 3.2";
			developmentRegion = en;
			hasScannedForEncodings = 0;
			knownRegions = (
				en,
				Base,
			);
			mainGroup = EBBF18881D74904A008E2001;
			productRefGroup = EBBF18921D74904A008E2001 /* Products */;
			projectDirPath = "";
			projectReferences = (
				{
					ProductGroup = EB4EB19E1E3404F3007BCF09 /* Products */;
					ProjectRef = EB4EB19D1E3404F3007BCF09 /* CUGL.xcodeproj */;
				},
			);
			projectRoot = "";
			targets = (
				EBBF18901D74904A008E2001 /* Sweetspace (Mac) */,
				EB74548B1D74D75C002FBAE6 /* Sweetspace (iOS) */,
				EB0FF5FB2016EF4F00517030 /* Sweetspace(Sim) */,
			);
		};
/* End PBXProject section */

/* Begin PBXReferenceProxy section */
		EB0FF6152016EF4F00517030 /* libcugl-sim.a */ = {
			isa = PBXReferenceProxy;
			fileType = archive.ar;
			path = "libcugl-sim.a";
			remoteRef = EB0FF6142016EF4F00517030 /* PBXContainerItemProxy */;
			sourceTree = BUILT_PRODUCTS_DIR;
		};
		EB4EB1A41E3404F3007BCF09 /* libcugl-ios.a */ = {
			isa = PBXReferenceProxy;
			fileType = archive.ar;
			path = "libcugl-ios.a";
			remoteRef = EB4EB1A31E3404F3007BCF09 /* PBXContainerItemProxy */;
			sourceTree = BUILT_PRODUCTS_DIR;
		};
		EB4EB1A61E3404F3007BCF09 /* libcugl-mac.a */ = {
			isa = PBXReferenceProxy;
			fileType = archive.ar;
			path = "libcugl-mac.a";
			remoteRef = EB4EB1A51E3404F3007BCF09 /* PBXContainerItemProxy */;
			sourceTree = BUILT_PRODUCTS_DIR;
		};
/* End PBXReferenceProxy section */

/* Begin PBXResourcesBuildPhase section */
		EB0FF5FA2016EF4F00517030 /* Resources */ = {
			isa = PBXResourcesBuildPhase;
			buildActionMask = 2147483647;
			files = (
				EB0FF61A2016EFC500517030 /* json in Resources */,
				EB0FF61B2016EFC500517030 /* textures in Resources */,
				EB0FF61C2016EFC500517030 /* fonts in Resources */,
				EB0FF6172016EFB200517030 /* iOS.xcassets in Resources */,
				EB0FF6182016EFB200517030 /* Landscape.storyboard in Resources */,
				EB0FF6192016EFB200517030 /* Portrait.storyboard in Resources */,
				EB42669721F68F6900A9DE61 /* DeviceMargins.plist in Resources */,
			);
			runOnlyForDeploymentPostprocessing = 0;
		};
		EB74548A1D74D75C002FBAE6 /* Resources */ = {
			isa = PBXResourcesBuildPhase;
			buildActionMask = 2147483647;
			files = (
				EB7454D01D750623002FBAE6 /* textures in Resources */,
				EB7454D11D750623002FBAE6 /* fonts in Resources */,
				EB7454AB1D74D846002FBAE6 /* iOS.xcassets in Resources */,
				EB7454AC1D74D846002FBAE6 /* Landscape.storyboard in Resources */,
				EBFE7C051E19B496001007C2 /* json in Resources */,
				EB7454AD1D74D846002FBAE6 /* Portrait.storyboard in Resources */,
				EB42669621F68F6900A9DE61 /* DeviceMargins.plist in Resources */,
			);
			runOnlyForDeploymentPostprocessing = 0;
		};
		EBBF188F1D74904A008E2001 /* Resources */ = {
			isa = PBXResourcesBuildPhase;
			buildActionMask = 2147483647;
			files = (
				EBFE7C091E19B4AC001007C2 /* json in Resources */,
				EB2BE9BB1D7498D2002FE78B /* textures in Resources */,
				EB2BE9B91D7498C9002FE78B /* fonts in Resources */,
				EBBF189B1D74904A008E2001 /* Mac.xcassets in Resources */,
			);
			runOnlyForDeploymentPostprocessing = 0;
		};
/* End PBXResourcesBuildPhase section */

/* Begin PBXSourcesBuildPhase section */
		EB0FF5F82016EF4F00517030 /* Sources */ = {
			isa = PBXSourcesBuildPhase;
			buildActionMask = 2147483647;
			files = (
				DF3B744E2403A46B0063552F /* DonutModel.cpp in Sources */,
				DF3B74572403A46B0063552F /* LoadingMode.cpp in Sources */,
				DF3B745A2403A46B0063552F /* GMController.cpp in Sources */,
				DF3B74662403A46B0063552F /* BreachModel.cpp in Sources */,
				DF3B745D2403A46B0063552F /* Sweetspace.cpp in Sources */,
				DF3B74602403A46B0063552F /* GameMode.cpp in Sources */,
				EB0FF61D2016F06000517030 /* main.cpp in Sources */,
				DF3B74632403A46B0063552F /* GameGraphRoot.cpp in Sources */,
				DF3B74542403A46B0063552F /* InputController.cpp in Sources */,
				C58C5B82A24C809F0E12DEFF /* ShipModel.cpp in Sources */,
<<<<<<< HEAD
				D15225B5047A9F0742257B0F /* DonutNode.cpp in Sources */,
=======
				D1522B75CBE989BF3E62FFF0 /* MagicInternetBox.cpp in Sources */,
>>>>>>> de4ec73e
			);
			runOnlyForDeploymentPostprocessing = 0;
		};
		EB7454881D74D75C002FBAE6 /* Sources */ = {
			isa = PBXSourcesBuildPhase;
			buildActionMask = 2147483647;
			files = (
				DF3B744D2403A46B0063552F /* DonutModel.cpp in Sources */,
				DF3B74562403A46B0063552F /* LoadingMode.cpp in Sources */,
				DF3B74592403A46B0063552F /* GMController.cpp in Sources */,
				DF3B74652403A46B0063552F /* BreachModel.cpp in Sources */,
				DF3B745C2403A46B0063552F /* Sweetspace.cpp in Sources */,
				DF3B745F2403A46B0063552F /* GameMode.cpp in Sources */,
				EB7454AE1D74D891002FBAE6 /* main.cpp in Sources */,
				DF3B74622403A46B0063552F /* GameGraphRoot.cpp in Sources */,
				DF3B74532403A46B0063552F /* InputController.cpp in Sources */,
				C58C5561B66760E8D1E3FC80 /* ShipModel.cpp in Sources */,
<<<<<<< HEAD
				D152269FB9C3FBF14B624C33 /* DonutNode.cpp in Sources */,
=======
				D15229CE017D5510C972C380 /* MagicInternetBox.cpp in Sources */,
>>>>>>> de4ec73e
			);
			runOnlyForDeploymentPostprocessing = 0;
		};
		EBBF188D1D74904A008E2001 /* Sources */ = {
			isa = PBXSourcesBuildPhase;
			buildActionMask = 2147483647;
			files = (
				DF3B744C2403A46B0063552F /* DonutModel.cpp in Sources */,
				DF3B74552403A46B0063552F /* LoadingMode.cpp in Sources */,
				DF3B74582403A46B0063552F /* GMController.cpp in Sources */,
				DF3B74642403A46B0063552F /* BreachModel.cpp in Sources */,
				DF3B745B2403A46B0063552F /* Sweetspace.cpp in Sources */,
				DF3B745E2403A46B0063552F /* GameMode.cpp in Sources */,
				EB2BE9B61D74952A002FE78B /* main.cpp in Sources */,
				DF3B74612403A46B0063552F /* GameGraphRoot.cpp in Sources */,
				DF3B74522403A46B0063552F /* InputController.cpp in Sources */,
				C58C509B5D08FC65641A630E /* ShipModel.cpp in Sources */,
<<<<<<< HEAD
				D1522F66D7605010BF4DE624 /* DonutNode.cpp in Sources */,
=======
				D15222477324B444CAE67673 /* MagicInternetBox.cpp in Sources */,
>>>>>>> de4ec73e
			);
			runOnlyForDeploymentPostprocessing = 0;
		};
/* End PBXSourcesBuildPhase section */

/* Begin XCBuildConfiguration section */
		EB0FF60F2016EF4F00517030 /* Debug */ = {
			isa = XCBuildConfiguration;
			buildSettings = {
				ASSETCATALOG_COMPILER_APPICON_NAME = AppIcon;
				CLANG_ANALYZER_NUMBER_OBJECT_CONVERSION = YES_AGGRESSIVE;
				CLANG_CXX_LANGUAGE_STANDARD = "gnu++14";
				CLANG_ENABLE_MODULES = YES;
				CLANG_ENABLE_OBJC_ARC = YES;
				CLANG_WARN_BLOCK_CAPTURE_AUTORELEASING = YES;
				CLANG_WARN_COMMA = YES;
				CLANG_WARN_INFINITE_RECURSION = YES;
				CLANG_WARN_NON_LITERAL_NULL_CONVERSION = YES;
				CLANG_WARN_OBJC_LITERAL_CONVERSION = YES;
				CLANG_WARN_RANGE_LOOP_ANALYSIS = YES;
				CLANG_WARN_STRICT_PROTOTYPES = YES;
				CLANG_WARN_SUSPICIOUS_MOVE = YES;
				CLANG_WARN_UNGUARDED_AVAILABILITY = YES_AGGRESSIVE;
				"CODE_SIGN_IDENTITY[sdk=iphoneos*]" = "iPhone Developer";
				CODE_SIGN_STYLE = Automatic;
				DEVELOPMENT_TEAM = 7NH674Z79H;
				GCC_C_LANGUAGE_STANDARD = gnu11;
				GCC_DYNAMIC_NO_PIC = NO;
				INFOPLIST_FILE = "$(SRCROOT)/Resources/iOS-Info.plist";
				IPHONEOS_DEPLOYMENT_TARGET = 9.1;
				LD_RUNPATH_SEARCH_PATHS = "$(inherited) @executable_path/Frameworks";
				LIBRARY_SEARCH_PATHS = "$(STATIC_LIB)";
				ONLY_ACTIVE_ARCH = NO;
				PRODUCT_BUNDLE_IDENTIFIER = fun.onewordstudios.ios.sweetspace;
				PRODUCT_NAME = sweetspace;
				PROVISIONING_PROFILE_SPECIFIER = "";
				SDKROOT = iphoneos;
				TARGETED_DEVICE_FAMILY = "1,2";
			};
			name = Debug;
		};
		EB0FF6102016EF4F00517030 /* Release */ = {
			isa = XCBuildConfiguration;
			buildSettings = {
				ASSETCATALOG_COMPILER_APPICON_NAME = AppIcon;
				CLANG_ANALYZER_NUMBER_OBJECT_CONVERSION = YES_AGGRESSIVE;
				CLANG_CXX_LANGUAGE_STANDARD = "gnu++14";
				CLANG_ENABLE_MODULES = YES;
				CLANG_ENABLE_OBJC_ARC = YES;
				CLANG_WARN_BLOCK_CAPTURE_AUTORELEASING = YES;
				CLANG_WARN_COMMA = YES;
				CLANG_WARN_INFINITE_RECURSION = YES;
				CLANG_WARN_NON_LITERAL_NULL_CONVERSION = YES;
				CLANG_WARN_OBJC_LITERAL_CONVERSION = YES;
				CLANG_WARN_RANGE_LOOP_ANALYSIS = YES;
				CLANG_WARN_STRICT_PROTOTYPES = YES;
				CLANG_WARN_SUSPICIOUS_MOVE = YES;
				CLANG_WARN_UNGUARDED_AVAILABILITY = YES_AGGRESSIVE;
				"CODE_SIGN_IDENTITY[sdk=iphoneos*]" = "iPhone Developer";
				CODE_SIGN_STYLE = Automatic;
				DEVELOPMENT_TEAM = 7NH674Z79H;
				GCC_C_LANGUAGE_STANDARD = gnu11;
				INFOPLIST_FILE = "$(SRCROOT)/Resources/iOS-Info.plist";
				IPHONEOS_DEPLOYMENT_TARGET = 9.1;
				LD_RUNPATH_SEARCH_PATHS = "$(inherited) @executable_path/Frameworks";
				LIBRARY_SEARCH_PATHS = "$(STATIC_LIB)";
				ONLY_ACTIVE_ARCH = NO;
				PRODUCT_BUNDLE_IDENTIFIER = fun.onewordstudios.ios.sweetspace;
				PRODUCT_NAME = sweetspace;
				PROVISIONING_PROFILE_SPECIFIER = "";
				SDKROOT = iphoneos;
				TARGETED_DEVICE_FAMILY = "1,2";
				VALIDATE_PRODUCT = YES;
			};
			name = Release;
		};
		EB7454A11D74D75C002FBAE6 /* Debug */ = {
			isa = XCBuildConfiguration;
			buildSettings = {
				ASSETCATALOG_COMPILER_APPICON_NAME = AppIcon;
				CLANG_CXX_LANGUAGE_STANDARD = "c++0x";
				CLANG_ENABLE_MODULES = YES;
				CLANG_ENABLE_OBJC_ARC = YES;
				CODE_SIGN_IDENTITY = "iPhone Developer";
				"CODE_SIGN_IDENTITY[sdk=iphoneos*]" = "iPhone Developer";
				DEVELOPMENT_TEAM = 7Z3H2LHML6;
				ENABLE_BITCODE = NO;
				GCC_C_LANGUAGE_STANDARD = gnu99;
				INFOPLIST_FILE = "$(SRCROOT)/Resources/iOS-Info.plist";
				IPHONEOS_DEPLOYMENT_TARGET = 9.1;
				LD_RUNPATH_SEARCH_PATHS = "$(inherited) @executable_path/Frameworks";
				MACOSX_DEPLOYMENT_TARGET = 10.9;
				ONLY_ACTIVE_ARCH = NO;
				PRODUCT_BUNDLE_IDENTIFIER = fun.onewordstudios.sweetspace.ios;
				PRODUCT_NAME = sweetspace;
				SDKROOT = iphoneos;
				TARGETED_DEVICE_FAMILY = "1,2";
			};
			name = Debug;
		};
		EB7454A21D74D75C002FBAE6 /* Release */ = {
			isa = XCBuildConfiguration;
			buildSettings = {
				ASSETCATALOG_COMPILER_APPICON_NAME = AppIcon;
				CLANG_CXX_LANGUAGE_STANDARD = "c++0x";
				CLANG_ENABLE_MODULES = YES;
				CLANG_ENABLE_OBJC_ARC = YES;
				CODE_SIGN_IDENTITY = "iPhone Developer";
				"CODE_SIGN_IDENTITY[sdk=iphoneos*]" = "iPhone Developer";
				DEVELOPMENT_TEAM = 7Z3H2LHML6;
				ENABLE_BITCODE = NO;
				GCC_C_LANGUAGE_STANDARD = gnu99;
				INFOPLIST_FILE = "$(SRCROOT)/Resources/iOS-Info.plist";
				IPHONEOS_DEPLOYMENT_TARGET = 9.1;
				LD_RUNPATH_SEARCH_PATHS = "$(inherited) @executable_path/Frameworks";
				MACOSX_DEPLOYMENT_TARGET = 10.9;
				ONLY_ACTIVE_ARCH = NO;
				PRODUCT_BUNDLE_IDENTIFIER = fun.onewordstudios.sweetspace.ios;
				PRODUCT_NAME = sweetspace;
				SDKROOT = iphoneos;
				TARGETED_DEVICE_FAMILY = "1,2";
				VALIDATE_PRODUCT = YES;
			};
			name = Release;
		};
		EBBF18A01D74904A008E2001 /* Debug */ = {
			isa = XCBuildConfiguration;
			buildSettings = {
				ALWAYS_SEARCH_USER_PATHS = NO;
				CLANG_ANALYZER_LOCALIZABILITY_NONLOCALIZED = YES;
				CLANG_ANALYZER_NONNULL = YES;
				CLANG_CXX_LANGUAGE_STANDARD = "c++0x";
				CLANG_CXX_LIBRARY = "libc++";
				CLANG_ENABLE_MODULES = NO;
				CLANG_ENABLE_OBJC_ARC = NO;
				CLANG_WARN_BLOCK_CAPTURE_AUTORELEASING = YES;
				CLANG_WARN_BOOL_CONVERSION = YES;
				CLANG_WARN_COMMA = YES;
				CLANG_WARN_CONSTANT_CONVERSION = YES;
				CLANG_WARN_DEPRECATED_OBJC_IMPLEMENTATIONS = YES;
				CLANG_WARN_DIRECT_OBJC_ISA_USAGE = YES_ERROR;
				CLANG_WARN_DOCUMENTATION_COMMENTS = NO;
				CLANG_WARN_EMPTY_BODY = YES;
				CLANG_WARN_ENUM_CONVERSION = YES;
				CLANG_WARN_INFINITE_RECURSION = YES;
				CLANG_WARN_INT_CONVERSION = YES;
				CLANG_WARN_NON_LITERAL_NULL_CONVERSION = YES;
				CLANG_WARN_OBJC_IMPLICIT_RETAIN_SELF = YES;
				CLANG_WARN_OBJC_LITERAL_CONVERSION = YES;
				CLANG_WARN_OBJC_ROOT_CLASS = YES_ERROR;
				CLANG_WARN_RANGE_LOOP_ANALYSIS = YES;
				CLANG_WARN_STRICT_PROTOTYPES = YES;
				CLANG_WARN_SUSPICIOUS_MOVE = YES;
				CLANG_WARN_UNREACHABLE_CODE = YES;
				CLANG_WARN__DUPLICATE_METHOD_MATCH = YES;
				CODE_SIGN_IDENTITY = "-";
				COPY_PHASE_STRIP = NO;
				CUGL_INCLUDES = "\"$(SRCROOT)/../cugl/include\"";
				DEBUG_INFORMATION_FORMAT = dwarf;
				ENABLE_STRICT_OBJC_MSGSEND = YES;
				ENABLE_TESTABILITY = YES;
				GCC_C_LANGUAGE_STANDARD = "compiler-default";
				GCC_NO_COMMON_BLOCKS = YES;
				GCC_OPTIMIZATION_LEVEL = 0;
				GCC_PREPROCESSOR_DEFINITIONS = (
					"DEBUG=1",
					"$(inherited)",
				);
				GCC_SYMBOLS_PRIVATE_EXTERN = YES;
				GCC_WARN_64_TO_32_BIT_CONVERSION = YES;
				GCC_WARN_ABOUT_RETURN_TYPE = YES_ERROR;
				GCC_WARN_UNDECLARED_SELECTOR = YES;
				GCC_WARN_UNINITIALIZED_AUTOS = YES_AGGRESSIVE;
				GCC_WARN_UNUSED_FUNCTION = YES;
				GCC_WARN_UNUSED_VARIABLE = YES;
				HEADER_SEARCH_PATHS = "$(CUGL_INCLUDES)";
				IPHONEOS_DEPLOYMENT_TARGET = 9.1;
				MACOSX_DEPLOYMENT_TARGET = 10.10;
				MTL_ENABLE_DEBUG_INFO = YES;
				ONLY_ACTIVE_ARCH = YES;
				PRODUCT_NAME = "$(TARGET_NAME)";
				SDKROOT = macosx;
			};
			name = Debug;
		};
		EBBF18A11D74904A008E2001 /* Release */ = {
			isa = XCBuildConfiguration;
			buildSettings = {
				ALWAYS_SEARCH_USER_PATHS = NO;
				CLANG_ANALYZER_LOCALIZABILITY_NONLOCALIZED = YES;
				CLANG_ANALYZER_NONNULL = YES;
				CLANG_CXX_LANGUAGE_STANDARD = "c++0x";
				CLANG_CXX_LIBRARY = "libc++";
				CLANG_ENABLE_MODULES = NO;
				CLANG_ENABLE_OBJC_ARC = NO;
				CLANG_WARN_BLOCK_CAPTURE_AUTORELEASING = YES;
				CLANG_WARN_BOOL_CONVERSION = YES;
				CLANG_WARN_COMMA = YES;
				CLANG_WARN_CONSTANT_CONVERSION = YES;
				CLANG_WARN_DEPRECATED_OBJC_IMPLEMENTATIONS = YES;
				CLANG_WARN_DIRECT_OBJC_ISA_USAGE = YES_ERROR;
				CLANG_WARN_DOCUMENTATION_COMMENTS = NO;
				CLANG_WARN_EMPTY_BODY = YES;
				CLANG_WARN_ENUM_CONVERSION = YES;
				CLANG_WARN_INFINITE_RECURSION = YES;
				CLANG_WARN_INT_CONVERSION = YES;
				CLANG_WARN_NON_LITERAL_NULL_CONVERSION = YES;
				CLANG_WARN_OBJC_IMPLICIT_RETAIN_SELF = YES;
				CLANG_WARN_OBJC_LITERAL_CONVERSION = YES;
				CLANG_WARN_OBJC_ROOT_CLASS = YES_ERROR;
				CLANG_WARN_RANGE_LOOP_ANALYSIS = YES;
				CLANG_WARN_STRICT_PROTOTYPES = YES;
				CLANG_WARN_SUSPICIOUS_MOVE = YES;
				CLANG_WARN_UNREACHABLE_CODE = YES;
				CLANG_WARN__DUPLICATE_METHOD_MATCH = YES;
				CODE_SIGN_IDENTITY = "-";
				COPY_PHASE_STRIP = NO;
				CUGL_INCLUDES = "\"$(SRCROOT)/../cugl/include\"";
				DEBUG_INFORMATION_FORMAT = "dwarf-with-dsym";
				ENABLE_NS_ASSERTIONS = NO;
				ENABLE_STRICT_OBJC_MSGSEND = YES;
				GCC_C_LANGUAGE_STANDARD = "compiler-default";
				GCC_NO_COMMON_BLOCKS = YES;
				GCC_SYMBOLS_PRIVATE_EXTERN = YES;
				GCC_WARN_64_TO_32_BIT_CONVERSION = YES;
				GCC_WARN_ABOUT_RETURN_TYPE = YES_ERROR;
				GCC_WARN_UNDECLARED_SELECTOR = YES;
				GCC_WARN_UNINITIALIZED_AUTOS = YES_AGGRESSIVE;
				GCC_WARN_UNUSED_FUNCTION = YES;
				GCC_WARN_UNUSED_VARIABLE = YES;
				HEADER_SEARCH_PATHS = "$(CUGL_INCLUDES)";
				IPHONEOS_DEPLOYMENT_TARGET = 9.1;
				MACOSX_DEPLOYMENT_TARGET = 10.10;
				MTL_ENABLE_DEBUG_INFO = NO;
				PRODUCT_NAME = "$(TARGET_NAME)";
				SDKROOT = macosx;
			};
			name = Release;
		};
		EBBF18A31D74904A008E2001 /* Debug */ = {
			isa = XCBuildConfiguration;
			buildSettings = {
				ASSETCATALOG_COMPILER_APPICON_NAME = AppIcon;
				CLANG_ENABLE_OBJC_WEAK = YES;
				CODE_SIGN_IDENTITY = "-";
				COMBINE_HIDPI_IMAGES = YES;
				INFOPLIST_FILE = "$(SRCROOT)/Resources/Mac-Info.plist";
				LD_RUNPATH_SEARCH_PATHS = "$(inherited) @executable_path/../Frameworks";
				MACOSX_DEPLOYMENT_TARGET = 10.10;
				PRODUCT_BUNDLE_IDENTIFIER = fun.onewordstudios.sweetspace;
				PRODUCT_NAME = "Sweetspace (Mac)";
			};
			name = Debug;
		};
		EBBF18A41D74904A008E2001 /* Release */ = {
			isa = XCBuildConfiguration;
			buildSettings = {
				ASSETCATALOG_COMPILER_APPICON_NAME = AppIcon;
				CLANG_ENABLE_OBJC_WEAK = YES;
				CODE_SIGN_IDENTITY = "-";
				COMBINE_HIDPI_IMAGES = YES;
				INFOPLIST_FILE = "$(SRCROOT)/Resources/Mac-Info.plist";
				LD_RUNPATH_SEARCH_PATHS = "$(inherited) @executable_path/../Frameworks";
				MACOSX_DEPLOYMENT_TARGET = 10.10;
				PRODUCT_BUNDLE_IDENTIFIER = fun.onewordstudios.sweetspace;
				PRODUCT_NAME = "Sweetspace (Mac)";
			};
			name = Release;
		};
/* End XCBuildConfiguration section */

/* Begin XCConfigurationList section */
		EB0FF6162016EF4F00517030 /* Build configuration list for PBXNativeTarget "Sweetspace(Sim)" */ = {
			isa = XCConfigurationList;
			buildConfigurations = (
				EB0FF60F2016EF4F00517030 /* Debug */,
				EB0FF6102016EF4F00517030 /* Release */,
			);
			defaultConfigurationIsVisible = 0;
			defaultConfigurationName = Release;
		};
		EB7454A01D74D75C002FBAE6 /* Build configuration list for PBXNativeTarget "Sweetspace (iOS)" */ = {
			isa = XCConfigurationList;
			buildConfigurations = (
				EB7454A11D74D75C002FBAE6 /* Debug */,
				EB7454A21D74D75C002FBAE6 /* Release */,
			);
			defaultConfigurationIsVisible = 0;
			defaultConfigurationName = Release;
		};
		EBBF188C1D74904A008E2001 /* Build configuration list for PBXProject "Sweetspace" */ = {
			isa = XCConfigurationList;
			buildConfigurations = (
				EBBF18A01D74904A008E2001 /* Debug */,
				EBBF18A11D74904A008E2001 /* Release */,
			);
			defaultConfigurationIsVisible = 0;
			defaultConfigurationName = Release;
		};
		EBBF18A21D74904A008E2001 /* Build configuration list for PBXNativeTarget "Sweetspace (Mac)" */ = {
			isa = XCConfigurationList;
			buildConfigurations = (
				EBBF18A31D74904A008E2001 /* Debug */,
				EBBF18A41D74904A008E2001 /* Release */,
			);
			defaultConfigurationIsVisible = 0;
			defaultConfigurationName = Release;
		};
/* End XCConfigurationList section */
	};
	rootObject = EBBF18891D74904A008E2001 /* Project object */;
}<|MERGE_RESOLUTION|>--- conflicted
+++ resolved
@@ -10,15 +10,12 @@
 		C58C509B5D08FC65641A630E /* ShipModel.cpp in Sources */ = {isa = PBXBuildFile; fileRef = C58C51549E90F0CA2D05EB7A /* ShipModel.cpp */; };
 		C58C5561B66760E8D1E3FC80 /* ShipModel.cpp in Sources */ = {isa = PBXBuildFile; fileRef = C58C51549E90F0CA2D05EB7A /* ShipModel.cpp */; };
 		C58C5B82A24C809F0E12DEFF /* ShipModel.cpp in Sources */ = {isa = PBXBuildFile; fileRef = C58C51549E90F0CA2D05EB7A /* ShipModel.cpp */; };
-<<<<<<< HEAD
 		D15225B5047A9F0742257B0F /* DonutNode.cpp in Sources */ = {isa = PBXBuildFile; fileRef = D1522D40CDE7AAE1A66B8F66 /* DonutNode.cpp */; };
 		D152269FB9C3FBF14B624C33 /* DonutNode.cpp in Sources */ = {isa = PBXBuildFile; fileRef = D1522D40CDE7AAE1A66B8F66 /* DonutNode.cpp */; };
 		D1522F66D7605010BF4DE624 /* DonutNode.cpp in Sources */ = {isa = PBXBuildFile; fileRef = D1522D40CDE7AAE1A66B8F66 /* DonutNode.cpp */; };
-=======
 		D15222477324B444CAE67673 /* MagicInternetBox.cpp in Sources */ = {isa = PBXBuildFile; fileRef = D15228511721431DE5C3F8BF /* MagicInternetBox.cpp */; };
 		D15229CE017D5510C972C380 /* MagicInternetBox.cpp in Sources */ = {isa = PBXBuildFile; fileRef = D15228511721431DE5C3F8BF /* MagicInternetBox.cpp */; };
 		D1522B75CBE989BF3E62FFF0 /* MagicInternetBox.cpp in Sources */ = {isa = PBXBuildFile; fileRef = D15228511721431DE5C3F8BF /* MagicInternetBox.cpp */; };
->>>>>>> de4ec73e
 		DF3B744C2403A46B0063552F /* DonutModel.cpp in Sources */ = {isa = PBXBuildFile; fileRef = DF3B74372403A46A0063552F /* DonutModel.cpp */; };
 		DF3B744D2403A46B0063552F /* DonutModel.cpp in Sources */ = {isa = PBXBuildFile; fileRef = DF3B74372403A46A0063552F /* DonutModel.cpp */; };
 		DF3B744E2403A46B0063552F /* DonutModel.cpp in Sources */ = {isa = PBXBuildFile; fileRef = DF3B74372403A46A0063552F /* DonutModel.cpp */; };
@@ -141,13 +138,10 @@
 /* Begin PBXFileReference section */
 		C58C51549E90F0CA2D05EB7A /* ShipModel.cpp */ = {isa = PBXFileReference; fileEncoding = 4; lastKnownFileType = sourcecode.cpp.cpp; path = ShipModel.cpp; sourceTree = "<group>"; };
 		C58C531CA6998820E3FA7D86 /* ShipModel.h */ = {isa = PBXFileReference; fileEncoding = 4; lastKnownFileType = sourcecode.c.h; path = ShipModel.h; sourceTree = "<group>"; };
-<<<<<<< HEAD
 		D1522C8009B69F3F56057E41 /* DonutNode.h */ = {isa = PBXFileReference; fileEncoding = 4; lastKnownFileType = sourcecode.c.h; path = DonutNode.h; sourceTree = "<group>"; };
 		D1522D40CDE7AAE1A66B8F66 /* DonutNode.cpp */ = {isa = PBXFileReference; fileEncoding = 4; lastKnownFileType = sourcecode.cpp.cpp; path = DonutNode.cpp; sourceTree = "<group>"; };
-=======
 		D15227FD0DE8BAD86857197F /* MagicInternetBox.h */ = {isa = PBXFileReference; fileEncoding = 4; lastKnownFileType = sourcecode.c.h; path = MagicInternetBox.h; sourceTree = "<group>"; };
 		D15228511721431DE5C3F8BF /* MagicInternetBox.cpp */ = {isa = PBXFileReference; fileEncoding = 4; lastKnownFileType = sourcecode.cpp.cpp; path = MagicInternetBox.cpp; sourceTree = "<group>"; };
->>>>>>> de4ec73e
 		DF3B74372403A46A0063552F /* DonutModel.cpp */ = {isa = PBXFileReference; fileEncoding = 4; lastKnownFileType = sourcecode.cpp.cpp; path = DonutModel.cpp; sourceTree = "<group>"; };
 		DF3B743B2403A46A0063552F /* GameMode.h */ = {isa = PBXFileReference; fileEncoding = 4; lastKnownFileType = sourcecode.c.h; path = GameMode.h; sourceTree = "<group>"; };
 		DF3B743C2403A46A0063552F /* InputController.h */ = {isa = PBXFileReference; fileEncoding = 4; lastKnownFileType = sourcecode.c.h; path = InputController.h; sourceTree = "<group>"; };
@@ -421,13 +415,10 @@
 				EB2BE9B41D74952A002FE78B /* main.cpp */,
 				C58C531CA6998820E3FA7D86 /* ShipModel.h */,
 				C58C51549E90F0CA2D05EB7A /* ShipModel.cpp */,
-<<<<<<< HEAD
 				D1522D40CDE7AAE1A66B8F66 /* DonutNode.cpp */,
 				D1522C8009B69F3F56057E41 /* DonutNode.h */,
-=======
 				D15227FD0DE8BAD86857197F /* MagicInternetBox.h */,
 				D15228511721431DE5C3F8BF /* MagicInternetBox.cpp */,
->>>>>>> de4ec73e
 			);
 			name = Source;
 			path = ../source;
@@ -617,11 +608,8 @@
 				DF3B74632403A46B0063552F /* GameGraphRoot.cpp in Sources */,
 				DF3B74542403A46B0063552F /* InputController.cpp in Sources */,
 				C58C5B82A24C809F0E12DEFF /* ShipModel.cpp in Sources */,
-<<<<<<< HEAD
 				D15225B5047A9F0742257B0F /* DonutNode.cpp in Sources */,
-=======
 				D1522B75CBE989BF3E62FFF0 /* MagicInternetBox.cpp in Sources */,
->>>>>>> de4ec73e
 			);
 			runOnlyForDeploymentPostprocessing = 0;
 		};
@@ -639,11 +627,8 @@
 				DF3B74622403A46B0063552F /* GameGraphRoot.cpp in Sources */,
 				DF3B74532403A46B0063552F /* InputController.cpp in Sources */,
 				C58C5561B66760E8D1E3FC80 /* ShipModel.cpp in Sources */,
-<<<<<<< HEAD
 				D152269FB9C3FBF14B624C33 /* DonutNode.cpp in Sources */,
-=======
 				D15229CE017D5510C972C380 /* MagicInternetBox.cpp in Sources */,
->>>>>>> de4ec73e
 			);
 			runOnlyForDeploymentPostprocessing = 0;
 		};
@@ -661,11 +646,8 @@
 				DF3B74612403A46B0063552F /* GameGraphRoot.cpp in Sources */,
 				DF3B74522403A46B0063552F /* InputController.cpp in Sources */,
 				C58C509B5D08FC65641A630E /* ShipModel.cpp in Sources */,
-<<<<<<< HEAD
 				D1522F66D7605010BF4DE624 /* DonutNode.cpp in Sources */,
-=======
 				D15222477324B444CAE67673 /* MagicInternetBox.cpp in Sources */,
->>>>>>> de4ec73e
 			);
 			runOnlyForDeploymentPostprocessing = 0;
 		};
