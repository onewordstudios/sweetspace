--- conflicted
+++ resolved
@@ -480,16 +480,6 @@
                                 "visible": false
                             }
                         },
-<<<<<<< HEAD
-                        "health": {
-                            "type": "Image",
-                            "data": {
-                                "texture": "health_green",
-                                "anchor":   [0.5,0.5],
-                                "position": [0, 0],
-                                "scale": 0.3
-                            }
-=======
                         "healthBase": {
                           "type": "Image",
                           "data": {
@@ -507,7 +497,6 @@
                             "position": [0, 0],
                             "scale": 0.3
                           }
->>>>>>> e9dd21bc
                         },
                         "challengePanelParent": {
                             "type": "Node",
