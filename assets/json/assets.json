--- conflicted
+++ resolved
@@ -1,14 +1,10 @@
 {
 	"textures": {
 		"donut": {
-<<<<<<< HEAD
-            "file":   "textures/donut.png"
-=======
             "file":   "textures/donut_yellow.png"
         },
         "donut_friend": {
             "file":   "textures/donut_green.png"
->>>>>>> 50baae48
         },
         "space": {
             "file":  "textures/sprinkle_sky256.png",
