{
	"textures": {
		"donut_yellow": {
            "file":   "textures/donuts/donut_yellow.png"
        },
<<<<<<< HEAD
        "donut_red": {
            "file":   "textures/donuts/donut_red.png"
        },
        "donut_purple": {
            "file":   "textures/donuts/donut_purple.png"
        },
        "donut_green": {
            "file":   "textures/donuts/donut_green.png"
        },
        "donut_orange": {
            "file":   "textures/donuts/donut_orange.png"
        },
        "breach_yellow": {
            "file":   "textures/breaches/breach_yellow.png"
        },
        "breach_red": {
            "file":   "textures/breaches/breach_red.png"
        },
        "breach_purple": {
            "file":   "textures/breaches/breach_purple.png"
        },
        "breach_green": {
            "file":   "textures/breaches/breach_green.png"
        },
        "breach_orange": {
            "file":   "textures/breaches/breach_orange.png"
=======
        "donut_friend": {
            "file":   "textures/donut_green.png"
		},
		"donut_purple_squiggle": {
            "file":   "textures/donut_breach/donut_purple_squiggle.png"
        },
        "donut_green_triangle": {
            "file":   "textures/donut_breach/donut_green_triangle.png"
        },
        "donut_orange_circle": {
            "file":   "textures/donut_breach/donut_orange_circle.png"
        },
        "donut_red_dash": {
            "file":   "textures/donut_breach/donut_red_dash.png"
        },
        "donut_yellow_star": {
            "file":   "textures/donut_breach/donut_yellow_star.png"
        },
        "donut_purple": {
            "file":   "textures/donut_breach/donut_purple.png"
        },
        "donut_green": {
            "file":   "textures/donut_breach/donut_green.png"
        },
        "donut_orange": {
            "file":   "textures/donut_breach/donut_orange.png"
        },
        "donut_red": {
            "file":   "textures/donut_breach/donut_red.png"
        },
        "donut_yellow": {
            "file":   "textures/donut_breach/donut_yellow.png"
        },
        "breach_purple_squiggle": {
            "file":   "textures/donut_breach/breach_purple_squiggle.png"
        },
        "breach_green_triangle": {
            "file":   "textures/donut_breach/breach_green_triangle.png"
        },
        "breach_orange_circle": {
            "file":   "textures/donut_breach/breach_orange_circle.png"
        },
        "breach_red_dash": {
            "file":   "textures/donut_breach/breach_red_dash.png"
        },
        "breach_yellow_star": {
            "file":   "textures/donut_breach/breach_yellow_star.png"
        },
        "breach_purple": {
            "file":   "textures/donut_breach/breach_purple.png"
        },
        "breach_green": {
            "file":   "textures/donut_breach/breach_green.png"
        },
        "breach_orange": {
            "file":   "textures/donut_breach/breach_orange.png"
        },
        "breach_red": {
            "file":   "textures/donut_breach/breach_red.png"
        },
        "breach_yellow": {
            "file":   "textures/donut_breach/breach_yellow.png"
>>>>>>> a521177a
        },
        "space": {
            "file":  "textures/sprinkle_sky256.png",
            "wrapS": "repeat",
            "wrapT": "repeat"
        },
        "health": {
            "file":  "textures/health.png",
            "wrapS": "repeat",
            "wrapT": "repeat"
        },
        "health_glow": {
            "file":  "textures/health_glow.png",
            "wrapS": "repeat",
            "wrapT": "repeat"
        },
        "ship": {
            "file":   "textures/ship.png"
        }
	},
	"fonts": {
		"felt32": {
			"file":     "fonts/Montserrat-Medium.ttf",
			"size":     32
		}
	},
    "scenes" : {
        "game": {
            "type"      : "Node",
            "format"    : {
                "type" : "Anchored"
            },
            "children":  {
                "field": {
                    "type": "Node",
                    "format"    : {
                        "type" : "Anchored"
                    },
                    "data": {
                        "size":     [2560,2560],
                        "anchor":   [0.5,0.5]
                    },
                    "layout" : {
                        "x_anchor" : "center",
                        "y_anchor" : "bottom"
                    },
                    "children" : {
                        "far": {
                            "type": "Image",
                            "data": {
                                "texture":  "space",
                                "position": [1280,1920],
                                "polygon":  [0,0,0,2560,2560,2560,2560,2560,2560,0,0,0],
                                "anchor":   [0.5,0.5]
                            }
                        },
                        "near": {
                            "type": "Node",
                            "data": {
                                "size":     [2560,2560],
                                "position": [1280,1920],
                                "anchor":   [0.5,0.25]
                            },
                            "children": {
                                "ship": {
                                    "type": "Image",
                                    "data": {
                                        "texture":  "ship",
                                        "anchor":   [0.5,0.5],
                                        "position": [1279,640],
                                        "scale":    1.35
                                    }
                                }
                            }
                        },
                        "player1": {
                            "type": "Image",
                            "data": {
<<<<<<< HEAD
                                "texture":  "donut_yellow",
=======
                                "texture":  "donut_purple_squiggle",
>>>>>>> a521177a
                                "position": [1280,1344],
                                "anchor":   [0.5,0.5],
                                "scale":    0.32
                            }
                        }
                    }
                },
                "hud" : {
                    "type": "Label",
                    "data": {
                        "font"       : "felt32",
                        "text"       : "Coords: (128, 128)  ",
                        "foreground" : [255,255,255,255],
                        "size"       : [500,70],
                        "valign"     : "bottom",
                        "halign"     : "left"
                    },
                    "layout" : {
                        "x_anchor" : "left",
                        "y_anchor" : "bottom",
                        "x_offset" : 10,
                        "y_offset" : 10,
                        "absolute" : true
                    }
                }
            }
        }
    }
}<|MERGE_RESOLUTION|>--- conflicted
+++ resolved
@@ -3,7 +3,6 @@
 		"donut_yellow": {
             "file":   "textures/donuts/donut_yellow.png"
         },
-<<<<<<< HEAD
         "donut_red": {
             "file":   "textures/donuts/donut_red.png"
         },
@@ -30,70 +29,6 @@
         },
         "breach_orange": {
             "file":   "textures/breaches/breach_orange.png"
-=======
-        "donut_friend": {
-            "file":   "textures/donut_green.png"
-		},
-		"donut_purple_squiggle": {
-            "file":   "textures/donut_breach/donut_purple_squiggle.png"
-        },
-        "donut_green_triangle": {
-            "file":   "textures/donut_breach/donut_green_triangle.png"
-        },
-        "donut_orange_circle": {
-            "file":   "textures/donut_breach/donut_orange_circle.png"
-        },
-        "donut_red_dash": {
-            "file":   "textures/donut_breach/donut_red_dash.png"
-        },
-        "donut_yellow_star": {
-            "file":   "textures/donut_breach/donut_yellow_star.png"
-        },
-        "donut_purple": {
-            "file":   "textures/donut_breach/donut_purple.png"
-        },
-        "donut_green": {
-            "file":   "textures/donut_breach/donut_green.png"
-        },
-        "donut_orange": {
-            "file":   "textures/donut_breach/donut_orange.png"
-        },
-        "donut_red": {
-            "file":   "textures/donut_breach/donut_red.png"
-        },
-        "donut_yellow": {
-            "file":   "textures/donut_breach/donut_yellow.png"
-        },
-        "breach_purple_squiggle": {
-            "file":   "textures/donut_breach/breach_purple_squiggle.png"
-        },
-        "breach_green_triangle": {
-            "file":   "textures/donut_breach/breach_green_triangle.png"
-        },
-        "breach_orange_circle": {
-            "file":   "textures/donut_breach/breach_orange_circle.png"
-        },
-        "breach_red_dash": {
-            "file":   "textures/donut_breach/breach_red_dash.png"
-        },
-        "breach_yellow_star": {
-            "file":   "textures/donut_breach/breach_yellow_star.png"
-        },
-        "breach_purple": {
-            "file":   "textures/donut_breach/breach_purple.png"
-        },
-        "breach_green": {
-            "file":   "textures/donut_breach/breach_green.png"
-        },
-        "breach_orange": {
-            "file":   "textures/donut_breach/breach_orange.png"
-        },
-        "breach_red": {
-            "file":   "textures/donut_breach/breach_red.png"
-        },
-        "breach_yellow": {
-            "file":   "textures/donut_breach/breach_yellow.png"
->>>>>>> a521177a
         },
         "space": {
             "file":  "textures/sprinkle_sky256.png",
@@ -172,11 +107,7 @@
                         "player1": {
                             "type": "Image",
                             "data": {
-<<<<<<< HEAD
                                 "texture":  "donut_yellow",
-=======
-                                "texture":  "donut_purple_squiggle",
->>>>>>> a521177a
                                 "position": [1280,1344],
                                 "anchor":   [0.5,0.5],
                                 "scale":    0.32
