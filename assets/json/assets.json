{
	"textures": {
<<<<<<< HEAD
		"donut": {
            "file":   "textures/donut_yellow.png"
        },
        "donut_friend": {
            "file":   "textures/donut_green.png"
=======
		"donut_purple_squiggle": {
            "file":   "textures/donut_breach/donut_purple_squiggle.png"
        },
        "donut_green_triangle": {
            "file":   "textures/donut_breach/donut_green_triangle.png"
        },
        "donut_orange_circle": {
            "file":   "textures/donut_breach/donut_orange_circle.png"
        },
        "donut_red_dash": {
            "file":   "textures/donut_breach/donut_red_dash.png"
        },
        "donut_yellow_star": {
            "file":   "textures/donut_breach/donut_yellow_star.png"
        },
        "donut_purple": {
            "file":   "textures/donut_breach/donut_purple.png"
        },
        "donut_green": {
            "file":   "textures/donut_breach/donut_green.png"
        },
        "donut_orange": {
            "file":   "textures/donut_breach/donut_orange.png"
        },
        "donut_red": {
            "file":   "textures/donut_breach/donut_red.png"
        },
        "donut_yellow": {
            "file":   "textures/donut_breach/donut_yellow.png"
        },
        "breach_purple_squiggle": {
            "file":   "textures/donut_breach/breach_purple_squiggle.png"
        },
        "breach_green_triangle": {
            "file":   "textures/donut_breach/breach_green_triangle.png"
        },
        "breach_orange_circle": {
            "file":   "textures/donut_breach/breach_orange_circle.png"
        },
        "breach_red_dash": {
            "file":   "textures/donut_breach/breach_red_dash.png"
        },
        "breach_yellow_star": {
            "file":   "textures/donut_breach/breach_yellow_star.png"
        },
        "breach_purple": {
            "file":   "textures/donut_breach/breach_purple.png"
        },
        "breach_green": {
            "file":   "textures/donut_breach/breach_green.png"
        },
        "breach_orange": {
            "file":   "textures/donut_breach/breach_orange.png"
        },
        "breach_red": {
            "file":   "textures/donut_breach/breach_red.png"
        },
        "breach_yellow": {
            "file":   "textures/donut_breach/breach_yellow.png"
>>>>>>> 721d3953
        },
        "space": {
            "file":  "textures/sprinkle_sky256.png",
            "wrapS": "repeat",
            "wrapT": "repeat"
        },
        "health": {
            "file":  "textures/health.png",
            "wrapS": "repeat",
            "wrapT": "repeat"
        },
        "health_glow": {
            "file":  "textures/health_glow.png",
            "wrapS": "repeat",
            "wrapT": "repeat"
        },
        "ship": {
            "file":   "textures/ship.png"
        }
	},
	"fonts": {
		"felt32": {
			"file":     "fonts/Montserrat-Medium.ttf",
			"size":     32
		}
	},
    "scenes" : {
        "game": {
            "type"      : "Node",
            "format"    : {
                "type" : "Anchored"
            },
            "children":  {
                "field": {
                    "type": "Node",
                    "format"    : {
                        "type" : "Anchored"
                    },
                    "data": {
                        "size":     [2560,2560],
                        "anchor":   [0.5,0.5]
                    },
                    "layout" : {
                        "x_anchor" : "center",
                        "y_anchor" : "bottom"
                    },
                    "children" : {
                        "far": {
                            "type": "Image",
                            "data": {
                                "texture":  "space",
                                "position": [1280,1920],
                                "polygon":  [0,0,0,2560,2560,2560,2560,2560,2560,0,0,0],
                                "anchor":   [0.5,0.5]
                            }
                        },
                        "near": {
                            "type": "Node",
                            "data": {
                                "size":     [2560,2560],
                                "position": [1280,1920],
                                "anchor":   [0.5,0.25]
                            },
                            "children": {
                                "ship": {
                                    "type": "Image",
                                    "data": {
                                        "texture":  "ship",
                                        "anchor":   [0.5,0.5],
                                        "position": [1279,640],
                                        "scale":    1.35
                                    }
                                }
                            }
                        },
                        "player1": {
                            "type": "Image",
                            "data": {
                                "texture":  "donut_purple_squiggle",
                                "position": [1280,1344],
                                "anchor":   [0.5,0.5],
                                "scale":    0.32
                            }
                        }
                    }
                },
                "hud" : {
                    "type": "Label",
                    "data": {
                        "font"       : "felt32",
                        "text"       : "Coords: (128, 128)  ",
                        "foreground" : [255,255,255,255],
                        "size"       : [500,70],
                        "valign"     : "bottom",
                        "halign"     : "left"
                    },
                    "layout" : {
                        "x_anchor" : "left",
                        "y_anchor" : "bottom",
                        "x_offset" : 10,
                        "y_offset" : 10,
                        "absolute" : true
                    }
                }
            }
        }
    }
}<|MERGE_RESOLUTION|>--- conflicted
+++ resolved
@@ -1,12 +1,11 @@
 {
 	"textures": {
-<<<<<<< HEAD
 		"donut": {
             "file":   "textures/donut_yellow.png"
         },
         "donut_friend": {
             "file":   "textures/donut_green.png"
-=======
+		},
 		"donut_purple_squiggle": {
             "file":   "textures/donut_breach/donut_purple_squiggle.png"
         },
@@ -66,7 +65,6 @@
         },
         "breach_yellow": {
             "file":   "textures/donut_breach/breach_yellow.png"
->>>>>>> 721d3953
         },
         "space": {
             "file":  "textures/sprinkle_sky256.png",
