--- conflicted
+++ resolved
@@ -58,11 +58,7 @@
             "wrapT": "repeat"
         },
 		"health_green": {
-<<<<<<< HEAD
-			"file": "textures/health_green_seg.png"
-=======
-			"file": "textures/health/green.png"
->>>>>>> aec0539f
+        	"file": "textures/health/green.png"
 		},
 		"health_yellow": {
 			"file": "textures/health/yellow.png"
