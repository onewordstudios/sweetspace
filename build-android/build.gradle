--- conflicted
+++ resolved
@@ -7,12 +7,8 @@
         
     }
     dependencies {
-<<<<<<< HEAD
-        classpath 'com.android.tools.build:gradle:4.0.1'
+        classpath 'com.android.tools.build:gradle:7.0.3'
         classpath 'com.google.gms:google-services:4.3.5'  // Google Services plugin
-=======
-        classpath 'com.android.tools.build:gradle:7.0.3'
->>>>>>> 351fb961
         
         // NOTE: Do not place your application dependencies here; they belong
         // in the individual module build.gradle files
