--- conflicted
+++ resolved
@@ -696,13 +696,11 @@
     <ClInclude Include="..\..\source\libraries\SLikeNet\slikenet\VariableListDeltaTracker.h">
       <Filter>Header Files\Controllers\Networking\SLikeNet</Filter>
     </ClInclude>
-<<<<<<< HEAD
     <ClInclude Include="..\..\source\AdUtils.h">
       <Filter>Header Files\Helpers</Filter>
-=======
+    </ClInclude>
     <ClInclude Include="..\..\source\CollisionController.h">
       <Filter>Header Files\Controllers</Filter>
->>>>>>> 351fb961
     </ClInclude>
   </ItemGroup>
   <ItemGroup>
