--- conflicted
+++ resolved
@@ -78,19 +78,17 @@
     <ClInclude Include="..\..\source\DonutNode.h">
       <Filter>Header Files\SceneGraph</Filter>
     </ClInclude>
-<<<<<<< HEAD
     <ClInclude Include="..\..\source\PlayerDonutModel.h">
       <Filter>Header Files\Models</Filter>
     </ClInclude>
     <ClInclude Include="..\..\source\ExternalDonutModel.h">
       <Filter>Header Files\Models</Filter>
-=======
+    </ClInclude>
     <ClInclude Include="..\..\source\DoorModel.h">
       <Filter>Header Files\Models</Filter>
     </ClInclude>
     <ClInclude Include="..\..\source\DoorNode.h">
       <Filter>Header Files\SceneGraph</Filter>
->>>>>>> 676d6210
     </ClInclude>
     <ClInclude Include="..\..\source\MatchmakingMode.h">
       <Filter>Header Files\Modes</Filter>
@@ -139,19 +137,17 @@
     <ClCompile Include="..\..\source\DonutNode.cpp">
       <Filter>Source Files\SceneGraph</Filter>
     </ClCompile>
-<<<<<<< HEAD
     <ClCompile Include="..\..\source\PlayerDonutModel.cpp">
       <Filter>Source Files\Models</Filter>
     </ClCompile>
     <ClCompile Include="..\..\source\ExternalDonutModel.cpp">
       <Filter>Source Files\Models</Filter>
-=======
+    </ClCompile>
     <ClCompile Include="..\..\source\DoorModel.cpp">
       <Filter>Source Files\Models</Filter>
     </ClCompile>
     <ClCompile Include="..\..\source\DoorNode.cpp">
       <Filter>Source Files\SceneGraph</Filter>
->>>>>>> 676d6210
     </ClCompile>
     <ClCompile Include="..\..\source\MatchmakingMode.cpp">
       <Filter>Source Files\Modes</Filter>
