﻿<?xml version="1.0" encoding="utf-8"?>
<Project ToolsVersion="4.0" xmlns="http://schemas.microsoft.com/developer/msbuild/2003">
  <ItemGroup>
    <Filter Include="Source Files">
      <UniqueIdentifier>{4FC737F1-C7A5-4376-A066-2A32D752A2FF}</UniqueIdentifier>
      <Extensions>cpp;c;cc;cxx;def;odl;idl;hpj;bat;asm;asmx</Extensions>
    </Filter>
    <Filter Include="Header Files">
      <UniqueIdentifier>{93995380-89BD-4b04-88EB-625FBE52EBFB}</UniqueIdentifier>
      <Extensions>h;hh;hpp;hxx;hm;inl;inc;xsd</Extensions>
    </Filter>
    <Filter Include="Resource Files">
      <UniqueIdentifier>{67DA6AB6-F800-4c08-8B7A-83BB121AAD01}</UniqueIdentifier>
      <Extensions>rc;ico;cur;bmp;dlg;rc2;rct;bin;rgs;gif;jpg;jpeg;jpe;resx;tiff;tif;png;wav;mfcribbon-ms</Extensions>
    </Filter>
    <Filter Include="Source Files\Modes">
      <UniqueIdentifier>{4da27357-1e6b-4b8b-91c1-8f19ce4bf5c3}</UniqueIdentifier>
    </Filter>
    <Filter Include="Header Files\Modes">
      <UniqueIdentifier>{016fd9ec-cf7d-4c9c-b7f4-ff7d6363b1ea}</UniqueIdentifier>
    </Filter>
    <Filter Include="Header Files\Models">
      <UniqueIdentifier>{14a0b81a-78d9-489f-a677-ca2b32c5431f}</UniqueIdentifier>
    </Filter>
    <Filter Include="Source Files\SceneGraph">
      <UniqueIdentifier>{6b167156-b45a-4b76-a67f-0ab90fad1ddd}</UniqueIdentifier>
    </Filter>
    <Filter Include="Header Files\SceneGraph">
      <UniqueIdentifier>{5029e710-07ae-417b-83ae-e2218861ae1c}</UniqueIdentifier>
    </Filter>
    <Filter Include="Source Files\Controllers">
      <UniqueIdentifier>{431364ef-2283-485e-9b1a-86d988199bfc}</UniqueIdentifier>
    </Filter>
    <Filter Include="Header Files\Controllers">
      <UniqueIdentifier>{19d085e5-545b-42a4-ae93-667ff9245d1f}</UniqueIdentifier>
    </Filter>
    <Filter Include="Source Files\Models">
      <UniqueIdentifier>{d52e5d41-f523-4864-acb1-4ae943fc2b58}</UniqueIdentifier>
    </Filter>
    <Filter Include="Header Files\Helpers">
      <UniqueIdentifier>{0fcd8a55-1440-4e9e-85f6-4485794a2e43}</UniqueIdentifier>
    </Filter>
    <Filter Include="Source Files\Helpers">
      <UniqueIdentifier>{d2dfc50d-1a28-41ee-b9e9-8350a89f8a5f}</UniqueIdentifier>
    </Filter>
  </ItemGroup>
  <ItemGroup>
    <ClInclude Include="resource.h">
      <Filter>Header Files</Filter>
    </ClInclude>
    <ClInclude Include="..\..\source\Sweetspace.h">
      <Filter>Header Files</Filter>
    </ClInclude>
    <ClInclude Include="..\..\source\GameMode.h">
      <Filter>Header Files\Modes</Filter>
    </ClInclude>
    <ClInclude Include="..\..\source\LoadingMode.h">
      <Filter>Header Files\Modes</Filter>
    </ClInclude>
    <ClInclude Include="..\..\source\GameGraphRoot.h">
      <Filter>Header Files\SceneGraph</Filter>
    </ClInclude>
    <ClInclude Include="..\..\source\BreachModel.h">
      <Filter>Header Files\Models</Filter>
    </ClInclude>
    <ClInclude Include="..\..\source\DonutModel.h">
      <Filter>Header Files\Models</Filter>
    </ClInclude>
    <ClInclude Include="..\..\source\InputController.h">
      <Filter>Header Files\Controllers</Filter>
    </ClInclude>
    <ClInclude Include="..\..\source\MagicInternetBox.h">
      <Filter>Header Files\Controllers</Filter>
    </ClInclude>
    <ClInclude Include="..\..\source\libraries\easywsclient.hpp">
      <Filter>Header Files\Controllers</Filter>
    </ClInclude>
    <ClInclude Include="..\..\source\ShipModel.h">
      <Filter>Header Files\Models</Filter>
    </ClInclude>
    <ClInclude Include="..\..\source\DonutNode.h">
      <Filter>Header Files\SceneGraph</Filter>
    </ClInclude>
    <ClInclude Include="..\..\source\PlayerDonutModel.h">
      <Filter>Header Files\Models</Filter>
    </ClInclude>
    <ClInclude Include="..\..\source\ExternalDonutModel.h">
      <Filter>Header Files\Models</Filter>
    </ClInclude>
    <ClInclude Include="..\..\source\DoorModel.h">
      <Filter>Header Files\Models</Filter>
    </ClInclude>
    <ClInclude Include="..\..\source\DoorNode.h">
      <Filter>Header Files\SceneGraph</Filter>
    </ClInclude>
    <ClInclude Include="..\..\source\GLaDOS.h">
      <Filter>Header Files\Controllers</Filter>
    </ClInclude>
    <ClInclude Include="..\..\source\BreachNode.h">
      <Filter>Header Files\SceneGraph</Filter>
    </ClInclude>
    <ClInclude Include="..\..\source\HealthNode.h">
      <Filter>Header Files\SceneGraph</Filter>
    </ClInclude>
    <ClInclude Include="..\..\source\Tween.h">
      <Filter>Header Files\Helpers</Filter>
    </ClInclude>
    <ClInclude Include="..\..\source\Globals.h">
      <Filter>Header Files\Helpers</Filter>
    </ClInclude>
    <ClInclude Include="..\..\source\ButtonManager.h">
      <Filter>Header Files\Helpers</Filter>
    </ClInclude>
    <ClInclude Include="..\..\source\LevelModel.h">
      <Filter>Header Files\Models</Filter>
    </ClInclude>
    <ClInclude Include="..\..\source\BuildingBlockModel.h">
      <Filter>Header Files\Models</Filter>
    </ClInclude>
    <ClInclude Include="..\..\source\EventModel.h">
      <Filter>Header Files\Models</Filter>
    </ClInclude>
    <ClInclude Include="..\..\source\ButtonModel.h">
      <Filter>Header Files\Models</Filter>
    </ClInclude>
    <ClInclude Include="..\..\source\ButtonNode.h">
      <Filter>Header Files\SceneGraph</Filter>
    </ClInclude>
    <ClInclude Include="..\..\source\MainMenuMode.h">
      <Filter>Header Files\Modes</Filter>
    </ClInclude>
    <ClInclude Include="..\..\source\LevelConstants.h">
      <Filter>Header Files\Helpers</Filter>
    </ClInclude>
    <ClInclude Include="..\..\source\ExternalDonutNode.h">
      <Filter>Header Files\SceneGraph</Filter>
    </ClInclude>
    <ClInclude Include="..\..\source\PlayerDonutNode.h">
      <Filter>Header Files\SceneGraph</Filter>
    </ClInclude>
<<<<<<< HEAD
    <ClInclude Include="..\..\source\CustomNode.h">
=======
    <ClInclude Include="..\..\source\TutorialNode.h">
>>>>>>> b660bde3
      <Filter>Header Files\SceneGraph</Filter>
    </ClInclude>
  </ItemGroup>
  <ItemGroup>
    <ClCompile Include="..\..\source\main.cpp">
      <Filter>Source Files</Filter>
    </ClCompile>
    <ClCompile Include="..\..\source\Sweetspace.cpp">
      <Filter>Source Files</Filter>
    </ClCompile>
    <ClCompile Include="..\..\source\GameMode.cpp">
      <Filter>Source Files\Modes</Filter>
    </ClCompile>
    <ClCompile Include="..\..\source\LoadingMode.cpp">
      <Filter>Source Files\Modes</Filter>
    </ClCompile>
    <ClCompile Include="..\..\source\InputController.cpp">
      <Filter>Source Files\Controllers</Filter>
    </ClCompile>
    <ClCompile Include="..\..\source\BreachModel.cpp">
      <Filter>Source Files\Models</Filter>
    </ClCompile>
    <ClCompile Include="..\..\source\DonutModel.cpp">
      <Filter>Source Files\Models</Filter>
    </ClCompile>
    <ClCompile Include="..\..\source\GameGraphRoot.cpp">
      <Filter>Source Files\SceneGraph</Filter>
    </ClCompile>
    <ClCompile Include="..\..\source\MagicInternetBox.cpp">
      <Filter>Source Files\Controllers</Filter>
    </ClCompile>
    <ClCompile Include="..\..\source\libraries\easywsclient.cpp">
      <Filter>Source Files\Controllers</Filter>
    </ClCompile>
    <ClCompile Include="..\..\source\ShipModel.cpp">
      <Filter>Source Files\Models</Filter>
    </ClCompile>
    <ClCompile Include="..\..\source\DonutNode.cpp">
      <Filter>Source Files\SceneGraph</Filter>
    </ClCompile>
    <ClCompile Include="..\..\source\PlayerDonutModel.cpp">
      <Filter>Source Files\Models</Filter>
    </ClCompile>
    <ClCompile Include="..\..\source\ExternalDonutModel.cpp">
      <Filter>Source Files\Models</Filter>
    </ClCompile>
    <ClCompile Include="..\..\source\DoorModel.cpp">
      <Filter>Source Files\Models</Filter>
    </ClCompile>
    <ClCompile Include="..\..\source\DoorNode.cpp">
      <Filter>Source Files\SceneGraph</Filter>
    </ClCompile>
    <ClCompile Include="..\..\source\GLaDOS.cpp">
      <Filter>Source Files\Controllers</Filter>
    </ClCompile>
    <ClCompile Include="..\..\source\BreachNode.cpp">
      <Filter>Source Files\SceneGraph</Filter>
    </ClCompile>
    <ClCompile Include="..\..\source\HealthNode.cpp">
      <Filter>Source Files\SceneGraph</Filter>
    </ClCompile>
    <ClCompile Include="..\..\source\Tween.cpp">
      <Filter>Source Files\Helpers</Filter>
    </ClCompile>
    <ClCompile Include="..\..\source\ButtonManager.cpp">
      <Filter>Source Files\Helpers</Filter>
    </ClCompile>
    <ClCompile Include="..\..\source\ButtonNode.cpp">
      <Filter>Source Files\SceneGraph</Filter>
    </ClCompile>
    <ClCompile Include="..\..\source\ButtonModel.cpp">
      <Filter>Source Files\Models</Filter>
    </ClCompile>
    <ClCompile Include="..\..\source\MainMenuMode.cpp">
      <Filter>Source Files\Modes</Filter>
    </ClCompile>
    <ClCompile Include="..\..\source\ExternalDonutNode.cpp">
      <Filter>Source Files\SceneGraph</Filter>
    </ClCompile>
    <ClCompile Include="..\..\source\PlayerDonutNode.cpp">
      <Filter>Source Files\SceneGraph</Filter>
    </ClCompile>
    <ClCompile Include="..\..\source\TutorialNode.cpp">
      <Filter>Source Files\SceneGraph</Filter>
    </ClCompile>
  </ItemGroup>
  <ItemGroup>
    <ResourceCompile Include="Sweetspace.rc">
      <Filter>Resource Files</Filter>
    </ResourceCompile>
  </ItemGroup>
  <ItemGroup>
    <Image Include="icon1.ico">
      <Filter>Resource Files</Filter>
    </Image>
  </ItemGroup>
</Project><|MERGE_RESOLUTION|>--- conflicted
+++ resolved
@@ -138,11 +138,10 @@
     <ClInclude Include="..\..\source\PlayerDonutNode.h">
       <Filter>Header Files\SceneGraph</Filter>
     </ClInclude>
-<<<<<<< HEAD
     <ClInclude Include="..\..\source\CustomNode.h">
-=======
+      <Filter>Header Files\SceneGraph</Filter>
+    </ClInclude>
     <ClInclude Include="..\..\source\TutorialNode.h">
->>>>>>> b660bde3
       <Filter>Header Files\SceneGraph</Filter>
     </ClInclude>
   </ItemGroup>
