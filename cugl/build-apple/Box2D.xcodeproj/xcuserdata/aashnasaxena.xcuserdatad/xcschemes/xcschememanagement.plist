<?xml version="1.0" encoding="UTF-8"?>
<!DOCTYPE plist PUBLIC "-//Apple//DTD PLIST 1.0//EN" "http://www.apple.com/DTDs/PropertyList-1.0.dtd">
<plist version="1.0">
<dict>
	<key>SchemeUserState</key>
	<dict>
		<key>Box2D-Mac.xcscheme_^#shared#^_</key>
		<dict>
			<key>orderHint</key>
<<<<<<< HEAD
			<integer>5</integer>
=======
			<integer>7</integer>
>>>>>>> 92f9edba
		</dict>
		<key>Box2D-iOS.xcscheme_^#shared#^_</key>
		<dict>
			<key>orderHint</key>
<<<<<<< HEAD
			<integer>7</integer>
=======
			<integer>6</integer>
>>>>>>> 92f9edba
		</dict>
	</dict>
</dict>
</plist><|MERGE_RESOLUTION|>--- conflicted
+++ resolved
@@ -7,20 +7,12 @@
 		<key>Box2D-Mac.xcscheme_^#shared#^_</key>
 		<dict>
 			<key>orderHint</key>
-<<<<<<< HEAD
-			<integer>5</integer>
-=======
 			<integer>7</integer>
->>>>>>> 92f9edba
 		</dict>
 		<key>Box2D-iOS.xcscheme_^#shared#^_</key>
 		<dict>
 			<key>orderHint</key>
-<<<<<<< HEAD
-			<integer>7</integer>
-=======
 			<integer>6</integer>
->>>>>>> 92f9edba
 		</dict>
 	</dict>
 </dict>
