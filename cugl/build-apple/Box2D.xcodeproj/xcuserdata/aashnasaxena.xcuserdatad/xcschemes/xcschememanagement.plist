<?xml version="1.0" encoding="UTF-8"?>
<!DOCTYPE plist PUBLIC "-//Apple//DTD PLIST 1.0//EN" "http://www.apple.com/DTDs/PropertyList-1.0.dtd">
<plist version="1.0">
<dict>
	<key>SchemeUserState</key>
	<dict>
		<key>Box2D-Mac.xcscheme_^#shared#^_</key>
		<dict>
			<key>orderHint</key>
<<<<<<< HEAD
			<integer>7</integer>
=======
			<integer>4</integer>
>>>>>>> dd40445b
		</dict>
		<key>Box2D-iOS.xcscheme_^#shared#^_</key>
		<dict>
			<key>orderHint</key>
			<integer>5</integer>
		</dict>
	</dict>
</dict>
</plist><|MERGE_RESOLUTION|>--- conflicted
+++ resolved
@@ -7,11 +7,7 @@
 		<key>Box2D-Mac.xcscheme_^#shared#^_</key>
 		<dict>
 			<key>orderHint</key>
-<<<<<<< HEAD
-			<integer>7</integer>
-=======
 			<integer>4</integer>
->>>>>>> dd40445b
 		</dict>
 		<key>Box2D-iOS.xcscheme_^#shared#^_</key>
 		<dict>
