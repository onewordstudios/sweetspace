--- conflicted
+++ resolved
@@ -7,16 +7,13 @@
 		<key>Box2D-Mac.xcscheme_^#shared#^_</key>
 		<dict>
 			<key>orderHint</key>
-<<<<<<< HEAD
 			<integer>4</integer>
-=======
 			<integer>7</integer>
->>>>>>> 92f9edba
 		</dict>
 		<key>Box2D-iOS.xcscheme_^#shared#^_</key>
 		<dict>
 			<key>orderHint</key>
-			<integer>6</integer>
+			<integer>4</integer>
 		</dict>
 	</dict>
 </dict>
