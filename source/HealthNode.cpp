--- conflicted
+++ resolved
@@ -1,8 +1,8 @@
 ﻿#include "HealthNode.h"
+#include "Globals.h"
 
 #include <cugl/2d/CUAnimationNode.h>
 
-<<<<<<< HEAD
 using namespace cugl;
 
 /** The radius of the ship. */
@@ -10,9 +10,6 @@
 
 /** Angle between each section of the ship. */
 constexpr float ANGLE = 45;
-
-/** Pi over 180 for converting between degrees and radians */
-constexpr float PI_180 = (float)(M_PI / 180);
 
 /** Maximum health of the ship. */
 constexpr unsigned int MAX_HEALTH = 11;
@@ -32,27 +29,6 @@
 constexpr float Y_OFFSET_3 = (RADIUS - 410);
 /** An offset in the y direction for health bar display. */
 constexpr float Y_OFFSET_4 = 202;
-=======
-#include "Globals.h"
-
-using namespace cugl;
-
-const Vec2 pos0 = Vec2(globals::RADIUS * sin(0), -205 * cos(0));
-
-const Vec2 pos1 = Vec2(147 + globals::RADIUS * sin(0), -142 * cos(0));
-
-const Vec2 pos2 = Vec2(202 + globals::RADIUS * sin(0), cos(0));
-
-const Vec2 pos3 = Vec2(145 + globals::RADIUS * sin(0), (globals::RADIUS - 410) * cos(0));
-
-const Vec2 pos4 = Vec2(globals::RADIUS * sin(0), 202 * cos(0));
-
-const Vec2 pos5 = Vec2(-145 + globals::RADIUS * sin(0), (globals::RADIUS - 410) * cos(0));
-
-const Vec2 pos6 = Vec2(-202 + globals::RADIUS * sin(0), cos(0));
-
-const Vec2 pos7 = Vec2(-147 + globals::RADIUS * sin(0), -142 * cos(0));
->>>>>>> e8ef9d8b
 
 void HealthNode::draw(const std::shared_ptr<cugl::SpriteBatch>& batch, const Mat4& transform,
 					  Color4 tint) {
@@ -83,14 +59,8 @@
 			break;
 	}
 
-<<<<<<< HEAD
 	setAngle(ANGLE * static_cast<float>(section) * PI_180);
 	ship->getHealth() > MAX_HEALTH ? setFrame(MAX_HEALTH) : setFrame(ship->getHealth());
-=======
-	setAngle((float)(M_PI * 45 * section) / 180.0f);
-	ship->getHealth() > globals::INITIAL_SHIP_HEALTH ? setFrame(globals::INITIAL_SHIP_HEALTH)
-													 : setFrame(ship->getHealth());
->>>>>>> e8ef9d8b
 
 	AnimationNode::draw(batch, transform, tint);
 }