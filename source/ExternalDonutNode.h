--- conflicted
+++ resolved
@@ -29,27 +29,6 @@
 	 */
 	~ExternalDonutNode() { dispose(); }
 
-<<<<<<< HEAD
-	/**
-	 * Returns an ExternalDonutNode
-	 *
-	 * @param bodyTexture   A shared pointer to the body Texture object.
-	 *
-	 * @return a textured polygon from a Texture object.
-	 */
-	static std::shared_ptr<ExternalDonutNode> allocWithTextures(
-		const std::shared_ptr<cugl::Texture> &bodyTexture,
-		const std::shared_ptr<cugl::Texture> &faceIdleTexture,
-		const std::shared_ptr<cugl::Texture> &faceDizzyTexture,
-		const std::shared_ptr<cugl::Texture> &faceWorkTexture) {
-		std::shared_ptr<ExternalDonutNode> node = std::make_shared<ExternalDonutNode>();
-		if (node->init()) {
-			node->initChildren(bodyTexture, faceIdleTexture, faceDizzyTexture, faceWorkTexture);
-			return node;
-		} else {
-			return nullptr;
-		}
-=======
 	bool init(std::shared_ptr<DonutModel> externalDonutModel, std::shared_ptr<DonutModel> player,
 			  float shipSize, const std::shared_ptr<cugl::Texture> &bodyTexture);
 
@@ -58,7 +37,6 @@
 		float shipSize, const std::shared_ptr<cugl::Texture> &bodyTexture) {
 		std::shared_ptr<ExternalDonutNode> node = std::make_shared<ExternalDonutNode>();
 		return node->init(externalDonutModel, player, shipSize, bodyTexture) ? node : nullptr;
->>>>>>> d9c0ddfe
 	}
 
 #pragma mark -
