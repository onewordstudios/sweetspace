--- conflicted
+++ resolved
@@ -33,27 +33,6 @@
 	 */
 	~PlayerDonutNode() { dispose(); }
 
-<<<<<<< HEAD
-	/**
-	 * Returns an PlayerDonutNode
-	 *
-	 * @param bodyTexture   A shared pointer to the body Texture object.
-	 *
-	 * @return a textured polygon from a Texture object.
-	 */
-	static std::shared_ptr<PlayerDonutNode> allocWithTextures(
-		const std::shared_ptr<cugl::Texture> &bodyTexture,
-		const std::shared_ptr<cugl::Texture> &faceIdleTexture,
-		const std::shared_ptr<cugl::Texture> &faceDizzyTexture,
-		const std::shared_ptr<cugl::Texture> &faceWorkTexture) {
-		std::shared_ptr<PlayerDonutNode> node = std::make_shared<PlayerDonutNode>();
-		if (node->init()) {
-			node->initChildren(bodyTexture, faceIdleTexture, faceDizzyTexture, faceWorkTexture);
-			return node;
-		} else {
-			return nullptr;
-		}
-=======
 	bool init(std::shared_ptr<DonutModel> player, float screenHeight,
 			  const std::shared_ptr<cugl::Texture> &bodyTexture, const cugl::Vec2 &position);
 
@@ -63,7 +42,6 @@
 												  const cugl::Vec2 &position) {
 		std::shared_ptr<PlayerDonutNode> node = std::make_shared<PlayerDonutNode>();
 		return node->init(player, screenHeight, bodyTexture, position) ? node : nullptr;
->>>>>>> d9c0ddfe
 	}
 
 #pragma mark -
