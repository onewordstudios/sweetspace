﻿#ifndef __GAME_GRAPH_ROOT_H__
#define __GAME_GRAPH_ROOT_H__
#include <cugl/cugl.h>

#include <vector>

#include "BreachModel.h"
#include "BreachNode.h"
#include "DonutModel.h"
#include "DonutNode.h"
#include "DoorNode.h"
#include "Globals.h"
#include "HealthNode.h"
#include "InputController.h"
#include "MagicInternetBox.h"
#include "ShipModel.h"

class GameGraphRoot : public cugl::Scene {
   protected:
	/** The asset manager for this game mode. */
	std::shared_ptr<cugl::AssetManager> assets;
	/** The donut's base position. */
	cugl::Vec2 donutPos;
	/** The Screen's Height. */
	float screenHeight;

	// VIEW
	/** Filmstrip representing the player's animated donut */
	std::shared_ptr<cugl::PolygonNode> donutNode;
	/** Label for on-screen coordinate HUD */
	std::shared_ptr<cugl::Label> coordHUD;
	/** Node to hold all of our graphics. Necesary for resolution indepedence. */
	std::shared_ptr<cugl::Node> allSpace;
	/** Background in animation parallax. Stores the field of stars */
	std::shared_ptr<cugl::Node> farSpace;
	/** Foreground in animation parallax. Stores the planets. */
	std::shared_ptr<cugl::Node> nearSpace;
	/** Parent node of all breaches, is child of nearSpace */
	std::shared_ptr<cugl::Node> breachesNode;
<<<<<<< HEAD
	// Reconnection Textures
	/** Reconnect Overlay Dim */
	std::shared_ptr<cugl::PolygonNode> reconnectDim;
	/** Reconnect Overlay Background */
	std::shared_ptr<cugl::PolygonNode> reconnectBg;
	/** Reconnect Overlay Text */
	std::shared_ptr<cugl::PolygonNode> reconnectText;
	/** Reconnect Overlay Ellipses */
	std::shared_ptr<cugl::PolygonNode> reconnectEllipses;
=======
	/** Parent node of all ship segments, is child of nearSpace */
	std::shared_ptr<cugl::Node> shipSegsNode;
	/** Parent node of all doors, is child of nearSpace */
	std::shared_ptr<cugl::Node> doorsNode;
	/** Parent node of all external donuts, is child of nearSpace */
	std::shared_ptr<cugl::Node> externalDonutsNode;
	/** Tag of the left most ship segment */
	unsigned int leftMostSeg;
	/** Tag of the right most ship segment */
	unsigned int rightMostSeg;
>>>>>>> 6a2882fc

	// MODEL
	/** Id of the current client */
	unsigned int playerID;
	/** The ship */
	std::shared_ptr<ShipModel> ship;
	/** Angle of the player donut model from the last frame */
	float prevPlayerAngle;

	/**
	 * Returns an informative string for the position
	 *
	 * This function is for writing the current donut position to the HUD.
	 *
	 * @param coords The current donut coordinates
	 *
	 * @return an informative string for the position
	 */
	std::string positionText();

<<<<<<< HEAD
	/** Local record of Network Status */
	MagicInternetBox::MatchmakingStatus status;
=======
	/**
	 * Returns the wrapped value of input around the ship size.
	 *
	 * @param f degree in radians
	 * @return Wrapped angle in radians
	 */
	float wrapAngle(float f) {
		float mod = fmod(f, globals::TWO_PI);
		return mod < 0 ? globals::TWO_PI + mod : mod;
	};
>>>>>>> 6a2882fc

   public:
#pragma mark -
#pragma mark Public Consts
	/** Possible colors for player representations */
	const std::vector<string> playerColor{"yellow", "red", "purple", "green", "orange", "cyan"};
	/** number of possible player colors */
	static constexpr int NUM_COLORS = 6;
	/** The scale of the breach textures. */
	static constexpr float BREACH_SCALE = 0.25;
#pragma mark -
#pragma mark Constructors
	/**
	 * Creates a new game mode with the default values.
	 *
	 * This constructor does not allocate any objects or start the game.
	 * This allows us to use the object without a heap pointer.
	 */
	GameGraphRoot() : Scene(), status(MagicInternetBox::Uninitialized) {}

	/**
	 * Disposes of all (non-static) resources allocated to this mode.
	 *
	 * This method is different from dispose() in that it ALSO shuts off any
	 * static resources, like the input controller.
	 */
	~GameGraphRoot() { dispose(); }

	/**
	 * Disposes of all (non-static) resources allocated to this mode.
	 */
	void dispose() override;

	/**
	 * Initializes the controller contents, and starts the game
	 *
	 * The constructor does not allocate any objects or memory.  This allows
	 * us to have a non-pointer reference to this controller, reducing our
	 * memory allocation.  Instead, allocation happens in this method.
	 *
	 * @param assets    The (loaded) assets for this game mode
	 *
	 * @return true if the controller is initialized properly, false otherwise.
	 */
	bool init(const std::shared_ptr<cugl::AssetManager>& assets, std::shared_ptr<ShipModel> ship,
			  unsigned int playerID);

#pragma mark -
#pragma mark Gameplay Handling
	/**
	 * The method called to update the game mode.
	 *
	 * This method contains any gameplay code that is not an OpenGL call.
	 *
	 * @param timestep  The amount of time (in seconds) since the last frame
	 */
	void update(float timestep) override;

	/**
	 * Resets the status of the game so that we can play again.
	 */
	void reset() override;

	std::shared_ptr<cugl::Node> getDonutNode();

#pragma mark -
#pragma mark Accessors
	/**
	 * Set connection status
	 *
	 * @param status the connection status of the ship
	 */
	void setStatus(MagicInternetBox::MatchmakingStatus status) { this->status = status; }

	/**
	 * Get health of the ship
	 *
	 * @return health the health of the ship
	 */
	MagicInternetBox::MatchmakingStatus getStatus() { return status; }
};
#endif /* __GAME_GRAPH_ROOT_H__ */<|MERGE_RESOLUTION|>--- conflicted
+++ resolved
@@ -37,7 +37,7 @@
 	std::shared_ptr<cugl::Node> nearSpace;
 	/** Parent node of all breaches, is child of nearSpace */
 	std::shared_ptr<cugl::Node> breachesNode;
-<<<<<<< HEAD
+
 	// Reconnection Textures
 	/** Reconnect Overlay Dim */
 	std::shared_ptr<cugl::PolygonNode> reconnectDim;
@@ -47,7 +47,7 @@
 	std::shared_ptr<cugl::PolygonNode> reconnectText;
 	/** Reconnect Overlay Ellipses */
 	std::shared_ptr<cugl::PolygonNode> reconnectEllipses;
-=======
+
 	/** Parent node of all ship segments, is child of nearSpace */
 	std::shared_ptr<cugl::Node> shipSegsNode;
 	/** Parent node of all doors, is child of nearSpace */
@@ -58,7 +58,6 @@
 	unsigned int leftMostSeg;
 	/** Tag of the right most ship segment */
 	unsigned int rightMostSeg;
->>>>>>> 6a2882fc
 
 	// MODEL
 	/** Id of the current client */
@@ -79,10 +78,9 @@
 	 */
 	std::string positionText();
 
-<<<<<<< HEAD
 	/** Local record of Network Status */
 	MagicInternetBox::MatchmakingStatus status;
-=======
+
 	/**
 	 * Returns the wrapped value of input around the ship size.
 	 *
@@ -93,7 +91,6 @@
 		float mod = fmod(f, globals::TWO_PI);
 		return mod < 0 ? globals::TWO_PI + mod : mod;
 	};
->>>>>>> 6a2882fc
 
    public:
 #pragma mark -
