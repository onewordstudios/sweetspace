﻿#ifndef __GAME_GRAPH_ROOT_H__
#define __GAME_GRAPH_ROOT_H__
#include <cugl/cugl.h>

#include <vector>

#include "BreachModel.h"
#include "BreachNode.h"
#include "DonutModel.h"
#include "DonutNode.h"
#include "DoorNode.h"
#include "Globals.h"
#include "HealthNode.h"
#include "InputController.h"
#include "MagicInternetBox.h"
#include "ShipModel.h"

class GameGraphRoot : public cugl::Scene {
   protected:
	/** The asset manager for this game mode. */
	std::shared_ptr<cugl::AssetManager> assets;
	/** The donut's base position. */
	cugl::Vec2 donutPos;
	/** The Screen's Height. */
	float screenHeight;

	// VIEW
	/** Filmstrip representing the player's animated donut */
	std::shared_ptr<cugl::PolygonNode> donutNode;
	/** Label for on-screen coordinate HUD */
	std::shared_ptr<cugl::Label> coordHUD;
	/** Node to hold all of our graphics. Necesary for resolution indepedence. */
	std::shared_ptr<cugl::Node> allSpace;
	/** Background in animation parallax. Stores the field of stars */
	std::shared_ptr<cugl::Node> farSpace;
	/** Foreground in animation parallax. Stores the planets. */
	std::shared_ptr<cugl::Node> nearSpace;
	/** Parent node of all breaches, is child of nearSpace */
	std::shared_ptr<cugl::Node> breachesNode;
<<<<<<< HEAD
	std::shared_ptr<cugl::PolygonNode> challengePanelHanger;
	std::shared_ptr<cugl::PolygonNode> challengePanel;
	std::shared_ptr<cugl::PolygonNode> challengePanelText;
	std::vector<std::shared_ptr<cugl::PolygonNode>> challengePanelArrows;
=======
	/** Filmstrip representing the player's animated donut */
	std::shared_ptr<cugl::PolygonNode> healthNode;
>>>>>>> dd40445b

	// Reconnection Textures
	/** Node to hold all of the Reconnect Overlay.*/
	std::shared_ptr<cugl::Node> reconnectOverlay;

	/** Parent node of all ship segments, is child of nearSpace */
	std::shared_ptr<cugl::Node> shipSegsNode;
	/** Parent node of all doors, is child of nearSpace */
	std::shared_ptr<cugl::Node> doorsNode;
	/** Parent node of all external donuts, is child of nearSpace */
	std::shared_ptr<cugl::Node> externalDonutsNode;
	/** Tag of the left most ship segment */
	unsigned int leftMostSeg;
	/** Tag of the right most ship segment */
	unsigned int rightMostSeg;

	// MODEL
	/** Id of the current client */
	unsigned int playerID;
	/** The ship */
	std::shared_ptr<ShipModel> ship;
	/** Angle of the player donut model from the last frame */
	float prevPlayerAngle;

	/**
	 * Returns an informative string for the position
	 *
	 * This function is for writing the current donut position to the HUD.
	 *
	 * @param coords The current donut coordinates
	 *
	 * @return an informative string for the position
	 */
	std::string positionText();

	/** Local record of Network Status */
	MagicInternetBox::MatchmakingStatus status;

	/**
	 * Returns the wrapped value of input around the ship size.
	 *
	 * @param f degree in radians
	 * @return Wrapped angle in radians
	 */
	float wrapAngle(float f) {
		float mod = fmod(f, globals::TWO_PI);
		return mod < 0 ? globals::TWO_PI + mod : mod;
	};

   public:
#pragma mark -
#pragma mark Public Consts
	/** Possible colors for player representations */
	const std::vector<string> playerColor{"yellow", "red", "purple", "green", "orange", "cyan"};
	/** Possible colors for breach representations */
	const std::vector<cugl::Color4> breachColor{
		cugl::Color4(219, 197, 52), cugl::Color4(227, 100, 159), cugl::Color4(152, 95, 204),
		cugl::Color4(158, 212, 87), cugl::Color4(244, 150, 40),	 cugl::Color4(47, 206, 197)};
	/** number of possible player colors */
	static constexpr int NUM_COLORS = 6;
	/** The scale of the breach textures. */
	static constexpr float BREACH_SCALE = 0.25;
#pragma mark -
#pragma mark Constructors
	/**
	 * Creates a new game mode with the default values.
	 *
	 * This constructor does not allocate any objects or start the game.
	 * This allows us to use the object without a heap pointer.
	 */
	GameGraphRoot() : Scene(), status(MagicInternetBox::Uninitialized) {}

	/**
	 * Disposes of all (non-static) resources allocated to this mode.
	 *
	 * This method is different from dispose() in that it ALSO shuts off any
	 * static resources, like the input controller.
	 */
	~GameGraphRoot() { dispose(); }

	/**
	 * Disposes of all (non-static) resources allocated to this mode.
	 */
	void dispose() override;

	/**
	 * Initializes the controller contents, and starts the game
	 *
	 * The constructor does not allocate any objects or memory.  This allows
	 * us to have a non-pointer reference to this controller, reducing our
	 * memory allocation.  Instead, allocation happens in this method.
	 *
	 * @param assets    The (loaded) assets for this game mode
	 *
	 * @return true if the controller is initialized properly, false otherwise.
	 */
	bool init(const std::shared_ptr<cugl::AssetManager>& assets, std::shared_ptr<ShipModel> ship,
			  unsigned int playerID);

#pragma mark -
#pragma mark Gameplay Handling
	/**
	 * The method called to update the game mode.
	 *
	 * This method contains any gameplay code that is not an OpenGL call.
	 *
	 * @param timestep  The amount of time (in seconds) since the last frame
	 */
	void update(float timestep) override;

	/**
	 * Resets the status of the game so that we can play again.
	 */
	void reset() override;

	std::shared_ptr<cugl::Node> getDonutNode();

#pragma mark -
#pragma mark Accessors
	/**
	 * Set connection status
	 *
	 * @param status the connection status of the ship
	 */
	void setStatus(MagicInternetBox::MatchmakingStatus status) { this->status = status; }

	/**
	 * Get health of the ship
	 *
	 * @return health the health of the ship
	 */
	MagicInternetBox::MatchmakingStatus getStatus() { return status; }
};
#endif /* __GAME_GRAPH_ROOT_H__ */<|MERGE_RESOLUTION|>--- conflicted
+++ resolved
@@ -37,15 +37,13 @@
 	std::shared_ptr<cugl::Node> nearSpace;
 	/** Parent node of all breaches, is child of nearSpace */
 	std::shared_ptr<cugl::Node> breachesNode;
-<<<<<<< HEAD
 	std::shared_ptr<cugl::PolygonNode> challengePanelHanger;
 	std::shared_ptr<cugl::PolygonNode> challengePanel;
 	std::shared_ptr<cugl::PolygonNode> challengePanelText;
 	std::vector<std::shared_ptr<cugl::PolygonNode>> challengePanelArrows;
-=======
+
 	/** Filmstrip representing the player's animated donut */
 	std::shared_ptr<cugl::PolygonNode> healthNode;
->>>>>>> dd40445b
 
 	// Reconnection Textures
 	/** Node to hold all of the Reconnect Overlay.*/
