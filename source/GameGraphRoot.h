--- conflicted
+++ resolved
@@ -53,7 +53,6 @@
 	/** Node to hold all of the Reconnect Overlay.*/
 	std::shared_ptr<cugl::Node> reconnectOverlay;
 
-<<<<<<< HEAD
 	/** Parent node of all ship segments, is child of nearSpace */
 	std::shared_ptr<cugl::Node> shipSegsNode;
 	/** Parent node of all doors, is child of nearSpace */
@@ -62,11 +61,11 @@
 	std::shared_ptr<cugl::Node> externalDonutsNode;
 	/** Ship red overlay node */
 	std::shared_ptr<cugl::PolygonNode> shipOverlay;
-=======
+
 	// DRAWING STATE VARIABLES
 	/** The donut's base position. */
 	cugl::Vec2 donutPos;
->>>>>>> c993d364
+
 	/** Tag of the left most ship segment */
 	unsigned int leftMostSeg;
 	/** Tag of the right most ship segment */
