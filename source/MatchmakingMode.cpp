--- conflicted
+++ resolved
@@ -101,11 +101,7 @@
 			sgRoot.setPlayerId(net->getPlayerID());
 		}
 		// Check if room is ready for play (Replace with button for play later)
-<<<<<<< HEAD
-		if (net->getNumPlayers() == 1) {
-=======
 		if (net->getNumPlayers() == globals::NUM_PLAYERS) {
->>>>>>> e8ef9d8b
 			gameReady = true;
 			net->startGame();
 		}
