﻿#ifndef __GAME_MODE_H__
#define __GAME_MODE_H__
#include <cugl/cugl.h>

#include <vector>

#include "GLaDOS.h"
#include "GameGraphRoot.h"
#include "InputController.h"
#include "MagicInternetBox.h"
#include "ShipModel.h"

/**
 * The primary gameplay controller.
 *
 * A world has its own objects, assets, and input controller.  Thus this is
 * really a mini-GameEngine in its own right.
 */
class GameMode {
   protected:
	// CONTROLLERS
	/** Controller for abstracting out input across multiple platforms */
	InputController input;
	/** Controller for GM */
	GLaDOS gm;
	/** Networking controller*/
	std::shared_ptr<MagicInternetBox> net;

	// VIEW
	/** Scenegraph root node */
	GameGraphRoot sgRoot;

	// MODEL
	/** A reference to the player donut */
	std::shared_ptr<DonutModel> donutModel;
	/** The Ship model */
	std::shared_ptr<ShipModel> ship;

	/** Local record of Player ID */
	int playerID;
<<<<<<< HEAD
	float startTime;
	float endTime;
=======
	/** Local record of Room ID */
	std::string roomId;
>>>>>>> e64770b0

   public:
#pragma mark -
#pragma mark Constructors
	/**
	 * Creates a new game mode with the default values.
	 *
	 * This constructor does not allocate any objects or start the game.
	 * This allows us to use the object without a heap pointer.
	 */
	GameMode() : net(nullptr), playerID(-1), roomId("") {}

	/**
	 * Disposes of all (non-static) resources allocated to this mode.
	 *
	 * This method is different from dispose() in that it ALSO shuts off any
	 * static resources, like the input controller.
	 */
	~GameMode() { dispose(); }

	/**
	 * Disposes of all (non-static) resources allocated to this mode.
	 */
	void dispose();

	/**
	 * Initializes the controller contents, and starts the game
	 *
	 * The constructor does not allocate any objects or memory.  This allows
	 * us to have a non-pointer reference to this controller, reducing our
	 * memory allocation.  Instead, allocation happens in this method.
	 *
	 * @param assets    The (loaded) assets for this game mode
	 *
	 * @return true if the controller is initialized properly, false otherwise.
	 */
	bool init(const std::shared_ptr<cugl::AssetManager>& assets);

#pragma mark -
#pragma mark Gameplay Handling
	/**
	 * The method called to update the game mode.
	 *
	 * This method contains any gameplay code that is not an OpenGL call.
	 *
	 * @param timestep  The amount of time (in seconds) since the last frame
	 */
	void update(float timestep);

	/**
	 * Resets the status of the game so that we can play again.
	 */
	void reset();

	/**
	 * Draws the game.
	 */
	void draw(const std::shared_ptr<cugl::SpriteBatch>& batch);
};

#endif /* __GAME_MODE_H__ */<|MERGE_RESOLUTION|>--- conflicted
+++ resolved
@@ -38,13 +38,9 @@
 
 	/** Local record of Player ID */
 	int playerID;
-<<<<<<< HEAD
-	float startTime;
 	float endTime;
-=======
 	/** Local record of Room ID */
 	std::string roomId;
->>>>>>> e64770b0
 
    public:
 #pragma mark -
