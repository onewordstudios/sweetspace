--- conflicted
+++ resolved
@@ -198,33 +198,13 @@
 		std::shared_ptr<Texture> image = assets->get<Texture>("donut_" + donutColor);
 		// Player node is handled separately
 		if (i == playerID) {
-<<<<<<< HEAD
-			donutNode = PlayerDonutNode::allocWithTextures(image, faceIdle, faceDizzy, faceWork);
-			donutNode->setAnchor(Vec2::ANCHOR_CENTER);
-			donutNode->setPosition(tempDonutNode->getPosition());
-			donutNode->setModel(donutModel);
-			donutNode->setScale(DONUT_SCALE);
-			donutNode->setShipSize(ship->getSize());
-			donutNode->setDonutModel(ship->getDonuts().at(playerID));
-			donutNode->setInitPos(tempDonutNode->getPosition());
-			donutNode->setScreenHeight(screenHeight);
-=======
 			donutNode = PlayerDonutNode::alloc(playerModel, screenHeight, image,
 											   tempDonutNode->getPosition());
->>>>>>> d9c0ddfe
 			allSpace->addChild(donutNode);
 			tempDonutNode->setVisible(false);
 		} else {
 			std::shared_ptr<ExternalDonutNode> newDonutNode =
-<<<<<<< HEAD
-				ExternalDonutNode::allocWithTextures(image, faceIdle, faceDizzy, faceWork);
-			newDonutNode->setModel(donutModel);
-			newDonutNode->setScale(DONUT_SCALE);
-			newDonutNode->setShipSize(ship->getSize());
-			newDonutNode->setDonutModel(ship->getDonuts().at(playerID));
-=======
 				ExternalDonutNode::alloc(donutModel, playerModel, ship->getSize(), image);
->>>>>>> d9c0ddfe
 			externalDonutsNode->addChild(newDonutNode);
 
 			Vec2 donutPos = Vec2(sin(donutModel->getAngle() * (globals::RADIUS + DONUT_OFFSET)),
