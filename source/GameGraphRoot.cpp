﻿#include "GameGraphRoot.h"

#include <cugl/cugl.h>

#include <iostream>
#include <sstream>
#include <vector>

#include "Globals.h"

using namespace cugl;
using namespace std;

#pragma mark -
#pragma mark Level Layout

/** Offset of donut sprites from the radius of the ship */
constexpr int DONUT_OFFSET = 195;

/** The scale of the ship segments. */
constexpr float SEG_SCALE = 0.33f;

/** The scale of the doors. */
constexpr float DOOR_SCALE = 0.3f;

/** Number of animation frames of doors */
constexpr int DOOR_FRAMES = 32;

/** Loop range of the background image */
constexpr int BG_SCROLL_LIMIT = 256;

/** Parallax speed of background image */
constexpr float BG_SCROLL_SPEED = 0.5;

/** Animation cycle length of ellipses */
constexpr int MAX_ELLIPSES_FRAMES = 180;

/** Presumable number of frames per second */
constexpr int FRAMES_PER_SECOND = 60;

/** Animation cycle length of ship red flash */
constexpr int MAX_HEALTH_WARNING_FRAMES = 150;

/** Maximum alpha value for health warning overlay */
constexpr int MAX_HEALTH_WARNING_ALPHA = 100;

/** Value of ship health that triggers flashing */
constexpr int HEALTH_WARNING_THRESHOLD = 4;

/** Max value of a color4 channel */
constexpr int COLOR_CHANNEL_MAX = 255;

/** Size of ship segment label */
constexpr int SEG_LABEL_SIZE = 100;

/** Y position of ship segment label */
constexpr int SEG_LABEL_Y = 1113;

/** Scale of button label text */
constexpr float BUTTON_LABEL_SCALE = 1;

/** Scale of the button */
constexpr float BUTTON_SCALE = 0.3f;

/** Determines vertical positino of button label */
constexpr float BUTTON_LABEL_Y = -0.28f;

/** Maximum number of health labels */
constexpr int MAX_HEALTH_LABELS = 10;

/** Percentage of ship health to start showing yellow */
constexpr float SHIP_HEALTH_YELLOW_CUTOFF = 0.8f;

/** Percentage of ship health to start showing red */
constexpr float SHIP_HEALTH_RED_CUTOFF = 0.35f;

#pragma mark -
#pragma mark Constructors

/**
 * Initializes the controller contents, and starts the game
 *
 * The constructor does not allocate any objects or memory.  This allows
 * us to have a non-pointer reference to this controller, reducing our
 * memory allocation.  Instead, allocation happens in this method.
 *
 * @param assets    The (loaded) assets for this game mode
 *
 * @return true if the controller is initialized properly, false otherwise.
 */
bool GameGraphRoot::init(const std::shared_ptr<cugl::AssetManager>& assets,
						 std::shared_ptr<ShipModel> ship, unsigned int playerID) {
	this->playerID = playerID;
	this->ship = ship;
	this->prevPlayerAngle = ship->getDonuts().at(playerID)->getAngle();
	isBackToMainMenu = false;
	status = Normal;
	currentEllipsesFrame = 0;

	// Initialize the scene to a locked width
	Size dimen = Application::get()->getDisplaySize();
	dimen *= globals::SCENE_WIDTH / dimen.width; // Lock the game to a reasonable resolution
	screenHeight = dimen.height;
	// Initialize the scene to a locked width
	if (assets == nullptr) {
		return false;
	} else if (!Scene::init(dimen)) {
		return false;
	}

	// Start up the input handler
	this->assets = assets;

	// Acquire the scene built by the asset loader and resize it the scene
	auto scene = assets->get<Node>("game");
	scene->setContentSize(dimen);
	scene->doLayout(); // Repositions the HUD

	// Game Scene Components.
	allSpace = assets->get<Node>("game_field");
	farSpace = assets->get<Node>("game_field_far");
	nearSpace = assets->get<Node>("game_field_near");
	std::shared_ptr<PolygonNode> tempDonutNode =
		dynamic_pointer_cast<cugl::PolygonNode>(assets->get<Node>("game_field_player1"));
	donutPos = tempDonutNode->getPosition();
	breachesNode = assets->get<Node>("game_field_near_breaches");
	shipSegsNode = assets->get<Node>("game_field_near_shipsegments");
	doorsNode = assets->get<Node>("game_field_near_doors");
	externalDonutsNode = assets->get<Node>("game_field_near_externaldonuts");
	healthNode = dynamic_pointer_cast<cugl::PolygonNode>(assets->get<Node>("game_field_health"));
	coordHUD = std::dynamic_pointer_cast<Label>(assets->get<Node>("game_hud"));
	shipOverlay =
		dynamic_pointer_cast<cugl::PolygonNode>(assets->get<Node>("game_field_near_shipoverlay"));
	shipOverlay->setColor(Color4::CLEAR);
	currentHealthWarningFrame = 0;
	moveTutorial =
		dynamic_pointer_cast<cugl::PolygonNode>(assets->get<Node>("game_field_moveTutorial"));
	moveTutorial->setVisible(false);
	if (ship->getLevelNum() == 0) {
		moveTutorial->setVisible(true);
	}
	healthTutorial =
		dynamic_pointer_cast<cugl::PolygonNode>(assets->get<Node>("game_field_healthTutorial"));
	healthTutorial->setVisible(false);
	if (ship->getLevelNum() == 0) {
		healthTutorial->setVisible(true);
	}
	rollTutorial =
		dynamic_pointer_cast<cugl::PolygonNode>(assets->get<Node>("game_field_rollTutorial"));
	rollTutorial->setVisible(false);
	tutorialNode = assets->get<Node>("game_field_near_tutorial");
	buttonsNode = assets->get<Node>("game_field_near_button");
	std::shared_ptr<Texture> image = assets->get<Texture>("health_green");
	healthNode->setTexture(image);
	nearSpace->setAngle(0.0f);
	// Initialize Roll Challenge
	challengePanelHanger = dynamic_pointer_cast<cugl::PolygonNode>(
		assets->get<Node>("game_field_challengePanelParent_challengePanelHanger"));
	challengePanelHanger->setVisible(false);
	challengePanel = dynamic_pointer_cast<cugl::PolygonNode>(
		assets->get<Node>("game_field_challengePanelParent_challengePanel"));
	challengePanel->setVisible(false);
	challengePanelText = dynamic_pointer_cast<cugl::PolygonNode>(
		assets->get<Node>("game_field_challengePanelParent_challengePanelText"));
	challengePanelText->setVisible(false);

	for (int i = 0; i < MAX_HEALTH_LABELS; i++) {
		std::string s = std::to_string(i + 1);
		std::shared_ptr<cugl::PolygonNode> arrow = dynamic_pointer_cast<cugl::PolygonNode>(
			assets->get<Node>("game_field_challengePanelParent_challengePanelArrow" + s));
		challengePanelArrows.push_back(arrow);
	}

	// Initialize Ship Segments
	leftMostSeg = 0;
	rightMostSeg = globals::VISIBLE_SEGS - 1;
	std::shared_ptr<Texture> seg0 = assets->get<Texture>("shipseg0");
	std::shared_ptr<Texture> seg1 = assets->get<Texture>("shipseg1");
	for (int i = 0; i < globals::VISIBLE_SEGS; i++) {
		std::shared_ptr<PolygonNode> segment =
			cugl::PolygonNode::allocWithTexture(i % 2 == 0 ? seg0 : seg1);
		segment->setAnchor(Vec2::ANCHOR_TOP_CENTER);
		segment->setScale(SEG_SCALE);
		segment->setPosition(Vec2(0, 0));
		segment->setAngle(globals::SEG_SIZE * ((float)i - 2));
		std::shared_ptr<cugl::Label> segLabel = cugl::Label::alloc(
			Size(SEG_LABEL_SIZE, SEG_LABEL_SIZE), assets->get<Font>("mont_black_italic_big"));
		segLabel->setAnchor(Vec2::ANCHOR_CENTER);
		segLabel->setHorizontalAlignment(Label::HAlign::CENTER);
		segLabel->setPosition((float)segment->getTexture()->getWidth() / 2, SEG_LABEL_Y);
		segLabel->setForeground(SHIP_LABEL_COLOR);
		segment->addChild(segLabel);
		shipSegsNode->addChildWithTag(segment, (unsigned int)(i + 1));
	}

	// Initialize Players
	for (int i = 0; i < ship->getDonuts().size(); i++) {
		std::shared_ptr<DonutModel> donutModel = ship->getDonuts().at((unsigned long)i);
		string donutColor = PLAYER_COLOR.at((unsigned long)donutModel->getColorId());
		std::shared_ptr<Texture> image = assets->get<Texture>("donut_" + donutColor);
		// Player node is handled separately
		if (i == playerID) {
			donutNode = PlayerDonutNode::allocWithTextures(image);
			donutNode->setAnchor(Vec2::ANCHOR_CENTER);
			donutNode->setPosition(tempDonutNode->getPosition());
			donutNode->setModel(donutModel);
			donutNode->setScale(DONUT_SCALE);
			donutNode->setShipSize(ship->getSize());
			donutNode->setDonutModel(ship->getDonuts().at(playerID));
			donutNode->setInitPos(tempDonutNode->getPosition());
			donutNode->setScreenHeight(screenHeight);
			allSpace->addChild(donutNode);
			tempDonutNode->setVisible(false);
		} else {
			std::shared_ptr<ExternalDonutNode> newDonutNode =
				ExternalDonutNode::allocWithTextures(image);
			newDonutNode->setModel(donutModel);
			newDonutNode->setScale(DONUT_SCALE);
			newDonutNode->setShipSize(ship->getSize());
			newDonutNode->setDonutModel(ship->getDonuts().at(playerID));
			externalDonutsNode->addChild(newDonutNode);

			Vec2 donutPos = Vec2(sin(donutModel->getAngle() * (globals::RADIUS + DONUT_OFFSET)),
								 -cos(donutModel->getAngle()) * (globals::RADIUS + DONUT_OFFSET));
			newDonutNode->setPosition(donutPos);
		}
	}

	// Initialize Breaches
	for (int i = 0; i < ship->getBreaches().size(); i++) {
		std::shared_ptr<BreachModel> breachModel = ship->getBreaches().at((unsigned long)i);
		std::shared_ptr<BreachNode> breachNode = BreachNode::alloc();
		breachNode->setModel(breachModel);
		breachNode->setTag((unsigned int)(i + 1));
		breachNode->setScale(BREACH_SCALE);
		breachNode->setShipSize(ship->getSize());
		breachNode->setDonutModel(ship->getDonuts().at(playerID));
		breachNode->setPrevHealth(breachModel->getHealth());
		// Start position is off screen
		Vec2 breachPos = Vec2(0, 0);
		breachNode->setPosition(breachPos);
		// Add shape node
		cugl::Color4 color = BREACH_COLOR.at((unsigned long)ship->getDonuts()
												 .at((unsigned long)breachModel->getPlayer())
												 ->getColorId());
		std::shared_ptr<Texture> image = assets->get<Texture>("breach_filmstrip");
		std::shared_ptr<AnimationNode> shapeNode = AnimationNode::alloc(
			image, BreachNode::BREACH_H, BreachNode::BREACH_W, BreachNode::BREACH_SIZE);
		shapeNode->setColor(color);
		shapeNode->setAnchor(Vec2::ANCHOR_CENTER);
		shapeNode->setPosition(0, 0);
		breachNode->setShapeNode(shapeNode);
		breachNode->addChildWithName(shapeNode, "shape");
		// Add pattern node
		string breachColor = PLAYER_COLOR.at((unsigned long)ship->getDonuts()
												 .at((unsigned long)breachModel->getPlayer())
												 ->getColorId());
		image = assets->get<Texture>("breach_" + breachColor);
		std::shared_ptr<AnimationNode> patternNode = AnimationNode::alloc(
			image, BreachNode::BREACH_H, BreachNode::BREACH_W, BreachNode::BREACH_SIZE);
		shapeNode->setColor(color);
		patternNode->setAnchor(Vec2::ANCHOR_CENTER);
		patternNode->setPosition(0, 0);
		breachNode->setPatternNode(patternNode);
		breachNode->addChildWithName(patternNode, "pattern");
		// Add the breach node
		breachNode->resetAnimation();
		breachesNode->addChild(breachNode);
<<<<<<< HEAD
=======
		if (ship->getLevelNum() == 0) {
			std::shared_ptr<Texture> image = assets->get<Texture>("fix_breach_tutorial0");
			std::shared_ptr<TutorialNode> tutorial = TutorialNode::alloc(image);
			tutorial->setBreachNode(breachNode);
			tutorialNode->addChild(tutorial);
		}
>>>>>>> b660bde3
	}

	// Initialize Doors
	for (int i = 0; i < ship->getDoors().size(); i++) {
		std::shared_ptr<DoorModel> doorModel = ship->getDoors().at((unsigned long)i);
		std::shared_ptr<Texture> image = assets->get<Texture>("door");
		std::shared_ptr<DoorNode> doorNode = DoorNode::alloc(image, 1, DOOR_FRAMES, DOOR_FRAMES);
		doorNode->setModel(doorModel);
		doorNode->setFrame(0);
		doorNode->setAnchor(Vec2::ANCHOR_BOTTOM_CENTER);
		doorNode->setScale(DOOR_SCALE);
		doorNode->setShipSize(ship->getSize());
		doorNode->setDonutModel(ship->getDonuts().at(playerID));
		doorsNode->addChildWithTag(doorNode, i + 1);
	}

	// Initialize Buttons
	for (int i = 0; i < ship->getButtons().size(); i++) {
		// Initialize nodes
		std::shared_ptr<ButtonModel> buttonModel = ship->getButtons().at((unsigned long)i);
		std::shared_ptr<Texture> baseTexture = assets->get<Texture>("challenge_btn_base_up");
		std::shared_ptr<Texture> bodyTexture = assets->get<Texture>("challenge_btn_up");
		std::shared_ptr<PolygonNode> baseNode = PolygonNode::allocWithTexture(baseTexture);
		std::shared_ptr<PolygonNode> bodyNode = PolygonNode::allocWithTexture(bodyTexture);
		std::shared_ptr<ButtonNode> buttonNode = ButtonNode::alloc();
		// Initialize label
		std::shared_ptr<cugl::Label> buttonLabel =
			cugl::Label::alloc("null", assets->get<Font>("mont_black_italic_big"));
		buttonLabel->setScale(BUTTON_LABEL_SCALE);
		buttonLabel->setHorizontalAlignment(Label::HAlign::CENTER);
		buttonLabel->setForeground(Color4::WHITE);
		buttonLabel->setAnchor(Vec2::ANCHOR_CENTER);
		buttonLabel->setPosition(0, (float)baseTexture->getHeight() * BUTTON_LABEL_Y);
		// Initialize fields
		buttonNode->setModel(buttonModel);
		buttonNode->setScale(BUTTON_SCALE);
		buttonNode->setDonutModel(ship->getDonuts().at(playerID));
		buttonNode->setAnchor(Vec2::ANCHOR_BOTTOM_CENTER);
		buttonNode->setShipSize(ship->getSize());
		buttonNode->setButtonBaseDown(assets->get<Texture>("challenge_btn_base_down"));
		buttonNode->setButtonBaseUp(assets->get<Texture>("challenge_btn_base_up"));
		buttonNode->setButtonDown(assets->get<Texture>("challenge_btn_down"));
		buttonNode->setButtonUp(assets->get<Texture>("challenge_btn_up"));
		buttonNode->setBodyNode(bodyNode);
		buttonNode->setBaseNode(baseNode);
		buttonNode->setButtonLabel(buttonLabel);

		baseNode->setAnchor(Vec2::ANCHOR_CENTER);
		baseNode->setPosition(0, 0);

		bodyNode->setAnchor(Vec2::ANCHOR_CENTER);
		bodyNode->setPosition(0, 0);

		buttonNode->addChild(bodyNode);
		buttonNode->addChild(baseNode);
		buttonNode->addChild(buttonLabel);
		buttonsNode->addChild(buttonNode);
		buttonNode->setTag(i + 1);
	}

	if (ship->getLevelNum() == 1) {
		tutorialNode->removeAllChildren();
		for (int i = 0; i < doorsNode->getChildCount(); i++) {
			std::shared_ptr<Texture> image = assets->get<Texture>("door_tutorial");
			std::shared_ptr<TutorialNode> tutorial = TutorialNode::alloc(image);
			shared_ptr<DoorNode> doorNode =
				dynamic_pointer_cast<DoorNode>(doorsNode->getChildByTag((unsigned int)(i + 1)));
			tutorial->setDoorNode(doorNode);
			tutorialNode->addChildWithTag(tutorial, i + 1);
		}
	} else if (ship->getLevelNum() == 2) {
		tutorialNode->removeAllChildren();
		for (int i = 0; i < buttonsNode->getChildCount(); i++) {
			std::shared_ptr<Texture> image = assets->get<Texture>("engine_tutorial0");
			std::shared_ptr<TutorialNode> tutorial = TutorialNode::alloc(image);
			shared_ptr<ButtonNode> buttonNode =
				dynamic_pointer_cast<ButtonNode>(buttonsNode->getChildByTag((unsigned int)(i + 1)));
			tutorial->setButtonNode(buttonNode);
			tutorialNode->addChildWithTag(tutorial, i + 1);
		}
	} else if (ship->getLevelNum() == 3) {
		tutorialNode->removeAllChildren();
	}

	// Overlay Components
	// Initialize Reconnect Overlay
	reconnectOverlay = assets->get<Node>("game_overlay_reconnect");
	reconnectE2 =
		std::dynamic_pointer_cast<Label>(assets->get<Node>("game_overlay_reconnect_ellipsis2"));
	reconnectE3 =
		std::dynamic_pointer_cast<Label>(assets->get<Node>("game_overlay_reconnect_ellipsis3"));

	// Initialize Pause Screen Componenets
	pauseBtn = std::dynamic_pointer_cast<Button>(assets->get<Node>("game_pauseBtn"));
	pauseScreen = assets->get<Node>("game_pause");
	pauseBtn->setDown(false);
	pauseScreen->setVisible(false);
	musicBtn = std::dynamic_pointer_cast<Button>(assets->get<Node>("game_pause_musicBtn"));
	soundBtn = std::dynamic_pointer_cast<Button>(assets->get<Node>("game_pause_soundBtn"));
	leaveBtn = std::dynamic_pointer_cast<Button>(assets->get<Node>("game_pause_leaveBtn"));
	needle = assets->get<Node>("game_pause_dial_hand");

	// Initialize Loss Screen Componenets
	lossScreen = assets->get<Node>("game_overlay_loss");
	restartBtn =
		std::dynamic_pointer_cast<Button>(assets->get<Node>("game_overlay_loss_restartBtn"));
	levelsBtn = std::dynamic_pointer_cast<Button>(assets->get<Node>("game_overlay_loss_levelsBtn"));

	// Initialize Win Screen Componenets
	winScreen = assets->get<Node>("game_overlay_win");
	nextBtn = std::dynamic_pointer_cast<Button>(assets->get<Node>("game_overlay_win_nextBtn"));

	lossScreen->setVisible(false);
	winScreen->setVisible(false);
	nearSpace->setVisible(true);
	healthNode->setVisible(true);

	lastButtonPressed = None;

	// Register Regular Buttons
	buttonManager.registerButton(restartBtn);
	buttonManager.registerButton(levelsBtn);
	buttonManager.registerButton(nextBtn);
	buttonManager.registerButton(leaveBtn);

	addChild(scene);
	return true;
}

/**
 * Disposes of all (non-static) resources allocated to this mode.
 */
void GameGraphRoot::dispose() {
	if (_active) {
		removeAllChildren();
		buttonManager.clear();
		allSpace = nullptr;
		farSpace = nullptr;
		nearSpace = nullptr;
		donutNode->removeAllChildren();
		donutNode = nullptr;

		coordHUD = nullptr;
		breachesNode->removeAllChildren();
		breachesNode = nullptr;
		shipSegsNode->removeAllChildren();
		shipSegsNode = nullptr;
		doorsNode->removeAllChildren();
		doorsNode = nullptr;
		externalDonutsNode->removeAllChildren();
		externalDonutsNode = nullptr;

		challengePanelHanger = nullptr;
		challengePanel = nullptr;
		challengePanelText = nullptr;
		challengePanelArrows.clear();
		healthNode = nullptr;

		reconnectOverlay = nullptr;
		reconnectE2 = nullptr;
		reconnectE3 = nullptr;

		pauseBtn = nullptr;
		pauseScreen = nullptr;
		musicBtn = nullptr;
		soundBtn = nullptr;
		leaveBtn = nullptr;
		needle = nullptr;

		shipOverlay = nullptr;

		lossScreen = nullptr;
		restartBtn = nullptr;
		levelsBtn = nullptr;

		buttonsNode->removeAllChildren();
		buttonsNode = nullptr;

		winScreen = nullptr;
		nextBtn = nullptr;

		_active = false;
	}
}

#pragma mark -
#pragma mark Gameplay Handling

/**
 * Resets the status of the game so that we can play again.
 */
void GameGraphRoot::reset() {
	// Reset the parallax
	Vec2 position = farSpace->getPosition();
	farSpace->setAnchor(Vec2::ANCHOR_CENTER);
	farSpace->setPosition(position);
	farSpace->setAngle(0.0f);
	position = nearSpace->getPosition();
	nearSpace->setAnchor(Vec2::ANCHOR_CENTER);
	nearSpace->setPosition(position);
	nearSpace->setAngle(0.0f);
}

/**
 * The method called to update the game mode.
 *
 * This method contains any gameplay code that is not an OpenGL call.
 *
 * @param timestep  The amount of time (in seconds) since the last frame
 */
void GameGraphRoot::update(float timestep) {
	// "Drawing" code.  Move everything BUT the donut
	// Update the HUD
	coordHUD->setText(positionText());

	// State Check for Drawing
	switch (status) {
		case Normal:
			// Hide Unnecessary Overlays
			lossScreen->setVisible(false);
			winScreen->setVisible(false);
			reconnectOverlay->setVisible(false);
			break;
		case Loss:
			// Show loss screen
			lossScreen->setVisible(true);
			break;
		case Win:
			// Show Win Screen
			winScreen->setVisible(true);
			nearSpace->setVisible(false);
			healthNode->setVisible(false);
			rollTutorial->setVisible(false);
			moveTutorial->setVisible(false);
			break;
		case Reconnecting:
			// Still Reconnecting
			reconnectOverlay->setVisible(true);
			currentEllipsesFrame++;
			if (currentEllipsesFrame > MAX_ELLIPSES_FRAMES) {
				currentEllipsesFrame = 0;
			} else if (currentEllipsesFrame % MAX_ELLIPSES_FRAMES < FRAMES_PER_SECOND) {
				reconnectE2->setVisible(false);
				reconnectE3->setVisible(false);
			} else if (currentEllipsesFrame % MAX_ELLIPSES_FRAMES < 2 * FRAMES_PER_SECOND) {
				reconnectE2->setVisible(true);
			} else if (currentEllipsesFrame % MAX_ELLIPSES_FRAMES < 3 * FRAMES_PER_SECOND) {
				reconnectE3->setVisible(true);
			}
			break;
		default:
			CULog("ERROR: Uncaught DrawingStatus Value Occurred");
	}

	// Button Checks for Special Case Buttons
	processButtons();

	if (ship->getHealth() < 1) {
		std::shared_ptr<Texture> image = assets->get<Texture>("health_empty");
		healthNode->setTexture(image);
	} else if (ship->getHealth() < ship->getInitHealth() * SHIP_HEALTH_RED_CUTOFF) {
		std::shared_ptr<Texture> image = assets->get<Texture>("health_red");
		healthNode->setTexture(image);
	} else if (ship->getHealth() < ship->getInitHealth() * SHIP_HEALTH_YELLOW_CUTOFF) {
		std::shared_ptr<Texture> image = assets->get<Texture>("health_yellow");
		healthNode->setTexture(image);
	}

	if (ship->getLevelNum() == 0) {
		if (trunc(ship->timer) == 10) {
			healthTutorial->setVisible(false);
		} else if (trunc(ship->timer) == 15) {
			moveTutorial->setVisible(false);
		}
<<<<<<< HEAD
		for (int i = 0; i < breachesNode->getChildCount(); i++) {
			std::shared_ptr<BreachNode> breachNode =
				dynamic_pointer_cast<BreachNode>(breachesNode->getChildByTag(i + 1));
			int player = breachNode->getModel()->getPlayer();
			float health = breachNode->getModel()->getHealth();
			if (player != -1) {
				if (player != playerID) {
					std::shared_ptr<Texture> image = assets->get<Texture>("jump_tutorial0");
					std::shared_ptr<TutorialNode> tutorial = TutorialNode::alloc(image);
					tutorial->setBreachNode(breachNode);
					tutorialNode->addChildWithTag(tutorial, i + 1);
				} else {
					std::shared_ptr<Texture> image = assets->get<Texture>("fix_breach_tutorial0");
					std::shared_ptr<TutorialNode> tutorial = TutorialNode::alloc(image);
					tutorial->setBreachNode(breachNode);
					tutorialNode->addChildWithTag(tutorial, i + 1);
					playerBreaches.push_back(i + 1);
				}
			}
			if (health < 1) {
				for (int j = 0; j < playerBreaches.size(); j++) {
					int id = playerBreaches.at(j);
					tutorialNode->removeChildByTag(id);
				}
			}
		}
	} else if (ship->getLevelNum() == 4) {
=======
	} else if (ship->getLevelNum() == 3) {
>>>>>>> b660bde3
		rollTutorial->setVisible(true);
	}
	// Reanchor the node at the center of the screen and rotate about center.
	Vec2 position = farSpace->getPosition();
	farSpace->setAnchor(Vec2::ANCHOR_CENTER);
	if (position.x == -BG_SCROLL_LIMIT) {
		farSpace->setPositionX(0);
	} else {
		farSpace->setPosition(position -
							  Vec2(BG_SCROLL_SPEED, 0)); // Reseting the anchor changes the position
	}

	// Rotate nearSpace about center.
	float newPlayerAngle = ship->getDonuts().at(playerID)->getAngle();
	float delta = (prevPlayerAngle - newPlayerAngle) * globals::PI_180;
	delta = delta < -globals::PI
				? delta + ship->getSize() * globals::PI_180
				: delta > globals::PI ? delta - ship->getSize() * globals::PI_180 : delta;
	if (std::abs(delta) > globals::SEG_SIZE) {
		delta = fmod(prevPlayerAngle, globals::SEG_SIZE / globals::PI_180) -
				fmod(newPlayerAngle, globals::SEG_SIZE / globals::PI_180);
		delta = delta * globals::PI_180;
	}
	nearSpace->setAngle(wrapAngle(nearSpace->getAngle() + delta));
	prevPlayerAngle = newPlayerAngle;

	// Update ship segments
	std::shared_ptr<Texture> seg0 = assets->get<Texture>("shipseg0");
	std::shared_ptr<Texture> seg1 = assets->get<Texture>("shipseg1");
	std::shared_ptr<PolygonNode> segment;
	for (int i = 0; i < globals::VISIBLE_SEGS; i++) {
		segment = dynamic_pointer_cast<cugl::PolygonNode>(
			shipSegsNode->getChildByTag((unsigned int)(i + 1)));
		// If segments rotate too far left, move left-most segment to the right side
		if (i == rightMostSeg &&
			wrapAngle(nearSpace->getAngle() + segment->getAngle()) < globals::SEG_CUTOFF_ANGLE) {
			rightMostSeg = (i + 1) % globals::VISIBLE_SEGS;
			leftMostSeg = (i + 2) % globals::VISIBLE_SEGS;
			std::shared_ptr<PolygonNode> newRightSegment = dynamic_pointer_cast<cugl::PolygonNode>(
				shipSegsNode->getChildByTag((unsigned int)(rightMostSeg + 1)));
			newRightSegment->setAngle(wrapAngle(segment->getAngle() + globals::SEG_SIZE));
		} else if (i == leftMostSeg && wrapAngle(nearSpace->getAngle() + segment->getAngle()) >
										   globals::TWO_PI - globals::SEG_CUTOFF_ANGLE) {
			leftMostSeg = (i + globals::VISIBLE_SEGS - 1) % globals::VISIBLE_SEGS;
			rightMostSeg = (i + globals::VISIBLE_SEGS - 2) % globals::VISIBLE_SEGS;
			std::shared_ptr<PolygonNode> newLeftSegment = dynamic_pointer_cast<cugl::PolygonNode>(
				shipSegsNode->getChildByTag((unsigned int)(leftMostSeg + 1)));
			newLeftSegment->setAngle(wrapAngle(segment->getAngle() - globals::SEG_SIZE));
		}
		// Update text label of segment
		float relSegAngle = wrapAngle(segment->getAngle() + nearSpace->getAngle());
		relSegAngle = relSegAngle >= 0 ? relSegAngle : globals::TWO_PI + relSegAngle;
		relSegAngle = relSegAngle > globals::PI ? relSegAngle - globals::TWO_PI : relSegAngle;
		float segAngle = (float)(ship->getDonuts().at(playerID)->getAngle() * globals::PI_180 +
								 relSegAngle + SEG_SCALE * globals::PI_180);
		segAngle = fmod(segAngle, ship->getSize() * globals::PI_180);
		segAngle = segAngle < 0 ? segAngle + ship->getSize() * globals::PI_180 : segAngle;
		unsigned int segNum = (unsigned int)(segAngle / globals::SEG_SIZE);
		std::shared_ptr<cugl::Label> segLabel = dynamic_pointer_cast<cugl::Label>(
			segment->getChild(static_cast<unsigned int>(segment->getChildCount() - 1)));
		segLabel->setText(std::to_string(segNum));
	}

	// Update breaches textures if recycled
	for (int i = 0; i < ship->getBreaches().size(); i++) {
		std::shared_ptr<BreachModel> breachModel = ship->getBreaches().at((unsigned long)i);
		shared_ptr<BreachNode> breachNode =
			dynamic_pointer_cast<BreachNode>(breachesNode->getChildByTag((unsigned int)(i + 1)));
		if (!breachNode->getIsAnimatingShrink() && breachModel->getHealth() > 0 &&
			breachModel->getNeedSpriteUpdate()) {
			cugl::Color4 color = BREACH_COLOR.at((unsigned long)ship->getDonuts()
													 .at((unsigned long)breachModel->getPlayer())
													 ->getColorId());
			breachNode->getShapeNode()->setColor(color);
			breachNode->resetAnimation();
			string breachColor = PLAYER_COLOR.at((unsigned long)ship->getDonuts()
													 .at((unsigned long)breachModel->getPlayer())
													 ->getColorId());
			std::shared_ptr<Texture> image = assets->get<Texture>("breach_" + breachColor);
			breachNode->getPatternNode()->setTexture(image);
			breachNode->getPatternNode()->setColor(color);
			breachModel->setNeedSpriteUpdate(false);
		}
	}

	if (ship->getChallenge()) {
		challengePanelHanger->setVisible(true);
		challengePanel->setVisible(true);
		challengePanelText->setVisible(true);
		std::shared_ptr<Texture> image = assets->get<Texture>("panel_progress_1");
		for (int i = 0; i < challengePanelArrows.size(); i++) {
			std::shared_ptr<cugl::PolygonNode> arrow = challengePanelArrows.at(i);
			if (ship->getRollDir() == 0) {
				arrow->setAngle(globals::PI);
			}
			if (i < (ship->getChallengeProg())) {
				arrow->setTexture(image);
			}
			arrow->setVisible(true);
		}
	} else {
		challengePanelHanger->setVisible(false);
		challengePanel->setVisible(false);
		challengePanelText->setVisible(false);
		std::shared_ptr<Texture> image = assets->get<Texture>("panel_progress_0");
		for (int i = 0; i < challengePanelArrows.size(); i++) {
			challengePanelArrows.at(i)->setVisible(false);
			challengePanelArrows.at(i)->setTexture(image);
		}
	}

	// Animate health warning flashing
	if (currentHealthWarningFrame != 0) {
		currentHealthWarningFrame += 1;
		if (currentHealthWarningFrame == MAX_HEALTH_WARNING_FRAMES) {
			if (ship->getHealth() > HEALTH_WARNING_THRESHOLD) {
				currentHealthWarningFrame = 0;
				shipOverlay->setColor(Color4::CLEAR);
			} else {
				shipOverlay->setColor(
					Color4(COLOR_CHANNEL_MAX, COLOR_CHANNEL_MAX, COLOR_CHANNEL_MAX,
						   MAX_HEALTH_WARNING_ALPHA / MAX_HEALTH_WARNING_FRAMES * 2));
				currentHealthWarningFrame = 1;
			}
		} else {
			int alpha = 0;
			if (currentHealthWarningFrame < MAX_HEALTH_WARNING_FRAMES / 2) {
				alpha = MAX_HEALTH_WARNING_ALPHA * currentHealthWarningFrame /
						MAX_HEALTH_WARNING_FRAMES * 2;
			} else {
				alpha = MAX_HEALTH_WARNING_ALPHA *
						(MAX_HEALTH_WARNING_FRAMES - currentHealthWarningFrame) /
						MAX_HEALTH_WARNING_FRAMES * 2;
			}
			shipOverlay->setColor(
				Color4(COLOR_CHANNEL_MAX, COLOR_CHANNEL_MAX, COLOR_CHANNEL_MAX, alpha));
		}
	} else if (ship->getHealth() <= HEALTH_WARNING_THRESHOLD) {
		shipOverlay->setColor(Color4(COLOR_CHANNEL_MAX, COLOR_CHANNEL_MAX, COLOR_CHANNEL_MAX,
									 MAX_HEALTH_WARNING_ALPHA / MAX_HEALTH_WARNING_FRAMES * 2));
		currentHealthWarningFrame = 1;
	}
}

void GameGraphRoot::processButtons() {
	// Process normal button draw states
	buttonManager.process();

	// Do not process inputs if a) nothing was pressed, or b) currently transitioning
	if (!InputController::getInstance()->isTapEndAvailable()) {
		return;
	}

	// TODO: Process Buttons for Win/Loss Screens

	std::tuple<Vec2, Vec2> tapData = InputController::getInstance()->getTapEndLoc();
	// Pause button
	if (buttonManager.tappedButton(pauseBtn, tapData)) {
		if (pauseBtn->isDown()) {
			// Close Pause Screen
			pauseBtn->setDown(false);
			pauseScreen->setVisible(false);
		} else {
			// Open Pause Screen
			pauseBtn->setDown(true);
			pauseScreen->setVisible(true);
		}
	} else if (pauseScreen->isVisible()) {
		// Mute Music Button
		if (buttonManager.tappedButton(musicBtn, tapData)) {
			if (musicBtn->isDown()) {
				musicBtn->setDown(false);
				AudioChannels::get()->resumeMusic();
			} else {
				musicBtn->setDown(true);
				AudioChannels::get()->pauseMusic();
			}
		}
		// Mute Sound Button
		else if (buttonManager.tappedButton(soundBtn, tapData)) {
			if (soundBtn->isDown()) {
				soundBtn->setDown(false);
				AudioChannels::get()->resumeAllEffects();
			} else {
				soundBtn->setDown(true);
				AudioChannels::get()->pauseAllEffects();
			}
		}
		// Leave Button
		else if (buttonManager.tappedButton(leaveBtn, tapData)) {
			isBackToMainMenu = true;
		}
	} else {
		if (winScreen->isVisible()) {
			if (buttonManager.tappedButton(nextBtn, tapData)) {
				lastButtonPressed = NextLevel;
			}
		} else if (lossScreen->isVisible()) {
			// Is this loss?
			if (buttonManager.tappedButton(restartBtn, tapData)) {
				lastButtonPressed = Restart;
			} else if (buttonManager.tappedButton(levelsBtn, tapData)) {
				isBackToMainMenu = true;
			}
		}
	}
}

void GameGraphRoot::setNeedlePercentage(float percentage) {
	needle->setAngle(-percentage * globals::TWO_PI * globals::NEEDLE_OFFSET);
}

/**
 * Returns an informative string for the position
 *
 * This function is for writing the current donut position to the HUD.
 *
 * @param coords The current donut coordinates
 *
 * @return an informative string for the position
 */
std::string GameGraphRoot::positionText() {
	stringstream ss;
	ss << "Time Left: " << trunc(ship->timer);
	return ss.str();
}<|MERGE_RESOLUTION|>--- conflicted
+++ resolved
@@ -266,15 +266,12 @@
 		// Add the breach node
 		breachNode->resetAnimation();
 		breachesNode->addChild(breachNode);
-<<<<<<< HEAD
-=======
 		if (ship->getLevelNum() == 0) {
 			std::shared_ptr<Texture> image = assets->get<Texture>("fix_breach_tutorial0");
 			std::shared_ptr<TutorialNode> tutorial = TutorialNode::alloc(image);
 			tutorial->setBreachNode(breachNode);
 			tutorialNode->addChild(tutorial);
 		}
->>>>>>> b660bde3
 	}
 
 	// Initialize Doors
@@ -549,7 +546,6 @@
 		} else if (trunc(ship->timer) == 15) {
 			moveTutorial->setVisible(false);
 		}
-<<<<<<< HEAD
 		for (int i = 0; i < breachesNode->getChildCount(); i++) {
 			std::shared_ptr<BreachNode> breachNode =
 				dynamic_pointer_cast<BreachNode>(breachesNode->getChildByTag(i + 1));
@@ -576,10 +572,7 @@
 				}
 			}
 		}
-	} else if (ship->getLevelNum() == 4) {
-=======
 	} else if (ship->getLevelNum() == 3) {
->>>>>>> b660bde3
 		rollTutorial->setVisible(true);
 	}
 	// Reanchor the node at the center of the screen and rotate about center.
