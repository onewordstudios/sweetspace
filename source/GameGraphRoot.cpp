﻿#include "GameGraphRoot.h"

#include <cugl/cugl.h>

#include <iostream>
#include <sstream>
#include <vector>

using namespace cugl;
using namespace std;

#pragma mark -
#pragma mark Level Layout

/** This is adjusted by screen aspect ratio to get the height */
constexpr unsigned int SCENE_WIDTH = 1024;

/** 2 pi */
constexpr float TWO_PI = (float)(2 * M_PI);

/** Pi over 180 for converting between degrees and radians */
constexpr float PI_180 = (float)(M_PI / 180);

/** The scale of the donut textures. */
constexpr float DONUT_SCALE = 0.32f;

/** Offset of donut sprites from the radius of the ship */
constexpr int DONUT_OFFSET = 200;

/** The diameter of the ship. Also the x coordinate of the center of the ship */
constexpr unsigned int DIAMETER = 1280;

/** The radius of the ship. Also the y coordinate of the center of the ship */
constexpr unsigned int RADIUS = 550;

#pragma mark -
#pragma mark Constructors

/**
 * Initializes the controller contents, and starts the game
 *
 * The constructor does not allocate any objects or memory.  This allows
 * us to have a non-pointer reference to this controller, reducing our
 * memory allocation.  Instead, allocation happens in this method.
 *
 * @param assets    The (loaded) assets for this game mode
 *
 * @return true if the controller is initialized properly, false otherwise.
 */
bool GameGraphRoot::init(const std::shared_ptr<cugl::AssetManager>& assets,
						 std::shared_ptr<ShipModel> ship, unsigned int playerID) {
	this->playerID = playerID;
	this->ship = ship;

	// Initialize the scene to a locked width
	Size dimen = Application::get()->getDisplaySize();
	dimen *= SCENE_WIDTH / dimen.width; // Lock the game to a reasonable resolution
	screenHeight = dimen.height;
	// Initialize the scene to a locked width
	if (assets == nullptr) {
		return false;
	} else if (!Scene::init(dimen)) {
		return false;
	}

	// Start up the input handler
	this->assets = assets;

	// Acquire the scene built by the asset loader and resize it the scene
	auto scene = assets->get<Node>("game");
	scene->setContentSize(dimen);
	scene->doLayout(); // Repositions the HUD

	// Get the scene components.
	allSpace = assets->get<Node>("game_field");
	farSpace = assets->get<Node>("game_field_far");
	nearSpace = assets->get<Node>("game_field_near");
	donutNode = dynamic_pointer_cast<cugl::PolygonNode>(assets->get<Node>("game_field_player1"));
	donutPos = donutNode->getPosition();
	coordHUD = std::dynamic_pointer_cast<Label>(assets->get<Node>("game_hud"));
	breachesNode = Node::alloc();
	nearSpace->addChildWithName(breachesNode, "breaches_node");

	// Initialize Players
	for (int i = 0; i < ship->getDonuts().size(); i++) {
		std::shared_ptr<DonutModel> donutModel = ship->getDonuts().at(i);
		string donutColor = playerColor.at(static_cast<unsigned long>(donutModel->getColorId()));
		std::shared_ptr<Texture> image = assets->get<Texture>("donut_" + donutColor);
		// Player node is handled separately
		if (i == playerID) {
			donutNode->setTexture(image);
		} else {
			std::shared_ptr<DonutNode> newDonutNode = DonutNode::allocWithTexture(image);
			newDonutNode->setModel(donutModel);
			newDonutNode->setScale(DONUT_SCALE);
			nearSpace->addChild(newDonutNode);

			Vec2 donutPos =
				Vec2(DIAMETER + (RADIUS + DONUT_OFFSET) * sin(donutModel->getAngle()),
					 DIAMETER / 2.0f - (RADIUS + DONUT_OFFSET) * cos(donutModel->getAngle()));
			newDonutNode->setPosition(donutPos);
		}
	}

	// Initialize Breaches
	for (int i = 0; i < ship->getBreaches().size(); i++) {
		std::shared_ptr<BreachModel> breachModel = ship->getBreaches().at(i);
		string breachColor = playerColor.at(
			static_cast<unsigned long>(ship->getDonuts()
										   .at(static_cast<unsigned long>(breachModel->getPlayer()))
										   ->getColorId()));
		std::shared_ptr<Texture> image = assets->get<Texture>("breach_" + breachColor);
		std::shared_ptr<BreachNode> breachNode = BreachNode::allocWithTexture(image);
		breachNode->setModel(breachModel);
		breachNode->setTag(i + 1);
		breachNode->setScale(BREACH_SCALE);
		// Start position is off screen
		Vec2 breachPos = Vec2(0, 0);
		breachNode->setPosition(breachPos);
		// Add the breach node
		breachesNode->addChild(breachNode);
	}

	for (int i = 0; i < ship->getDoors().size(); i++) {
		std::shared_ptr<DoorModel> doorModel = ship->getDoors().at(i);
		std::shared_ptr<Texture> image = assets->get<Texture>("door");
		std::shared_ptr<DoorNode> doorNode = DoorNode::alloc(image, 1, 3);
		doorNode->setModel(doorModel);
		doorNode->setFrame(0);
		doorNode->setAnchor(Vec2::ANCHOR_BOTTOM_CENTER);
		doorNode->setScale(0.3f);
		nearSpace->addChild(doorNode);
	}

	addChild(scene);
	return true;
}

/**
 * Disposes of all (non-static) resources allocated to this mode.
 */
void GameGraphRoot::dispose() {
	if (_active) {
		removeAllChildren();
		allSpace = nullptr;
		farSpace = nullptr;
		nearSpace = nullptr;
		donutNode = nullptr;
		_active = false;
	}
}

#pragma mark -
#pragma mark Gameplay Handling

/**
 * Resets the status of the game so that we can play again.
 */
void GameGraphRoot::reset() {
	// Reset the parallax
	Vec2 position = farSpace->getPosition();
	farSpace->setAnchor(Vec2::ANCHOR_CENTER);
	farSpace->setPosition(position);
	farSpace->setAngle(0.0f);
	position = nearSpace->getPosition();
	nearSpace->setAnchor(Vec2::ANCHOR_CENTER);
	nearSpace->setPosition(position);
	nearSpace->setAngle(0.0f);
}

/**
 * The method called to update the game mode.
 *
 * This method contains any gameplay code that is not an OpenGL call.
 *
 * @param timestep  The amount of time (in seconds) since the last frame
 */
void GameGraphRoot::update(float timestep) {
	// "Drawing" code.  Move everything BUT the donut
	// Update the HUD
	coordHUD->setText(positionText());

	float angle = TWO_PI - ship->getDonuts().at(playerID)->getAngle();

	// Reanchor the node at the center of the screen and rotate about center.
	Vec2 position = farSpace->getPosition();
	farSpace->setAnchor(Vec2::ANCHOR_CENTER);
	if (position == Vec2(1280 - 256, 1920)) {
		farSpace->setPosition(Vec2(1280, 1920));
	} else {
		farSpace->setPosition(position - Vec2(0.5, 0)); // Reseting the anchor changes the position
	}

	// Rotate about center.
	nearSpace->setAngle(angle);

	double radiusRatio = RADIUS / (donutNode->getWidth() / 2.0);

	angle = donutNode->getAngle() -
			ship->getDonuts().at(playerID)->getVelocity() * PI_180 * radiusRatio;
	donutNode->setAnchor(Vec2::ANCHOR_CENTER);
	donutNode->setAngle(angle);
	// Draw Jump Offset
	float donutNewY = donutPos.y + ship->getDonuts().at(playerID)->getJumpOffset() * screenHeight;
	donutNode->setPositionY(donutNewY);

<<<<<<< HEAD
	for (int i = 0; i < ship->getBreaches().size(); i++) {
		std::shared_ptr<BreachModel> breachModel = ship->getBreaches().at(i);
		if (breachModel->getHealth() > 0) {
			if (breachModel->getNeedSpriteUpdate()) {
				string breachColor = playerColor.at(static_cast<unsigned long>(
					ship->getDonuts()
						.at(static_cast<unsigned long>(breachModel->getPlayer()))
						->getColorId()));
				std::shared_ptr<Texture> image = assets->get<Texture>("breach_" + breachColor);
				breachModel->getSprite()->setTexture(image);
				breachModel->setNeedSpriteUpdate(false);
			}
			Vec2 breachPos = Vec2(DIAMETER + RADIUS * sin(breachModel->getAngle()),
								  DIAMETER / 2.0f - RADIUS * cos(breachModel->getAngle()));
			if (breachModel->getAngle() < 0) {
				breachPos = Vec2(0, 0);
			}
			breachModel->getSprite()->setScale(BREACH_SCALE * breachModel->getHealth() / 3.0f);
			breachModel->getSprite()->setPosition(breachPos);
		} else {
			Vec2 breachPos = Vec2(0, 0);
			breachModel->getSprite()->setPosition(breachPos);
=======
	for (int i = 0; i < breaches.size(); i++) {
		std::shared_ptr<BreachModel> breachModel = breaches.at(i);
		if (breachModel->getHealth() > 0 && breachModel->getNeedSpriteUpdate()) {
			string breachColor = playerColor.at(static_cast<unsigned long>(
				donuts.at(static_cast<unsigned long>(breachModel->getPlayer()))->getColorId()));
			std::shared_ptr<Texture> image = assets->get<Texture>("breach_" + breachColor);
			shared_ptr<BreachNode> breachNode =
				dynamic_pointer_cast<BreachNode>(breachesNode->getChildByTag(i + 1));
			breachNode->setTexture(image);
			breachModel->setNeedSpriteUpdate(false);
>>>>>>> 252c84e1
		}
	}
}

/**
 * Returns an informative string for the position
 *
 * This function is for writing the current donut position to the HUD.
 *
 * @param coords The current donut coordinates
 *
 * @return an informative string for the position
 */
std::string GameGraphRoot::positionText() {
	stringstream ss;
	ss << "Angle: (" << (float)ship->getDonuts().at(playerID)->getAngle() / PI_180 << ")";
	return ss.str();
}

/**
 * Returns the donut node
 *
 */
std::shared_ptr<cugl::Node> GameGraphRoot::getDonutNode() { return donutNode; }<|MERGE_RESOLUTION|>--- conflicted
+++ resolved
@@ -204,41 +204,18 @@
 	float donutNewY = donutPos.y + ship->getDonuts().at(playerID)->getJumpOffset() * screenHeight;
 	donutNode->setPositionY(donutNewY);
 
-<<<<<<< HEAD
 	for (int i = 0; i < ship->getBreaches().size(); i++) {
 		std::shared_ptr<BreachModel> breachModel = ship->getBreaches().at(i);
-		if (breachModel->getHealth() > 0) {
-			if (breachModel->getNeedSpriteUpdate()) {
-				string breachColor = playerColor.at(static_cast<unsigned long>(
-					ship->getDonuts()
-						.at(static_cast<unsigned long>(breachModel->getPlayer()))
-						->getColorId()));
-				std::shared_ptr<Texture> image = assets->get<Texture>("breach_" + breachColor);
-				breachModel->getSprite()->setTexture(image);
-				breachModel->setNeedSpriteUpdate(false);
-			}
-			Vec2 breachPos = Vec2(DIAMETER + RADIUS * sin(breachModel->getAngle()),
-								  DIAMETER / 2.0f - RADIUS * cos(breachModel->getAngle()));
-			if (breachModel->getAngle() < 0) {
-				breachPos = Vec2(0, 0);
-			}
-			breachModel->getSprite()->setScale(BREACH_SCALE * breachModel->getHealth() / 3.0f);
-			breachModel->getSprite()->setPosition(breachPos);
-		} else {
-			Vec2 breachPos = Vec2(0, 0);
-			breachModel->getSprite()->setPosition(breachPos);
-=======
-	for (int i = 0; i < breaches.size(); i++) {
-		std::shared_ptr<BreachModel> breachModel = breaches.at(i);
 		if (breachModel->getHealth() > 0 && breachModel->getNeedSpriteUpdate()) {
 			string breachColor = playerColor.at(static_cast<unsigned long>(
-				donuts.at(static_cast<unsigned long>(breachModel->getPlayer()))->getColorId()));
+				ship->getDonuts()
+					.at(static_cast<unsigned long>(breachModel->getPlayer()))
+					->getColorId()));
 			std::shared_ptr<Texture> image = assets->get<Texture>("breach_" + breachColor);
 			shared_ptr<BreachNode> breachNode =
 				dynamic_pointer_cast<BreachNode>(breachesNode->getChildByTag(i + 1));
 			breachNode->setTexture(image);
 			breachModel->setNeedSpriteUpdate(false);
->>>>>>> 252c84e1
 		}
 	}
 }
