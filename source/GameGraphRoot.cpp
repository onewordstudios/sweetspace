﻿#include "GameGraphRoot.h"

#include <cugl/cugl.h>

#include <iostream>
#include <sstream>
#include <vector>

#include "Globals.h"
#include "TutorialConstants.h"

using namespace cugl;
using namespace std;

// NOLINTNEXTLINE Simple 4-vectors are unlikely to throw an exception
const std::vector<Color4> GameGraphRoot::BREACH_COLOR{
	cugl::Color4(219, 197, 52), cugl::Color4(227, 100, 159), cugl::Color4(152, 95, 204),
	cugl::Color4(158, 212, 87), cugl::Color4(244, 150, 40),	 cugl::Color4(47, 206, 197)};

#pragma mark -
#pragma mark Level Layout

/** Offset of donut sprites from the radius of the ship */
constexpr int DONUT_OFFSET = 195;

/** The scale of the ship segments. */
constexpr float SEG_SCALE = 0.33f;

/** Number of animation frames of doors */
constexpr int DOOR_FRAMES = 32;

/** Loop range of the background image */
constexpr int BG_SCROLL_LIMIT = 256;

/** Parallax speed of background image */
constexpr float BG_SCROLL_SPEED = 0.5;

/** Animation cycle length of ellipses */
constexpr int MAX_ELLIPSES_FRAMES = 180;

/** Presumable number of frames per second */
constexpr int FRAMES_PER_SECOND = 60;

/** Ratio of spin on reconnect donut */
constexpr float RECONNECT_SPIN_RATIO = 0.26f;

/** Milliseconds before connection timeout */
constexpr int CONNECTION_TIMEOUT = 15000;

/** Milliseconds in a second */
constexpr int MILLISECONDS_IN_SECONDS = 1000;

/** Animation cycle length of ship red flash */
constexpr int MAX_HEALTH_WARNING_FRAMES = 150;

/** Maximum alpha value for health warning overlay */
constexpr int MAX_HEALTH_WARNING_ALPHA = 100;

/** Value of ship health that triggers flashing */
constexpr int HEALTH_WARNING_THRESHOLD = 4;

/** Max value of a color4 channel */
constexpr int COLOR_CHANNEL_MAX = 255;

/** Size of ship segment label */
constexpr int SEG_LABEL_SIZE = 100;

/** Y position of ship segment label */
constexpr int SEG_LABEL_Y = 1113;

/** Maximum number of health labels */
constexpr int MAX_HEALTH_LABELS = 10;

/** Percentage of ship health to start showing yellow */
constexpr float SHIP_HEALTH_YELLOW_CUTOFF = 0.8f;

/** Percentage of ship health to start showing red */
constexpr float SHIP_HEALTH_RED_CUTOFF = 0.35f;

/** Time to stop showing health tutorial */
constexpr int HEALTH_TUTORIAL_CUTOFF = 10;

/** Time to stop showing move tutorial */
constexpr int MOVE_TUTORIAL_CUTOFF = 15;

#pragma mark -
#pragma mark Constructors

/**
 * Initializes the controller contents, and starts the game
 *
 * The constructor does not allocate any objects or memory.  This allows
 * us to have a non-pointer reference to this controller, reducing our
 * memory allocation.  Instead, allocation happens in this method.
 *
 * @param assets    The (loaded) assets for this game mode
 *
 * @return true if the controller is initialized properly, false otherwise.
 */
bool GameGraphRoot::init(const std::shared_ptr<cugl::AssetManager>& assets,
						 std::shared_ptr<ShipModel> ship, unsigned int playerID) {
	this->playerID = playerID;
	this->ship = ship;
	this->prevPlayerAngle = ship->getDonuts().at(playerID)->getAngle();
	isBackToMainMenu = false;
	status = Normal;
	currentEllipsesFrame = 0;

	// Initialize the scene to a locked width
	Size dimen = Application::get()->getDisplaySize();
	dimen *= globals::SCENE_WIDTH / dimen.width; // Lock the game to a reasonable resolution
	screenHeight = dimen.height;
	// Initialize the scene to a locked width
	if (assets == nullptr) {
		return false;
	} else if (!Scene::init(dimen)) {
		return false;
	}

	// Start up the input handler
	this->assets = assets;

	// Acquire the scene built by the asset loader and resize it the scene
	auto scene = assets->get<Node>("game");
	scene->setContentSize(dimen);
	scene->doLayout(); // Repositions the HUD

	// Game Scene Components.
	allSpace = assets->get<Node>("game_field");
	farSpace = assets->get<Node>("game_field_far");
	nearSpace = assets->get<Node>("game_field_near");
	std::shared_ptr<PolygonNode> tempDonutNode =
		dynamic_pointer_cast<cugl::PolygonNode>(assets->get<Node>("game_field_player1"));
	donutPos = tempDonutNode->getPosition();
	breachesNode = assets->get<Node>("game_field_near_breaches");
	shipSegsNode = assets->get<Node>("game_field_near_shipsegments");
	doorsNode = assets->get<Node>("game_field_near_doors");
	unopsNode = assets->get<Node>("game_field_near_unops");
	externalDonutsNode = assets->get<Node>("game_field_near_externaldonuts");
	healthNode = dynamic_pointer_cast<cugl::PolygonNode>(assets->get<Node>("game_field_health"));
	coordHUD = std::dynamic_pointer_cast<Label>(assets->get<Node>("game_hud"));
	shipOverlay =
		dynamic_pointer_cast<cugl::PolygonNode>(assets->get<Node>("game_field_near_shipoverlay"));
	shipOverlay->setColor(Color4::CLEAR);
	currentHealthWarningFrame = 0;
	moveTutorial =
		dynamic_pointer_cast<cugl::PolygonNode>(assets->get<Node>("game_field_moveTutorial"));
	moveTutorial->setVisible(false);
	if (ship->getLevelNum() == tutorial::BREACH_LEVEL) {
		moveTutorial->setVisible(true);
	}
	healthTutorial =
		dynamic_pointer_cast<cugl::PolygonNode>(assets->get<Node>("game_field_healthTutorial"));
	healthTutorial->setVisible(false);
	if (ship->getLevelNum() == tutorial::BREACH_LEVEL) {
		healthTutorial->setVisible(true);
	}
	rollTutorial =
		dynamic_pointer_cast<cugl::PolygonNode>(assets->get<Node>("game_field_rollTutorial"));
	rollTutorial->setVisible(false);
	tutorialNode = assets->get<Node>("game_field_near_tutorial");
	buttonsNode = assets->get<Node>("game_field_near_button");
	std::shared_ptr<Texture> image = assets->get<Texture>("health_green");
	healthNode->setTexture(image);
	nearSpace->setAngle(0.0f);
	// Initialize Roll Challenge
	challengePanelHanger = dynamic_pointer_cast<cugl::PolygonNode>(
		assets->get<Node>("game_field_challengePanelParent_challengePanelHanger"));
	challengePanelHanger->setVisible(false);
	challengePanel = dynamic_pointer_cast<cugl::PolygonNode>(
		assets->get<Node>("game_field_challengePanelParent_challengePanel"));
	challengePanel->setVisible(false);
	challengePanelText = dynamic_pointer_cast<cugl::PolygonNode>(
		assets->get<Node>("game_field_challengePanelParent_challengePanelText"));
	challengePanelText->setVisible(false);

	for (int i = 0; i < MAX_HEALTH_LABELS; i++) {
		std::string s = std::to_string(i + 1);
		std::shared_ptr<cugl::PolygonNode> arrow = dynamic_pointer_cast<cugl::PolygonNode>(
			assets->get<Node>("game_field_challengePanelParent_challengePanelArrow" + s));
		challengePanelArrows.push_back(arrow);
	}

	// Initialize Ship Segments
	leftMostSeg = 0;
	rightMostSeg = globals::VISIBLE_SEGS - 1;
	std::shared_ptr<Texture> seg0 = assets->get<Texture>("shipseg0");
	std::shared_ptr<Texture> seg1 = assets->get<Texture>("shipseg1");
	for (int i = 0; i < globals::VISIBLE_SEGS; i++) {
		std::shared_ptr<PolygonNode> segment =
			cugl::PolygonNode::allocWithTexture(i % 2 == 0 ? seg0 : seg1);
		segment->setAnchor(Vec2::ANCHOR_TOP_CENTER);
		segment->setScale(SEG_SCALE);
		segment->setPosition(Vec2(0, 0));
		segment->setAngle(globals::SEG_SIZE * ((float)i - 2));
		std::shared_ptr<cugl::Label> segLabel = cugl::Label::alloc(
			Size(SEG_LABEL_SIZE, SEG_LABEL_SIZE), assets->get<Font>("mont_black_italic_big"));
		segLabel->setAnchor(Vec2::ANCHOR_CENTER);
		segLabel->setHorizontalAlignment(Label::HAlign::CENTER);
		segLabel->setPosition((float)segment->getTexture()->getWidth() / 2, SEG_LABEL_Y);
		segLabel->setForeground(SHIP_LABEL_COLOR);
		segment->addChild(segLabel);
		shipSegsNode->addChildWithTag(segment, (unsigned int)(i + 1));
	}

	std::shared_ptr<DonutModel> playerModel = ship->getDonuts()[playerID];

	// Initialize Players
	for (int i = 0; i < ship->getDonuts().size(); i++) {
		std::shared_ptr<DonutModel> donutModel = ship->getDonuts().at((unsigned long)i);
		string donutColor = PLAYER_COLOR.at((unsigned long)donutModel->getColorId());
		std::shared_ptr<Texture> image = assets->get<Texture>("donut_" + donutColor);
		// Player node is handled separately
		if (i == playerID) {
			donutNode = PlayerDonutNode::alloc(playerModel, screenHeight, image,
											   tempDonutNode->getPosition());
			allSpace->addChild(donutNode);
			tempDonutNode = nullptr;
		} else {
			std::shared_ptr<ExternalDonutNode> newDonutNode =
				ExternalDonutNode::alloc(donutModel, playerModel, ship->getSize(), image);
			externalDonutsNode->addChild(newDonutNode);

			Vec2 donutPos = Vec2(sin(donutModel->getAngle() * (globals::RADIUS + DONUT_OFFSET)),
								 -cos(donutModel->getAngle()) * (globals::RADIUS + DONUT_OFFSET));
			newDonutNode->setPosition(donutPos);
		}
	}

	// Initialize Breaches
	for (int i = 0; i < ship->getBreaches().size(); i++) {
		std::shared_ptr<BreachModel> breachModel = ship->getBreaches().at((unsigned long)i);
		string breachColor = PLAYER_COLOR.at((unsigned long)ship->getDonuts()
												 .at((unsigned long)breachModel->getPlayer())
												 ->getColorId());
		std::shared_ptr<cugl::Texture> filmstrip = assets->get<Texture>("breach_filmstrip");
		std::shared_ptr<cugl::Texture> pattern = assets->get<Texture>("breach_" + breachColor);
		cugl::Color4 color = BREACH_COLOR.at((unsigned long)ship->getDonuts()
												 .at((unsigned long)breachModel->getPlayer())
												 ->getColorId());
		std::shared_ptr<BreachNode> breachNode =
			BreachNode::alloc(breachModel, playerModel, ship->getSize(), filmstrip, pattern, color);
		breachNode->setTag((unsigned int)(i + 1));

		// Add the breach node
		breachesNode->addChild(breachNode);
		if (ship->getLevelNum() == tutorial::BREACH_LEVEL) {
			std::shared_ptr<Texture> image = assets->get<Texture>("fix_breach_tutorial0");
			std::shared_ptr<TutorialNode> tutorial = TutorialNode::alloc(image);
			tutorial->setBreachNode(breachNode);
			tutorialNode->addChild(tutorial);
		}
	}

	// Initialize Doors
	for (int i = 0; i < ship->getDoors().size(); i++) {
		std::shared_ptr<DoorModel> doorModel = ship->getDoors().at((unsigned long)i);
		std::shared_ptr<Texture> image = assets->get<Texture>("door");
		std::shared_ptr<DoorNode> doorNode = DoorNode::alloc(
			doorModel, playerModel, ship->getSize(), image, 1, DOOR_FRAMES, DOOR_FRAMES);
		doorsNode->addChildWithTag(doorNode, i + 1);
	}

	// Initialize unopenable doors
	for (int i = 0; i < ship->getUnopenable().size(); i++) {
		std::shared_ptr<Unopenable> unopModel = ship->getUnopenable().at((unsigned long)i);
		std::shared_ptr<Texture> image = assets->get<Texture>("unop");
		std::shared_ptr<UnopenableNode> unopNode =
			UnopenableNode::alloc(unopModel, playerModel, ship->getSize(), image);
		unopsNode->addChildWithTag(unopNode, i + 1);
	}

	// Initialize Buttons
	for (int i = 0; i < ship->getButtons().size(); i++) {
		std::shared_ptr<ButtonModel> buttonModel = ship->getButtons().at((unsigned long)i);
		std::shared_ptr<ButtonNode> buttonNode = ButtonNode::alloc(
			buttonModel, playerModel, ship->getSize(),
			assets->get<Texture>("challenge_btn_base_down"),
			assets->get<Texture>("challenge_btn_base_up"),
			assets->get<Texture>("challenge_btn_down"), assets->get<Texture>("challenge_btn_up"),
			assets->get<Font>("mont_black_italic_big"));
		buttonsNode->addChildWithTag(buttonNode, i + 1);
	}

	if (ship->getLevelNum() == tutorial::DOOR_LEVEL) {
		for (int i = 0; i < doorsNode->getChildCount(); i++) {
			std::shared_ptr<Texture> image = assets->get<Texture>("door_tutorial");
			std::shared_ptr<TutorialNode> tutorial = TutorialNode::alloc(image);
			shared_ptr<DoorNode> doorNode =
				dynamic_pointer_cast<DoorNode>(doorsNode->getChildByTag((unsigned int)(i + 1)));
			tutorial->setDoorNode(doorNode);
			tutorialNode->addChildWithTag(tutorial, i + 1);
		}
	} else if (ship->getLevelNum() == tutorial::BUTTON_LEVEL) {
		for (int i = 0; i < buttonsNode->getChildCount(); i++) {
			std::shared_ptr<Texture> image = assets->get<Texture>("engine_tutorial0");
			std::shared_ptr<TutorialNode> tutorial = TutorialNode::alloc(image);
			shared_ptr<ButtonNode> buttonNode =
				dynamic_pointer_cast<ButtonNode>(buttonsNode->getChildByTag((unsigned int)(i + 1)));
			tutorial->setButtonNode(buttonNode);
			tutorialNode->addChildWithTag(tutorial, i + 1);
		}
	}

	// Overlay Components
	// Initialize Reconnect Overlay
	reconnectOverlay = assets->get<Node>("game_overlay_reconnect");
	reconnectE2 =
		std::dynamic_pointer_cast<Label>(assets->get<Node>("game_overlay_reconnect_ellipsis2"));
	reconnectE3 =
		std::dynamic_pointer_cast<Label>(assets->get<Node>("game_overlay_reconnect_ellipsis3"));
	std::shared_ptr<PolygonNode> tempReconnectDonut =
		dynamic_pointer_cast<cugl::PolygonNode>(assets->get<Node>("game_overlay_reconnect_donut"));
	reconnectDonut = cugl::PolygonNode::allocWithTexture(
		assets->get<Texture>("donut_" + PLAYER_COLOR.at(playerID)));
	reconnectOverlay->addChild(reconnectDonut);
	reconnectDonut->setAnchor(Vec2::ANCHOR_CENTER);
	reconnectDonut->setPosition(tempReconnectDonut->getPosition());
	reconnectDonut->setScale(DonutNode::DONUT_SCALE);
	reconnectDonut->setVisible(true);
	tempReconnectDonut = nullptr;

	// Initialize Timeout Display
	timeoutDisplay = assets->get<Node>("game_overlay_timeout");
	timeoutCounter =
		std::dynamic_pointer_cast<Label>(assets->get<Node>("game_overlay_timeout_countdown"));
	timeoutCurrent.mark();
	timeoutStart.mark();

	// Initialize Pause Screen Componenets
	pauseBtn = std::dynamic_pointer_cast<Button>(assets->get<Node>("game_pauseBtn"));
	pauseScreen = assets->get<Node>("game_pause");
	pauseBtn->setDown(false);
	pauseScreen->setVisible(false);
	musicBtn = std::dynamic_pointer_cast<Button>(assets->get<Node>("game_pause_musicBtn"));
	soundBtn = std::dynamic_pointer_cast<Button>(assets->get<Node>("game_pause_soundBtn"));
	leaveBtn = std::dynamic_pointer_cast<Button>(assets->get<Node>("game_pause_leaveBtn"));
	needle = assets->get<Node>("game_pause_dial_hand");

	// Initialize Loss Screen Componenets
	lossScreen = assets->get<Node>("game_overlay_loss");
	restartBtn =
		std::dynamic_pointer_cast<Button>(assets->get<Node>("game_overlay_loss_restartBtn"));
	lostWaitText =
		std::dynamic_pointer_cast<Label>(assets->get<Node>("game_overlay_loss_waitText"));

	// Initialize Win Screen Componenets
	winScreen = assets->get<Node>("game_overlay_win");
	nextBtn = std::dynamic_pointer_cast<Button>(assets->get<Node>("game_overlay_win_nextBtn"));
	winWaitText = std::dynamic_pointer_cast<Label>(assets->get<Node>("game_overlay_win_waitText"));

	reconnectOverlay->setVisible(false);
	timeoutDisplay->setVisible(false);
	lossScreen->setVisible(false);
	winScreen->setVisible(false);
	nearSpace->setVisible(true);
	healthNode->setVisible(true);
	lostWaitText->setVisible(false);
	winWaitText->setVisible(false);
	nextBtn->setVisible(true);
	restartBtn->setVisible(true);

	lastButtonPressed = None;

	// Register Regular Buttons
	buttonManager.registerButton(restartBtn);
	buttonManager.registerButton(nextBtn);
	buttonManager.registerButton(leaveBtn);

	addChild(scene);
	return true;
}

/**
 * Disposes of all (non-static) resources allocated to this mode.
 */
void GameGraphRoot::dispose() {
	if (_active) {
		removeAllChildren();
		buttonManager.clear();
		allSpace = nullptr;
		farSpace = nullptr;
		nearSpace = nullptr;
		donutNode->removeAllChildren();
		donutNode = nullptr;

		coordHUD = nullptr;
		breachesNode->removeAllChildren();
		breachesNode = nullptr;
		shipSegsNode->removeAllChildren();
		shipSegsNode = nullptr;
		doorsNode->removeAllChildren();
		doorsNode = nullptr;
		tutorialNode->removeAllChildren();
		tutorialNode = nullptr;
		unopsNode->removeAllChildren();
		unopsNode = nullptr;
		externalDonutsNode->removeAllChildren();
		externalDonutsNode = nullptr;

		challengePanelHanger = nullptr;
		challengePanel = nullptr;
		challengePanelText = nullptr;
		challengePanelArrows.clear();
		healthNode = nullptr;

		reconnectOverlay = nullptr;
		reconnectE2 = nullptr;
		reconnectE3 = nullptr;
		reconnectDonut = nullptr;

		timeoutDisplay = nullptr;
		timeoutCounter = nullptr;

		pauseBtn = nullptr;
		pauseScreen = nullptr;
		musicBtn = nullptr;
		soundBtn = nullptr;
		leaveBtn = nullptr;
		needle = nullptr;

		shipOverlay = nullptr;

		lossScreen = nullptr;
		restartBtn = nullptr;
		lostWaitText = nullptr;

		buttonsNode->removeAllChildren();
		buttonsNode = nullptr;

		winScreen = nullptr;
		nextBtn = nullptr;
		winWaitText = nullptr;

		_active = false;
	}
}

#pragma mark -
#pragma mark Gameplay Handling

/**
 * Resets the status of the game so that we can play again.
 */
void GameGraphRoot::reset() {
	// Reset the parallax
	Vec2 position = farSpace->getPosition();
	farSpace->setAnchor(Vec2::ANCHOR_CENTER);
	farSpace->setPosition(position);
	farSpace->setAngle(0.0f);
	position = nearSpace->getPosition();
	nearSpace->setAnchor(Vec2::ANCHOR_CENTER);
	nearSpace->setPosition(position);
	nearSpace->setAngle(0.0f);
}

/**
 * The method called to update the game mode.
 *
 * This method contains any gameplay code that is not an OpenGL call.
 *
 * @param timestep  The amount of time (in seconds) since the last frame
 */
void GameGraphRoot::update(float timestep) {
	// "Drawing" code.  Move everything BUT the donut
	// Update the HUD
	coordHUD->setText(positionText());

	// State Check for Drawing
	switch (status) {
		case Normal:
			// Hide Unnecessary Overlays
			lossScreen->setVisible(false);
			winScreen->setVisible(false);
			reconnectOverlay->setVisible(false);
			timeoutDisplay->setVisible(false);
			// Reset Timeout Counters to negative value
			timeoutCurrent.mark();
			timeoutStart.mark();
			break;
		case Loss:
			// Show loss screen
			lossScreen->setVisible(true);
			if (playerID != 0) {
				lostWaitText->setVisible(true);
				restartBtn->setVisible(false);
			}
			break;
		case Win:
			// Show Win Screen
			winScreen->setVisible(true);
			nearSpace->setVisible(false);
			healthNode->setVisible(false);
			rollTutorial->setVisible(false);
			moveTutorial->setVisible(false);
			if (playerID != 0) {
				winWaitText->setVisible(true);
				nextBtn->setVisible(false);
			}
			break;
		case Reconnecting:
			// Still Reconnecting, Animation Frames
			// Check for initial reconnection attempt
			if (timeoutCurrent.ellapsedNanos(timeoutStart) < 0) {
				timeoutStart.mark();
			}
			if (timeoutCurrent.ellapsedMillis(timeoutStart) <
				CONNECTION_TIMEOUT - 3 * MILLISECONDS_IN_SECONDS) {
				// Regular Reconnect Display
				timeoutDisplay->setVisible(false);
				timeoutCurrent.mark();
				reconnectOverlay->setVisible(true);
				reconnectDonut->setAngle(
					(float)(reconnectDonut->getAngle() - globals::PI_180 * RECONNECT_SPIN_RATIO));
				currentEllipsesFrame++;
				if (currentEllipsesFrame > MAX_ELLIPSES_FRAMES) {
					currentEllipsesFrame = 0;
				} else if (currentEllipsesFrame % MAX_ELLIPSES_FRAMES < FRAMES_PER_SECOND) {
					reconnectE2->setVisible(false);
					reconnectE3->setVisible(false);
				} else if (currentEllipsesFrame % MAX_ELLIPSES_FRAMES < 2 * FRAMES_PER_SECOND) {
					reconnectE2->setVisible(true);
				} else if (currentEllipsesFrame % MAX_ELLIPSES_FRAMES < 3 * FRAMES_PER_SECOND) {
					reconnectE3->setVisible(true);
				}
			} else {
				// 3 Second Timeout Counter back to lobby
				timeoutDisplay->setVisible(true);
				if (timeoutCurrent.ellapsedMillis(timeoutStart) <
					CONNECTION_TIMEOUT - 2 * MILLISECONDS_IN_SECONDS) {
					timeoutCounter->setText("3");
				} else if (timeoutCurrent.ellapsedMillis(timeoutStart) <
						   CONNECTION_TIMEOUT - MILLISECONDS_IN_SECONDS) {
					timeoutCounter->setText("2");
				} else if (timeoutCurrent.ellapsedMillis(timeoutStart) < CONNECTION_TIMEOUT) {
					timeoutCounter->setText("1");
				} else {
					isBackToMainMenu = true;
				}
				timeoutCurrent.mark();
			}
			break;
		default:
			CULog("ERROR: Uncaught DrawingStatus Value Occurred");
	}

	// Button Checks for Special Case Buttons
	processButtons();

	if (ship->getHealth() < 1) {
		std::shared_ptr<Texture> image = assets->get<Texture>("health_empty");
		healthNode->setTexture(image);
	} else if (ship->getHealth() < ship->getInitHealth() * SHIP_HEALTH_RED_CUTOFF) {
		std::shared_ptr<Texture> image = assets->get<Texture>("health_red");
		healthNode->setTexture(image);
	} else if (ship->getHealth() < ship->getInitHealth() * SHIP_HEALTH_YELLOW_CUTOFF) {
		std::shared_ptr<Texture> image = assets->get<Texture>("health_yellow");
		healthNode->setTexture(image);
	}

<<<<<<< HEAD
	if (ship->getLevelNum() == tutorial::BREACH_LEVEL) {
		if (trunc(ship->timeCtr) == 10) {
			healthTutorial->setVisible(false);
		} else if (trunc(ship->timeCtr) == 5) {
=======
	if (ship->getLevelNum() == 0) {
		if (trunc(ship->timer) == HEALTH_TUTORIAL_CUTOFF) {
			healthTutorial->setVisible(false);
		} else if (trunc(ship->timer) == MOVE_TUTORIAL_CUTOFF) {
>>>>>>> d4e949aa
			moveTutorial->setVisible(false);
		}
	} else if (ship->getLevelNum() == tutorial::STABILIZER_LEVEL) {
		rollTutorial->setVisible(true);
	}
	// Reanchor the node at the center of the screen and rotate about center.
	Vec2 position = farSpace->getPosition();
	farSpace->setAnchor(Vec2::ANCHOR_CENTER);
	if (position.x == -BG_SCROLL_LIMIT) {
		farSpace->setPositionX(0);
	} else {
		farSpace->setPosition(position -
							  Vec2(BG_SCROLL_SPEED, 0)); // Reseting the anchor changes the position
	}

	// Rotate nearSpace about center.
	float newPlayerAngle = ship->getDonuts().at(playerID)->getAngle();
	float delta = (prevPlayerAngle - newPlayerAngle) * globals::PI_180;
	delta = delta < -globals::PI
				? delta + ship->getSize() * globals::PI_180
				: delta > globals::PI ? delta - ship->getSize() * globals::PI_180 : delta;
	if (std::abs(delta) > globals::SEG_SIZE) {
		delta = fmod(prevPlayerAngle, globals::SEG_SIZE / globals::PI_180) -
				fmod(newPlayerAngle, globals::SEG_SIZE / globals::PI_180);
		delta = delta * globals::PI_180;
	}
	nearSpace->setAngle(wrapAngle(nearSpace->getAngle() + delta));
	prevPlayerAngle = newPlayerAngle;

	// Update ship segments
	std::shared_ptr<Texture> seg0 = assets->get<Texture>("shipseg0");
	std::shared_ptr<Texture> seg1 = assets->get<Texture>("shipseg1");
	std::shared_ptr<PolygonNode> segment;
	for (int i = 0; i < globals::VISIBLE_SEGS; i++) {
		segment = dynamic_pointer_cast<cugl::PolygonNode>(
			shipSegsNode->getChildByTag((unsigned int)(i + 1)));
		// If segments rotate too far left, move left-most segment to the right side
		if (i == rightMostSeg &&
			wrapAngle(nearSpace->getAngle() + segment->getAngle()) < globals::SEG_CUTOFF_ANGLE) {
			rightMostSeg = (i + 1) % globals::VISIBLE_SEGS;
			leftMostSeg = (i + 2) % globals::VISIBLE_SEGS;
			std::shared_ptr<PolygonNode> newRightSegment = dynamic_pointer_cast<cugl::PolygonNode>(
				shipSegsNode->getChildByTag((unsigned int)(rightMostSeg + 1)));
			newRightSegment->setAngle(wrapAngle(segment->getAngle() + globals::SEG_SIZE));
		} else if (i == leftMostSeg && wrapAngle(nearSpace->getAngle() + segment->getAngle()) >
										   globals::TWO_PI - globals::SEG_CUTOFF_ANGLE) {
			leftMostSeg = (i + globals::VISIBLE_SEGS - 1) % globals::VISIBLE_SEGS;
			rightMostSeg = (i + globals::VISIBLE_SEGS - 2) % globals::VISIBLE_SEGS;
			std::shared_ptr<PolygonNode> newLeftSegment = dynamic_pointer_cast<cugl::PolygonNode>(
				shipSegsNode->getChildByTag((unsigned int)(leftMostSeg + 1)));
			newLeftSegment->setAngle(wrapAngle(segment->getAngle() - globals::SEG_SIZE));
		}
		// Update text label of segment
		float relSegAngle = wrapAngle(segment->getAngle() + nearSpace->getAngle());
		relSegAngle = relSegAngle >= 0 ? relSegAngle : globals::TWO_PI + relSegAngle;
		relSegAngle = relSegAngle > globals::PI ? relSegAngle - globals::TWO_PI : relSegAngle;
		float segAngle = (float)(ship->getDonuts().at(playerID)->getAngle() * globals::PI_180 +
								 relSegAngle + SEG_SCALE * globals::PI_180);
		segAngle = fmod(segAngle, ship->getSize() * globals::PI_180);
		segAngle = segAngle < 0 ? segAngle + ship->getSize() * globals::PI_180 : segAngle;
		unsigned int segNum = (unsigned int)(segAngle / globals::SEG_SIZE);
		std::shared_ptr<cugl::Label> segLabel = dynamic_pointer_cast<cugl::Label>(
			segment->getChild(static_cast<unsigned int>(segment->getChildCount() - 1)));
		segLabel->setText(std::to_string(segNum));
	}

	// Update breaches textures if recycled
	for (int i = 0; i < ship->getBreaches().size(); i++) {
		std::shared_ptr<BreachModel> breachModel = ship->getBreaches().at((unsigned long)i);
		shared_ptr<BreachNode> breachNode =
			dynamic_pointer_cast<BreachNode>(breachesNode->getChildByTag((unsigned int)(i + 1)));
		if (!breachNode->getIsAnimatingShrink() && breachModel->getHealth() > 0 &&
			breachModel->getNeedSpriteUpdate()) {
			cugl::Color4 color = BREACH_COLOR.at((unsigned long)ship->getDonuts()
													 .at((unsigned long)breachModel->getPlayer())
													 ->getColorId());
			breachNode->getShapeNode()->setColor(color);
			breachNode->resetAnimation();
			string breachColor = PLAYER_COLOR.at((unsigned long)ship->getDonuts()
													 .at((unsigned long)breachModel->getPlayer())
													 ->getColorId());
			std::shared_ptr<Texture> image = assets->get<Texture>("breach_" + breachColor);
			breachNode->getPatternNode()->setTexture(image);
			breachNode->getPatternNode()->setColor(color);
			breachModel->setNeedSpriteUpdate(false);
		}
	}

	if (ship->getChallenge()) {
		challengePanelHanger->setVisible(true);
		challengePanel->setVisible(true);
		challengePanelText->setVisible(true);
		std::shared_ptr<Texture> image = assets->get<Texture>("panel_progress_1");
		for (int i = 0; i < challengePanelArrows.size(); i++) {
			std::shared_ptr<cugl::PolygonNode> arrow = challengePanelArrows.at(i);
			if (ship->getRollDir() == 0) {
				arrow->setAngle(globals::PI);
			}
			if (i < (ship->getChallengeProg())) {
				arrow->setTexture(image);
			}
			arrow->setVisible(true);
		}
	} else {
		challengePanelHanger->setVisible(false);
		challengePanel->setVisible(false);
		challengePanelText->setVisible(false);
		std::shared_ptr<Texture> image = assets->get<Texture>("panel_progress_0");
		for (int i = 0; i < challengePanelArrows.size(); i++) {
			challengePanelArrows.at(i)->setVisible(false);
			challengePanelArrows.at(i)->setTexture(image);
		}
	}

	// Animate health warning flashing
	if (currentHealthWarningFrame != 0) {
		currentHealthWarningFrame += 1;
		if (currentHealthWarningFrame == MAX_HEALTH_WARNING_FRAMES) {
			if (ship->getHealth() > HEALTH_WARNING_THRESHOLD) {
				currentHealthWarningFrame = 0;
				shipOverlay->setColor(Color4::CLEAR);
			} else {
				shipOverlay->setColor(
					Color4(COLOR_CHANNEL_MAX, COLOR_CHANNEL_MAX, COLOR_CHANNEL_MAX,
						   MAX_HEALTH_WARNING_ALPHA / MAX_HEALTH_WARNING_FRAMES * 2));
				currentHealthWarningFrame = 1;
			}
		} else {
			int alpha = 0;
			if (currentHealthWarningFrame < MAX_HEALTH_WARNING_FRAMES / 2) {
				alpha = MAX_HEALTH_WARNING_ALPHA * currentHealthWarningFrame /
						MAX_HEALTH_WARNING_FRAMES * 2;
			} else {
				alpha = MAX_HEALTH_WARNING_ALPHA *
						(MAX_HEALTH_WARNING_FRAMES - currentHealthWarningFrame) /
						MAX_HEALTH_WARNING_FRAMES * 2;
			}
			shipOverlay->setColor(
				Color4(COLOR_CHANNEL_MAX, COLOR_CHANNEL_MAX, COLOR_CHANNEL_MAX, alpha));
		}
	} else if (ship->getHealth() <= HEALTH_WARNING_THRESHOLD) {
		shipOverlay->setColor(Color4(COLOR_CHANNEL_MAX, COLOR_CHANNEL_MAX, COLOR_CHANNEL_MAX,
									 MAX_HEALTH_WARNING_ALPHA / MAX_HEALTH_WARNING_FRAMES * 2));
		currentHealthWarningFrame = 1;
	}
}

void GameGraphRoot::processButtons() {
	// Process normal button draw states
	buttonManager.process();

	// Do not process inputs if a) nothing was pressed, or b) currently transitioning
	if (!InputController::getInstance()->isTapEndAvailable()) {
		return;
	}

	// TODO: Process Buttons for Win/Loss Screens

	std::tuple<Vec2, Vec2> tapData = InputController::getInstance()->getTapEndLoc();
	// Pause button
	if (buttonManager.tappedButton(pauseBtn, tapData)) {
		if (pauseBtn->isDown()) {
			// Close Pause Screen
			pauseBtn->setDown(false);
			pauseScreen->setVisible(false);
		} else {
			// Open Pause Screen
			pauseBtn->setDown(true);
			pauseScreen->setVisible(true);
		}
	} else if (pauseScreen->isVisible()) {
		// Mute Music Button
		if (buttonManager.tappedButton(musicBtn, tapData)) {
			if (musicBtn->isDown()) {
				musicBtn->setDown(false);
				AudioChannels::get()->resumeMusic();
			} else {
				musicBtn->setDown(true);
				AudioChannels::get()->pauseMusic();
			}
		}
		// Mute Sound Button
		else if (buttonManager.tappedButton(soundBtn, tapData)) {
			if (soundBtn->isDown()) {
				soundBtn->setDown(false);
				AudioChannels::get()->resumeAllEffects();
			} else {
				soundBtn->setDown(true);
				AudioChannels::get()->pauseAllEffects();
			}
		}
		// Leave Button
		else if (buttonManager.tappedButton(leaveBtn, tapData)) {
			isBackToMainMenu = true;
		}
	} else {
		if (winScreen->isVisible()) {
			if (buttonManager.tappedButton(nextBtn, tapData)) {
				lastButtonPressed = NextLevel;
			}
		} else if (lossScreen->isVisible()) {
			// Is this loss?
			if (buttonManager.tappedButton(restartBtn, tapData)) {
				lastButtonPressed = Restart;
			}
		}
	}
}

void GameGraphRoot::setNeedlePercentage(float percentage) {
	needle->setAngle(-percentage * globals::TWO_PI * globals::NEEDLE_OFFSET);
}

/**
 * Returns an informative string for the position
 *
 * This function is for writing the current donut position to the HUD.
 *
 * @param coords The current donut coordinates
 *
 * @return an informative string for the position
 */
std::string GameGraphRoot::positionText() {
	stringstream ss;
	ss << "Time Left: " << trunc(ship->timer);
	return ss.str();
}<|MERGE_RESOLUTION|>--- conflicted
+++ resolved
@@ -81,7 +81,7 @@
 constexpr int HEALTH_TUTORIAL_CUTOFF = 10;
 
 /** Time to stop showing move tutorial */
-constexpr int MOVE_TUTORIAL_CUTOFF = 15;
+constexpr int MOVE_TUTORIAL_CUTOFF = 5;
 
 #pragma mark -
 #pragma mark Constructors
@@ -557,18 +557,10 @@
 		std::shared_ptr<Texture> image = assets->get<Texture>("health_yellow");
 		healthNode->setTexture(image);
 	}
-
-<<<<<<< HEAD
 	if (ship->getLevelNum() == tutorial::BREACH_LEVEL) {
-		if (trunc(ship->timeCtr) == 10) {
+		if (trunc(ship->timeCtr) == HEALTH_TUTORIAL_CUTOFF) {
 			healthTutorial->setVisible(false);
-		} else if (trunc(ship->timeCtr) == 5) {
-=======
-	if (ship->getLevelNum() == 0) {
-		if (trunc(ship->timer) == HEALTH_TUTORIAL_CUTOFF) {
-			healthTutorial->setVisible(false);
-		} else if (trunc(ship->timer) == MOVE_TUTORIAL_CUTOFF) {
->>>>>>> d4e949aa
+		} else if (trunc(ship->timeCtr) == MOVE_TUTORIAL_CUTOFF) {
 			moveTutorial->setVisible(false);
 		}
 	} else if (ship->getLevelNum() == tutorial::STABILIZER_LEVEL) {
