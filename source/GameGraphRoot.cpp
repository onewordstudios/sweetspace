--- conflicted
+++ resolved
@@ -122,6 +122,7 @@
 	for (int i = 0; i < ship->getDoors().size(); i++) {
 		std::shared_ptr<DoorModel> doorModel = ship->getDoors().at(i);
 		std::shared_ptr<Texture> image = assets->get<Texture>("door");
+		std::shared_ptr<DoorNode> doorNode = DoorNode::alloc(image, 1, 3);
 		std::shared_ptr<DoorNode> doorNode = DoorNode::alloc(image, 1, 32, 32);
 		doorNode->setModel(doorModel);
 		doorNode->setFrame(0);
@@ -189,6 +190,7 @@
 	// Update the HUD
 	coordHUD->setText(positionText());
 
+	float angle = TWO_PI - ship->getDonuts().at(playerID)->getAngle();
 	float angle = DonutModel::FULL_CIRCLE - ship->getDonuts().at(playerID)->getAngle();
 
 	// Reanchor the node at the center of the screen and rotate about center.
@@ -201,6 +203,7 @@
 	}
 
 	// Rotate about center.
+	nearSpace->setAngle(angle);
 	nearSpace->setAngle(PI_180 * angle);
 
 	double radiusRatio = RADIUS / (donutNode->getWidth() / 2.0);
@@ -240,7 +243,6 @@
  */
 std::string GameGraphRoot::positionText() {
 	stringstream ss;
-<<<<<<< HEAD
 	if (ship->timerEnded() && ship->getHealth() > 10) {
 		ss << "You Win!";
 	} else if (ship->timerEnded()) {
@@ -249,9 +251,6 @@
 		ss << "Time Left: " << trunc(ship->timer);
 	}
 
-=======
-	ss << "Angle: (" << (float)ship->getDonuts().at(playerID)->getAngle() << ")";
->>>>>>> 1add5f25
 	return ss.str();
 }
 
