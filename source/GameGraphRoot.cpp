﻿#include "GameGraphRoot.h"

#include <cugl/cugl.h>

#include <iostream>
#include <sstream>
#include <vector>

#include "Globals.h"

using namespace cugl;
using namespace std;

#pragma mark -
#pragma mark Level Layout

/** The scale of the donut textures. */
constexpr float DONUT_SCALE = 0.4f;

/** Offset of donut sprites from the radius of the ship */
constexpr int DONUT_OFFSET = 195;

/** The scale of the ship segments. */
constexpr float SEG_SCALE = 0.33f;

/** The scale of the doors. */
constexpr float DOOR_SCALE = 0.3f;

/** Number of animation frames of doors */
constexpr int DOOR_FRAMES = 32;

/** Loop range of the background image */
constexpr int BG_SCROLL_LIMIT = 256;

/** Parallax speed of background image */
constexpr float BG_SCROLL_SPEED = 0.5;

/** Number of health bar nodes */
constexpr int NUM_HEALTH_BAR = 8;

/** Number of health bar frames */
constexpr int HEALTH_BAR_FRAMES = 12;

/** Scaling factor of health nodes */
constexpr float HEALTH_NODE_SCALE = 0.55f;
#pragma mark -
#pragma mark Constructors

/**
 * Initializes the controller contents, and starts the game
 *
 * The constructor does not allocate any objects or memory.  This allows
 * us to have a non-pointer reference to this controller, reducing our
 * memory allocation.  Instead, allocation happens in this method.
 *
 * @param assets    The (loaded) assets for this game mode
 *
 * @return true if the controller is initialized properly, false otherwise.
 */
bool GameGraphRoot::init(const std::shared_ptr<cugl::AssetManager>& assets,
						 std::shared_ptr<ShipModel> ship, unsigned int playerID) {
	this->playerID = playerID;
	this->ship = ship;
	this->prevPlayerAngle = ship->getDonuts().at(playerID)->getAngle();

	// Initialize the scene to a locked width
	Size dimen = Application::get()->getDisplaySize();
	dimen *= globals::SCENE_WIDTH / dimen.width; // Lock the game to a reasonable resolution
	screenHeight = dimen.height;
	// Initialize the scene to a locked width
	if (assets == nullptr) {
		return false;
	} else if (!Scene::init(dimen)) {
		return false;
	}

	// Start up the input handler
	this->assets = assets;

	// Acquire the scene built by the asset loader and resize it the scene
	auto scene = assets->get<Node>("game");
	scene->setContentSize(dimen);
	scene->doLayout(); // Repositions the HUD

	// Get the scene components.
	allSpace = assets->get<Node>("game_field");
	farSpace = assets->get<Node>("game_field_far");
	nearSpace = assets->get<Node>("game_field_near");
	donutNode = dynamic_pointer_cast<cugl::PolygonNode>(assets->get<Node>("game_field_player1"));
	breachesNode = assets->get<Node>("game_field_near_breaches");
	shipSegsNode = assets->get<Node>("game_field_near_shipsegments");
	doorsNode = assets->get<Node>("game_field_near_doors");
	externalDonutsNode = assets->get<Node>("game_field_near_externaldonuts");
	donutPos = donutNode->getPosition();
	coordHUD = std::dynamic_pointer_cast<Label>(assets->get<Node>("game_hud"));
	// Reconnect Overlay
	reconnectDim =
		dynamic_pointer_cast<cugl::PolygonNode>(assets->get<Node>("game_field_reconnect_dim"));
	reconnectBg =
		dynamic_pointer_cast<cugl::PolygonNode>(assets->get<Node>("game_field_reconnect_bg"));
	reconnectText =
		dynamic_pointer_cast<cugl::PolygonNode>(assets->get<Node>("game_field_reconnect_text"));
	reconnectEllipses =
		dynamic_pointer_cast<cugl::PolygonNode>(assets->get<Node>("game_field_reconnect_ellipses"));

	// Initialize Ship Segments
	leftMostSeg = 0;
	rightMostSeg = globals::VISIBLE_SEGS - 1;
	std::shared_ptr<Texture> seg0 = assets->get<Texture>("shipseg0");
	std::shared_ptr<Texture> seg1 = assets->get<Texture>("shipseg1");
	for (int i = 0; i < globals::VISIBLE_SEGS; i++) {
		std::shared_ptr<PolygonNode> segment =
			cugl::PolygonNode::allocWithTexture(i % 2 == 0 ? seg0 : seg1);
		segment->setAnchor(Vec2::ANCHOR_TOP_CENTER);
		segment->setScale(SEG_SCALE);
		segment->setPosition(Vec2(0, 0));
		segment->setAngle(globals::SEG_SIZE * ((float)i - 2));
		shipSegsNode->addChildWithTag(segment, (unsigned int)(i + 1));
	}

	// Initialize Players
	for (int i = 0; i < ship->getDonuts().size(); i++) {
		std::shared_ptr<DonutModel> donutModel = ship->getDonuts().at((unsigned long)i);
		string donutColor = playerColor.at((unsigned long)donutModel->getColorId());
		std::shared_ptr<Texture> image = assets->get<Texture>("donut_" + donutColor);
		// Player node is handled separately
		if (i == playerID) {
			donutNode->setTexture(image);
		} else {
			std::shared_ptr<DonutNode> newDonutNode = DonutNode::allocWithTexture(image);
			newDonutNode->setModel(donutModel);
			newDonutNode->setScale(DONUT_SCALE);
			newDonutNode->setShipSize(ship->getSize());
			newDonutNode->setDonutModel(ship->getDonuts().at(playerID));
			externalDonutsNode->addChild(newDonutNode);

			Vec2 donutPos = Vec2(sin(donutModel->getAngle() * (globals::RADIUS + DONUT_OFFSET)),
								 -cos(donutModel->getAngle()) * (globals::RADIUS + DONUT_OFFSET));
			newDonutNode->setPosition(donutPos);
		}
	}

	// Initialize Breaches
	for (int i = 0; i < ship->getBreaches().size(); i++) {
		std::shared_ptr<BreachModel> breachModel = ship->getBreaches().at((unsigned long)i);
		string breachColor = playerColor.at((unsigned long)ship->getDonuts()
												.at((unsigned long)breachModel->getPlayer())
												->getColorId());
		std::shared_ptr<Texture> image = assets->get<Texture>("breach_" + breachColor);
		std::shared_ptr<BreachNode> breachNode = BreachNode::allocWithTexture(image);
		breachNode->setModel(breachModel);
		breachNode->setTag((unsigned int)(i + 1));
		breachNode->setScale(BREACH_SCALE);
		breachNode->setShipSize(ship->getSize());
		breachNode->setDonutModel(ship->getDonuts().at(playerID));
		// Start position is off screen
		Vec2 breachPos = Vec2(0, 0);
		breachNode->setPosition(breachPos);
		// Add the breach node
		breachesNode->addChild(breachNode);
	}

	// Initialize Doors
	for (int i = 0; i < ship->getDoors().size(); i++) {
		std::shared_ptr<DoorModel> doorModel = ship->getDoors().at((unsigned long)i);
		std::shared_ptr<Texture> image = assets->get<Texture>("door");
		std::shared_ptr<DoorNode> doorNode = DoorNode::alloc(image, 1, DOOR_FRAMES, DOOR_FRAMES);
		doorNode->setModel(doorModel);
		doorNode->setFrame(0);
		doorNode->setAnchor(Vec2::ANCHOR_BOTTOM_CENTER);
		doorNode->setScale(DOOR_SCALE);
		doorNode->setShipSize(ship->getSize());
		doorNode->setDonutModel(ship->getDonuts().at(playerID));
		doorsNode->addChild(doorNode);
	}

	// Initialize health bars
	for (int i = 0; i < NUM_HEALTH_BAR; i++) {
		std::shared_ptr<Texture> image = assets->get<Texture>("health_glow");
		std::shared_ptr<HealthNode> healthNode = HealthNode::alloc(image, 1, HEALTH_BAR_FRAMES);
		healthNode->setModel(ship);
		healthNode->setFrame(HEALTH_BAR_FRAMES - 1);
		healthNode->setSection(i);
		healthNode->setAnchor(Vec2::ANCHOR_BOTTOM_CENTER);
		healthNode->setScale(HEALTH_NODE_SCALE);
		nearSpace->addChild(healthNode);
	}

	addChild(scene);
	return true;
}

/**
 * Disposes of all (non-static) resources allocated to this mode.
 */
void GameGraphRoot::dispose() {
	if (_active) {
		removeAllChildren();
		allSpace = nullptr;
		farSpace = nullptr;
		nearSpace = nullptr;
		donutNode = nullptr;
		_active = false;
	}
}

#pragma mark -
#pragma mark Gameplay Handling

/**
 * Resets the status of the game so that we can play again.
 */
void GameGraphRoot::reset() {
	// Reset the parallax
	Vec2 position = farSpace->getPosition();
	farSpace->setAnchor(Vec2::ANCHOR_CENTER);
	farSpace->setPosition(position);
	farSpace->setAngle(0.0f);
	position = nearSpace->getPosition();
	nearSpace->setAnchor(Vec2::ANCHOR_CENTER);
	nearSpace->setPosition(position);
	nearSpace->setAngle(0.0f);
}

/**
 * The method called to update the game mode.
 *
 * This method contains any gameplay code that is not an OpenGL call.
 *
 * @param timestep  The amount of time (in seconds) since the last frame
 */
void GameGraphRoot::update(float timestep) {
	// "Drawing" code.  Move everything BUT the donut
	// Update the HUD
	coordHUD->setText(positionText());

	// Reanchor the node at the center of the screen and rotate about center.
	Vec2 position = farSpace->getPosition();
	farSpace->setAnchor(Vec2::ANCHOR_CENTER);
	if (position.x == -BG_SCROLL_LIMIT) {
		farSpace->setPositionX(0);
	} else {
		farSpace->setPosition(position -
							  Vec2(BG_SCROLL_SPEED, 0)); // Reseting the anchor changes the position
	}

	// Rotate nearSpace about center.
	float newPlayerAngle = ship->getDonuts().at(playerID)->getAngle();
	float delta = (prevPlayerAngle - newPlayerAngle) * globals::PI_180;
	delta = delta < -globals::PI
				? delta + ship->getSize() * globals::PI_180
				: delta > globals::PI ? delta - ship->getSize() * globals::PI_180 : delta;
	nearSpace->setAngle(wrapAngle(nearSpace->getAngle() + delta));
	prevPlayerAngle = newPlayerAngle;

	double radiusRatio = (double)globals::RADIUS / (donutNode->getWidth() / 2);

	float angle = (float)(donutNode->getAngle() - ship->getDonuts().at(playerID)->getVelocity() *
													  globals::PI_180 * radiusRatio);
	donutNode->setAnchor(Vec2::ANCHOR_CENTER);
	donutNode->setAngle(angle);
	// Draw Jump Offset
	float donutNewY = donutPos.y + ship->getDonuts().at(playerID)->getJumpOffset() * screenHeight;
	donutNode->setPositionY(donutNewY);

	// Update breaches textures if recycled
	for (int i = 0; i < ship->getBreaches().size(); i++) {
		std::shared_ptr<BreachModel> breachModel = ship->getBreaches().at((unsigned long)i);
		if (breachModel->getHealth() > 0 && breachModel->getNeedSpriteUpdate()) {
			string breachColor =
				playerColor.at((unsigned long)(ship->getDonuts()
												   .at((unsigned long)breachModel->getPlayer())
												   ->getColorId()));
			std::shared_ptr<Texture> image = assets->get<Texture>("breach_" + breachColor);
			shared_ptr<BreachNode> breachNode = dynamic_pointer_cast<BreachNode>(
				breachesNode->getChildByTag((unsigned int)(i + 1)));
			breachNode->setTexture(image);
			breachModel->setNeedSpriteUpdate(false);
		}
	}

<<<<<<< HEAD
	// Draw Client Reconnection Overlay
	switch (status) {
		case MagicInternetBox::GameEnded:
			// Insert Game Ended Screen
			break;
		case MagicInternetBox::Disconnected:
		case MagicInternetBox::ReconnectError:
		case MagicInternetBox::Reconnecting:
		case MagicInternetBox::ClientRoomInvalid:
			// Still Reconnecting
			reconnectDim->setVisible(true);
			reconnectBg->setVisible(true);
			reconnectText->setVisible(true);
			reconnectEllipses->setVisible(true);
			break;
		case MagicInternetBox::GameStart:
			reconnectDim->setVisible(false);
			reconnectBg->setVisible(false);
			reconnectText->setVisible(false);
			reconnectEllipses->setVisible(false);
			break;
		default:
			CULog("ERROR: Uncaught MatchmakingStatus Value Occurred");
=======
	// Update ship segments
	std::shared_ptr<Texture> seg0 = assets->get<Texture>("shipseg0");
	std::shared_ptr<Texture> seg1 = assets->get<Texture>("shipseg1");
	std::shared_ptr<PolygonNode> segment;
	for (int i = 0; i < globals::VISIBLE_SEGS; i++) {
		segment = dynamic_pointer_cast<cugl::PolygonNode>(
			shipSegsNode->getChildByTag((unsigned int)(i + 1)));
		// If segments rotate too far left, move left-most segment to the right side
		if (i == rightMostSeg &&
			wrapAngle(nearSpace->getAngle() + segment->getAngle()) < globals::SEG_CUTOFF_ANGLE) {
			rightMostSeg = (i + 1) % globals::VISIBLE_SEGS;
			leftMostSeg = (i + 2) % globals::VISIBLE_SEGS;
			std::shared_ptr<PolygonNode> newRightSegment = dynamic_pointer_cast<cugl::PolygonNode>(
				shipSegsNode->getChildByTag((unsigned int)(rightMostSeg + 1)));
			newRightSegment->setAngle(wrapAngle(segment->getAngle() + globals::SEG_SIZE));
		} else if (i == leftMostSeg && wrapAngle(nearSpace->getAngle() + segment->getAngle()) >
										   globals::TWO_PI - globals::SEG_CUTOFF_ANGLE) {
			leftMostSeg = (i + globals::VISIBLE_SEGS - 1) % globals::VISIBLE_SEGS;
			rightMostSeg = (i + globals::VISIBLE_SEGS - 2) % globals::VISIBLE_SEGS;
			std::shared_ptr<PolygonNode> newLeftSegment = dynamic_pointer_cast<cugl::PolygonNode>(
				shipSegsNode->getChildByTag((unsigned int)(leftMostSeg + 1)));
			newLeftSegment->setAngle(wrapAngle(segment->getAngle() - globals::SEG_SIZE));
		}
>>>>>>> 6a2882fc
	}
}

/**
 * Returns an informative string for the position
 *
 * This function is for writing the current donut position to the HUD.
 *
 * @param coords The current donut coordinates
 *
 * @return an informative string for the position
 */
std::string GameGraphRoot::positionText() {
	stringstream ss;
	if (ship->timerEnded() && ship->getHealth() > globals::SHIP_HEALTH_WIN_LIMIT) {
		ss << "You Win!";
	} else if (ship->timerEnded()) {
		ss << "You Lose.";
	} else {
		ss << "Time Left: " << trunc(ship->timer);
	}
	return ss.str();
}

/**
 * Returns the donut node
 *
 */
std::shared_ptr<cugl::Node> GameGraphRoot::getDonutNode() { return donutNode; }<|MERGE_RESOLUTION|>--- conflicted
+++ resolved
@@ -279,7 +279,6 @@
 		}
 	}
 
-<<<<<<< HEAD
 	// Draw Client Reconnection Overlay
 	switch (status) {
 		case MagicInternetBox::GameEnded:
@@ -303,7 +302,8 @@
 			break;
 		default:
 			CULog("ERROR: Uncaught MatchmakingStatus Value Occurred");
-=======
+	}
+
 	// Update ship segments
 	std::shared_ptr<Texture> seg0 = assets->get<Texture>("shipseg0");
 	std::shared_ptr<Texture> seg1 = assets->get<Texture>("shipseg1");
@@ -327,7 +327,6 @@
 				shipSegsNode->getChildByTag((unsigned int)(leftMostSeg + 1)));
 			newLeftSegment->setAngle(wrapAngle(segment->getAngle() - globals::SEG_SIZE));
 		}
->>>>>>> 6a2882fc
 	}
 }
 
