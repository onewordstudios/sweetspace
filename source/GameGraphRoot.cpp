--- conflicted
+++ resolved
@@ -374,12 +374,7 @@
 			tutorial->setScale(TUTORIAL_SCALE);
 			tutorialNode->addChildWithTag(tutorial, i + 1);
 		}
-<<<<<<< HEAD
-	} else if (ship->getLevelNum() == tutorial::REAL_LEVELS.at(2)) {
-		timerTutorial->setVisible(false);
-=======
 	} else if (ship->getLevelNum() == tutorial::REAL_LEVELS.at(4)) {
->>>>>>> 38618592
 		std::shared_ptr<Texture> image = assets->get<Texture>("timer_tutorial1");
 		timerTutorial->setTexture(image);
 		float posY = timerTutorial->getPositionY() + TIMER_OFFSET_Y;
