﻿#include "GameGraphRoot.h"

#include <cugl/cugl.h>

#include <iostream>
#include <sstream>
#include <vector>

#include "Globals.h"
#include "TutorialConstants.h"
#include "Tween.h"

using namespace cugl;
using namespace std;

// NOLINTNEXTLINE Simple 4-vectors are unlikely to throw an exception
const std::vector<Color4> GameGraphRoot::BREACH_COLOR{
	cugl::Color4(219, 197, 52), cugl::Color4(227, 100, 159), cugl::Color4(158, 212, 87),
	cugl::Color4(244, 150, 40), cugl::Color4(47, 206, 197),	 cugl::Color4(152, 95, 204)};

#pragma mark -
#pragma mark Level Layout

/** Offset of donut sprites from the radius of the ship */
constexpr int DONUT_OFFSET = 195;

/** The scale of the ship segments. */
constexpr float SEG_SCALE = 0.33f;

/** Number of animation frames of doors */
constexpr int DOOR_FRAMES = 32;

/** Number of animation rows of doors */
constexpr int DOOR_ROWS = 1;

/** Number of animation cols of doors */
constexpr int DOOR_COLS = 32;

/** Loop range of the background image */
constexpr int BG_SCROLL_LIMIT = 256;

/** Parallax speed of background image */
constexpr float BG_SCROLL_SPEED = 0.5;

/** Animation cycle length of ellipses */
constexpr int MAX_ELLIPSES_FRAMES = 180;

/** Presumable number of frames per second */
constexpr int FRAMES_PER_SECOND = 60;

/** Ratio of spin on reconnect donut */
constexpr float RECONNECT_SPIN_RATIO = 0.26f;

/** Milliseconds before connection timeout */
constexpr int CONNECTION_TIMEOUT = 15000;

/** Milliseconds in a second */
constexpr int MILLISECONDS_IN_SECONDS = 1000;

/** Animation cycle length of ship red flash */
constexpr int MAX_HEALTH_WARNING_FRAMES = 150;

/** Maximum alpha value for health warning overlay */
constexpr int MAX_HEALTH_WARNING_ALPHA = 100;

/** Size of ship segment label */
constexpr int SEG_LABEL_SIZE = 100;

/** Y position of ship segment label */
constexpr int SEG_LABEL_Y = 1113;

/** Maximum number of health labels */
constexpr int MAX_HEALTH_LABELS = 10;

/** Percentage of ship health to start showing yellow */
constexpr float SHIP_HEALTH_YELLOW_CUTOFF = 0.5f;

/** Percentage of ship health to start showing red */
constexpr float SHIP_HEALTH_RED_CUTOFF = 0.2f;

/** Portion of health bar shown on screen */
constexpr float HEALTH_RANGE = 100;

/** Offset of health bar (angle of health bar when health = 0) */
constexpr float HEALTH_OFFSET = 217;

/** Time to stop showing health tutorial */
constexpr int HEALTH_TUTORIAL_CUTOFF = 20;

/** Time to stop showing move tutorial */
constexpr int MOVE_TUTORIAL_CUTOFF = 10;

/** Time to show breach tutorial */
constexpr int BREACH_TUTORIAL_CUTOFF = 10;

/** Time to start showing timer */
constexpr int TIMER_TUTORIAL_CUTOFF = 13;

/** Tutorial asset scale */
constexpr float TUTORIAL_SCALE = 0.4f;

/** Timer offset */
constexpr float TIMER_OFFSET_X = -30;

/** Timer offset */
constexpr float TIMER_OFFSET_Y = 50;

#pragma mark -
#pragma mark Constructors

/**
 * Initializes the controller contents, and starts the game
 *
 * The constructor does not allocate any objects or memory.  This allows
 * us to have a non-pointer reference to this controller, reducing our
 * memory allocation.  Instead, allocation happens in this method.
 *
 * @param assets    The (loaded) assets for this game mode
 *
 * @return true if the controller is initialized properly, false otherwise.
 */
bool GameGraphRoot::init(const std::shared_ptr<cugl::AssetManager>& assets,
						 std::shared_ptr<ShipModel> ship, unsigned int playerID) {
	this->playerID = playerID;
	this->ship = ship;
	this->prevPlayerAngle = ship->getDonuts().at(playerID)->getAngle();
	isBackToMainMenu = false;
	status = Normal;
	currentEllipsesFrame = 0;

	// Initialize the scene to a locked width
	Size dimen = Application::get()->getDisplaySize();
	dimen *= globals::SCENE_WIDTH / dimen.width; // Lock the game to a reasonable resolution
	screenHeight = dimen.height;
	// Initialize the scene to a locked width
	if (assets == nullptr) {
		return false;
	} else if (!Scene::init(dimen)) {
		return false;
	}

	// Start up the input handler
	this->assets = assets;

	// Acquire the scene built by the asset loader and resize it the scene
	auto scene = assets->get<Node>("game");
	scene->setContentSize(dimen);
	scene->doLayout(); // Repositions the HUD

	// Game Scene Components.
	allSpace = assets->get<Node>("game_field");
	farSpace = assets->get<Node>("game_field_far");
	nearSpace = assets->get<Node>("game_field_near");
	std::shared_ptr<PolygonNode> tempDonutNode =
		dynamic_pointer_cast<cugl::PolygonNode>(assets->get<Node>("game_field_player1"));
	donutPos = tempDonutNode->getPosition();
	breachesNode = assets->get<Node>("game_field_near_breaches");
	breachSparklesNode = assets->get<Node>("game_field_near_breachsparkles");
	shipSegsNode = assets->get<Node>("game_field_near_shipsegments");
	doorsNode = assets->get<Node>("game_field_near_doors");
	unopsNode = assets->get<Node>("game_field_near_unops");
	externalDonutsNode = assets->get<Node>("game_field_near_externaldonuts");
	healthNode =
		dynamic_pointer_cast<cugl::PolygonNode>(assets->get<Node>("game_field_healthBase"));
	healthNodeOverlay =
		dynamic_pointer_cast<cugl::PolygonNode>(assets->get<Node>("game_field_health"));
	healthNodeOverlay->setVisible(true);
	healthNodeNumbers =
		dynamic_pointer_cast<cugl::PolygonNode>(assets->get<Node>("game_field_healthNumbers"));
	healthNodeNumbers->setVisible(true);
	coordHUD = std::dynamic_pointer_cast<Label>(assets->get<Node>("game_hud"));
	timerBorder =
		std::dynamic_pointer_cast<cugl::PolygonNode>(assets->get<Node>("game_timerBorder"));
	timerBorder->setVisible(true);
	coordHUD->setVisible(true);
	currentHealthWarningFrame = 0;
	moveTutorial =
		dynamic_pointer_cast<cugl::PolygonNode>(assets->get<Node>("game_field_moveTutorial"));
	moveTutorial->setVisible(false);
	if (ship->getLevelNum() == tutorial::BREACH_LEVEL) {
		moveTutorial->setVisible(true);
	}
	healthTutorial =
		dynamic_pointer_cast<cugl::PolygonNode>(assets->get<Node>("game_field_healthTutorial"));
	healthTutorial->setVisible(false);
	communicateTutorial = dynamic_pointer_cast<cugl::PolygonNode>(
		assets->get<Node>("game_field_communicateTutorial"));
	communicateTutorial->setVisible(false);
	timerTutorial =
		dynamic_pointer_cast<cugl::PolygonNode>(assets->get<Node>("game_field_timerTutorial"));
	timerTutorial->setVisible(false);
	if (ship->getLevelNum() == tutorial::REAL_LEVELS.at(0)) {
		healthTutorial->setVisible(false);
		communicateTutorial->setVisible(false);
		timerTutorial->setVisible(true);
	}
	rollTutorial =
		dynamic_pointer_cast<cugl::PolygonNode>(assets->get<Node>("game_field_rollTutorial"));
	rollTutorial->setVisible(false);

	tutorialNode = assets->get<Node>("game_field_near_tutorial");
	buttonsNode = assets->get<Node>("game_field_near_button");
	nearSpace->setAngle(0.0f);
	// Initialize Roll Challenge
	challengePanelHanger = dynamic_pointer_cast<cugl::PolygonNode>(
		assets->get<Node>("game_field_challengePanelParent_challengePanelHanger"));
	challengePanelHanger->setVisible(false);
	challengePanel = dynamic_pointer_cast<cugl::PolygonNode>(
		assets->get<Node>("game_field_challengePanelParent_challengePanel"));
	challengePanel->setVisible(false);
	challengePanelText = dynamic_pointer_cast<cugl::PolygonNode>(
		assets->get<Node>("game_field_challengePanelParent_challengePanelText"));
	challengePanelText->setVisible(false);

	for (int i = 0; i < MAX_HEALTH_LABELS; i++) {
		std::string s = std::to_string(i + 1);
		std::shared_ptr<cugl::PolygonNode> arrow = dynamic_pointer_cast<cugl::PolygonNode>(
			assets->get<Node>("game_field_challengePanelParent_challengePanelArrow" + s));
		challengePanelArrows.push_back(arrow);
	}

	stabilizerFailText = dynamic_pointer_cast<cugl::Label>(
		assets->get<Node>("game_field_challengePanelParent_challengePanelFailLabel"));
	stabilizerFailText->setVisible(false);
	stabilizerFailPanel = dynamic_pointer_cast<cugl::PolygonNode>(
		assets->get<Node>("game_field_challengePanelParent_challengePanelFailPanel"));
	stabilizerFailPanel->setVisible(false);
	blackoutOverlay =
		dynamic_pointer_cast<cugl::PolygonNode>(assets->get<Node>("game_blackoutOverlay"));
	blackoutOverlay->setColor(Tween::fade(0));
	currentTeleportationFrame = 0;
	prevIsStabilizerFail = false;

	// Initialize Ship Segments
	leftMostSeg = 0;
	rightMostSeg = globals::VISIBLE_SEGS - 1;
	std::shared_ptr<Texture> seg0 = assets->get<Texture>("shipseg0");
	std::shared_ptr<Texture> seg1 = assets->get<Texture>("shipseg1");
	std::shared_ptr<Texture> segRed = assets->get<Texture>("shipsegred");
	for (int i = 0; i < globals::VISIBLE_SEGS; i++) {
		std::shared_ptr<PolygonNode> segment =
			cugl::PolygonNode::allocWithTexture(i % 2 == 0 ? seg0 : seg1);
		segment->setAnchor(Vec2::ANCHOR_TOP_CENTER);
		segment->setScale(SEG_SCALE);
		segment->setPosition(Vec2(0, 0));
		segment->setAngle(globals::SEG_SIZE * ((float)i - 2));
		std::shared_ptr<cugl::Label> segLabel = cugl::Label::alloc(
			Size(SEG_LABEL_SIZE, SEG_LABEL_SIZE), assets->get<Font>("mont_black_italic_big"));
		segLabel->setAnchor(Vec2::ANCHOR_CENTER);
		segLabel->setHorizontalAlignment(Label::HAlign::CENTER);
		segLabel->setPosition((float)segment->getTexture()->getWidth() / 2, SEG_LABEL_Y);
		segLabel->setForeground(SHIP_LABEL_COLOR);
		segment->addChild(segLabel);
		std::shared_ptr<PolygonNode> segmentRed = cugl::PolygonNode::allocWithTexture(segRed);
		segmentRed->setColor(Color4::CLEAR);
		segment->addChild(segmentRed);
		shipSegsNode->addChildWithTag(segment, (unsigned int)(i + 1));
	}

	std::shared_ptr<DonutModel> playerModel = ship->getDonuts()[playerID];

	// Initialize Players
	std::shared_ptr<Texture> faceIdle = assets->get<Texture>("donut_face_idle");
	std::shared_ptr<Texture> faceDizzy = assets->get<Texture>("donut_face_dizzy");
	std::shared_ptr<Texture> faceWork = assets->get<Texture>("donut_face_work");
	for (int i = 0; i < ship->getDonuts().size(); i++) {
		std::shared_ptr<DonutModel> donutModel = ship->getDonuts().at((unsigned long)i);
		string donutColor = PLAYER_COLOR.at((unsigned long)donutModel->getColorId());
		std::shared_ptr<Texture> bodyTexture = assets->get<Texture>("donut_" + donutColor);
		// Player node is handled separately
		if (i == playerID) {
			donutNode = PlayerDonutNode::alloc(playerModel, screenHeight, bodyTexture, faceIdle,
											   faceDizzy, faceWork, tempDonutNode->getPosition());
			allSpace->addChild(donutNode);
			tempDonutNode = nullptr;
		} else {
			std::shared_ptr<ExternalDonutNode> newDonutNode =
				ExternalDonutNode::alloc(donutModel, playerModel, ship->getSize(), bodyTexture,
										 faceIdle, faceDizzy, faceWork);
			externalDonutsNode->addChild(newDonutNode);

			Vec2 donutPos = Vec2(sin(donutModel->getAngle() * (globals::RADIUS + DONUT_OFFSET)),
								 -cos(donutModel->getAngle()) * (globals::RADIUS + DONUT_OFFSET));
			newDonutNode->setPosition(donutPos);
		}
	}

	// Initialize Breaches
	std::shared_ptr<cugl::Texture> breachFilmstrip = assets->get<Texture>("breach_filmstrip");
	std::shared_ptr<cugl::Texture> breachSparkleBig = assets->get<Texture>("breach_sparklebig");
	std::shared_ptr<cugl::Texture> breachSparkleSmall = assets->get<Texture>("breach_sparklesmall");
	for (int i = 0; i < ship->getBreaches().size(); i++) {
		std::shared_ptr<BreachModel> breachModel = ship->getBreaches().at((unsigned long)i);
		string breachColor = PLAYER_COLOR.at((unsigned long)ship->getDonuts()
												 .at((unsigned long)breachModel->getPlayer())
												 ->getColorId());
		std::shared_ptr<cugl::Texture> pattern = assets->get<Texture>("breach_" + breachColor);
		cugl::Color4 color = BREACH_COLOR.at((unsigned long)ship->getDonuts()
												 .at((unsigned long)breachModel->getPlayer())
												 ->getColorId());
		// Initialize sparkle nodes
		std::shared_ptr<SparkleNode> sparkleNodeBig =
			SparkleNode::alloc(playerModel, ship->getSize(), breachSparkleBig, Color4::WHITE,
							   SparkleNode::SparkleType::Big);
		breachSparklesNode->addChild(sparkleNodeBig);
		std::shared_ptr<SparkleNode> sparkleNodeSmall =
			SparkleNode::alloc(playerModel, ship->getSize(), breachSparkleSmall, Color4::WHITE,
							   SparkleNode::SparkleType::Small);
		breachSparklesNode->addChild(sparkleNodeSmall);

		std::shared_ptr<BreachNode> breachNode =
			BreachNode::alloc(breachModel, playerModel, ship->getSize(), breachFilmstrip, pattern,
							  color, sparkleNodeBig, sparkleNodeSmall);
		breachNode->setTag((unsigned int)(i + 1));

		// Add the breach node
		breachesNode->addChild(breachNode);
		if (ship->getLevelNum() == tutorial::BREACH_LEVEL) {
			std::shared_ptr<Texture> image = assets->get<Texture>("jump_tutorial0");
			std::shared_ptr<TutorialNode> tutorial = TutorialNode::alloc(image);
			tutorial->setScale(TUTORIAL_SCALE);
			tutorial->setBreachNode(breachNode);
			tutorialNode->addChildWithTag(tutorial, (unsigned int)(i + 1));
		}
	}

	// Initialize Doors
	for (int i = 0; i < ship->getDoors().size(); i++) {
		std::shared_ptr<DoorModel> doorModel = ship->getDoors().at((unsigned long)i);
		std::shared_ptr<Texture> image = assets->get<Texture>("door");
		std::shared_ptr<DoorNode> doorNode = DoorNode::alloc(
			doorModel, playerModel, ship->getSize(), image, DOOR_ROWS, DOOR_COLS, DOOR_FRAMES);
		doorsNode->addChildWithTag(doorNode, i + 1);
	}

	// Initialize unopenable doors
	for (int i = 0; i < ship->getUnopenable().size(); i++) {
		std::shared_ptr<Unopenable> unopModel = ship->getUnopenable().at((unsigned long)i);
		std::shared_ptr<Texture> image = assets->get<Texture>("unop");
		std::shared_ptr<UnopenableNode> unopNode =
			UnopenableNode::alloc(unopModel, playerModel, ship->getSize(), image);
		unopsNode->addChildWithTag(unopNode, i + 1);
	}

	// Initialize Buttons
	for (int i = 0; i < ship->getButtons().size(); i++) {
		std::shared_ptr<ButtonModel> buttonModel = ship->getButtons().at((unsigned long)i);
		std::shared_ptr<ButtonNode> buttonNode = ButtonNode::alloc(
			buttonModel, playerModel, ship->getSize(),
			assets->get<Texture>("challenge_btn_base_down"),
			assets->get<Texture>("challenge_btn_base_up"),
			assets->get<Texture>("challenge_btn_down"), assets->get<Texture>("challenge_btn_up"),
			assets->get<Font>("mont_black_italic_big"));
		buttonsNode->addChildWithTag(buttonNode, i + 1);
	}

	if (ship->getLevelNum() == tutorial::DOOR_LEVEL) {
		for (int i = 0; i < doorsNode->getChildCount(); i++) {
			std::shared_ptr<Texture> image = assets->get<Texture>("door_tutorial");
			std::shared_ptr<TutorialNode> tutorial = TutorialNode::alloc(image);
			shared_ptr<DoorNode> doorNode =
				dynamic_pointer_cast<DoorNode>(doorsNode->getChildByTag((unsigned int)(i + 1)));
			tutorial->setDoorNode(doorNode);
			tutorial->setScale(TUTORIAL_SCALE);
			tutorialNode->addChildWithTag(tutorial, i + 1);
		}
	} else if (ship->getLevelNum() == tutorial::BUTTON_LEVEL) {
		for (int i = 0; i < buttonsNode->getChildCount(); i++) {
			std::shared_ptr<Texture> image = assets->get<Texture>("engine_tutorial");
			std::shared_ptr<TutorialNode> tutorial = TutorialNode::alloc(image);
			shared_ptr<ButtonNode> buttonNode =
				dynamic_pointer_cast<ButtonNode>(buttonsNode->getChildByTag((unsigned int)(i + 1)));
			tutorial->setButtonNode(buttonNode);
			tutorial->setScale(TUTORIAL_SCALE);
			tutorialNode->addChildWithTag(tutorial, i + 1);
		}
	} else if (ship->getLevelNum() == tutorial::REAL_LEVELS.at(4)) {
		std::shared_ptr<Texture> image = assets->get<Texture>("timer_tutorial1");
		timerTutorial->setTexture(image);
		float posY = timerTutorial->getPositionY() + TIMER_OFFSET_Y;
		float posX = timerTutorial->getPositionX() + TIMER_OFFSET_X;
		timerTutorial->setPosition(posX, posY);
	}

	// Overlay Components
	// Initialize Reconnect Overlay
	reconnectOverlay = assets->get<Node>("game_overlay_reconnect");
	reconnectE2 =
		std::dynamic_pointer_cast<Label>(assets->get<Node>("game_overlay_reconnect_ellipsis2"));
	reconnectE3 =
		std::dynamic_pointer_cast<Label>(assets->get<Node>("game_overlay_reconnect_ellipsis3"));
	std::shared_ptr<PolygonNode> tempReconnectDonut =
		dynamic_pointer_cast<cugl::PolygonNode>(assets->get<Node>("game_overlay_reconnect_donut"));
	reconnectDonut = cugl::PolygonNode::allocWithTexture(
		assets->get<Texture>("donut_" + PLAYER_COLOR.at(playerID)));
	reconnectOverlay->addChild(reconnectDonut);
	reconnectDonut->setAnchor(Vec2::ANCHOR_CENTER);
	reconnectDonut->setPosition(tempReconnectDonut->getPosition());
	reconnectDonut->setScale(DonutNode::DONUT_SCALE);
	reconnectDonut->setVisible(true);
	tempReconnectDonut = nullptr;

	// Initialize Timeout Display
	timeoutDisplay = assets->get<Node>("game_overlay_timeout");
	timeoutCounter =
		std::dynamic_pointer_cast<Label>(assets->get<Node>("game_overlay_timeout_countdown"));
	timeoutCurrent.mark();
	timeoutStart.mark();

	// Initialize Pause Screen Componenets
	pauseBtn = std::dynamic_pointer_cast<Button>(assets->get<Node>("game_pauseBtn"));
	pauseScreen = assets->get<Node>("game_pause");
	pauseBtn->setDown(false);
	pauseScreen->setVisible(false);
	musicBtn = std::dynamic_pointer_cast<Button>(assets->get<Node>("game_pause_musicBtn"));
	soundBtn = std::dynamic_pointer_cast<Button>(assets->get<Node>("game_pause_soundBtn"));
	leaveBtn = std::dynamic_pointer_cast<Button>(assets->get<Node>("game_pause_leaveBtn"));
	needle = assets->get<Node>("game_pause_dial_hand");

	// Initialize Loss Screen Componenets
	lossScreen = assets->get<Node>("game_overlay_loss");
	restartBtn =
		std::dynamic_pointer_cast<Button>(assets->get<Node>("game_overlay_loss_restartBtn"));
	lostWaitText =
		std::dynamic_pointer_cast<Label>(assets->get<Node>("game_overlay_loss_waitText"));

	// Initialize Win Screen Componenets
	winScreen = assets->get<Node>("game_overlay_win");
	nextBtn = std::dynamic_pointer_cast<Button>(assets->get<Node>("game_overlay_win_nextBtn"));
	winWaitText = std::dynamic_pointer_cast<Label>(assets->get<Node>("game_overlay_win_waitText"));

	reconnectOverlay->setVisible(false);
	timeoutDisplay->setVisible(false);
	lossScreen->setVisible(false);
	winScreen->setVisible(false);
	nearSpace->setVisible(true);
	healthNode->setVisible(true);
	lostWaitText->setVisible(false);
	winWaitText->setVisible(false);
	nextBtn->setVisible(true);
	restartBtn->setVisible(true);

	lastButtonPressed = None;

	// Register Regular Buttons
	buttonManager.registerButton(restartBtn);
	buttonManager.registerButton(nextBtn);
	buttonManager.registerButton(leaveBtn);

	addChild(scene);
	return true;
}

/**
 * Disposes of all (non-static) resources allocated to this mode.
 */
void GameGraphRoot::dispose() {
	if (_active) {
		removeAllChildren();
		buttonManager.clear();
		allSpace->removeChild(donutNode);
		allSpace = nullptr;
		farSpace = nullptr;
		nearSpace = nullptr;
		donutNode->removeAllChildren();
		donutNode = nullptr;

		coordHUD = nullptr;
		breachesNode->removeAllChildren();
		breachesNode = nullptr;
		shipSegsNode->removeAllChildren();
		shipSegsNode = nullptr;
		doorsNode->removeAllChildren();
		doorsNode = nullptr;
		tutorialNode->removeAllChildren();
		tutorialNode = nullptr;
		unopsNode->removeAllChildren();
		unopsNode = nullptr;
		externalDonutsNode->removeAllChildren();
		externalDonutsNode = nullptr;
		breachSparklesNode->removeAllChildren();
		breachSparklesNode = nullptr;

		challengePanelHanger = nullptr;
		challengePanel = nullptr;
		challengePanelText = nullptr;
		challengePanelArrows.clear();
		healthNode = nullptr;

		stabilizerFailText = nullptr;
		stabilizerFailPanel = nullptr;
		blackoutOverlay = nullptr;

		reconnectOverlay = nullptr;
		reconnectE2 = nullptr;
		reconnectE3 = nullptr;
		reconnectDonut = nullptr;

		timeoutDisplay = nullptr;
		timeoutCounter = nullptr;

		pauseBtn = nullptr;
		pauseScreen = nullptr;
		musicBtn = nullptr;
		soundBtn = nullptr;
		leaveBtn = nullptr;
		needle = nullptr;

		lossScreen = nullptr;
		restartBtn = nullptr;
		lostWaitText = nullptr;

		buttonsNode->removeAllChildren();
		buttonsNode = nullptr;

		winScreen = nullptr;
		nextBtn = nullptr;
		winWaitText = nullptr;

		_active = false;
	}
}

#pragma mark -
#pragma mark Gameplay Handling

/**
 * Resets the status of the game so that we can play again.
 */
void GameGraphRoot::reset() {
	// Reset the parallax
	Vec2 position = farSpace->getPosition();
	farSpace->setAnchor(Vec2::ANCHOR_CENTER);
	farSpace->setPosition(position);
	farSpace->setAngle(0.0f);
	position = nearSpace->getPosition();
	nearSpace->setAnchor(Vec2::ANCHOR_CENTER);
	nearSpace->setPosition(position);
	nearSpace->setAngle(0.0f);
}

/**
 * The method called to update the game mode.
 *
 * This method contains any gameplay code that is not an OpenGL call.
 *
 * @param timestep  The amount of time (in seconds) since the last frame
 */
void GameGraphRoot::update(float timestep) {
	// "Drawing" code.  Move everything BUT the donut
	// Update the HUD
	for (int i = 0; i < ship->getButtons().size(); i++) {
		if (ship->getButtons().at(i)->getIsActive()) {
			coordHUD->setColor(cugl::Color4::RED);
			break;
		} else {
			coordHUD->setColor(cugl::Color4::WHITE);
		}
	}
	coordHUD->setText(positionText());

	// State Check for Drawing
	switch (status) {
		case Normal:
			// Hide Unnecessary Overlays
			lossScreen->setVisible(false);
			winScreen->setVisible(false);
			reconnectOverlay->setVisible(false);
			timeoutDisplay->setVisible(false);
			// Reset Timeout Counters to negative value
			timeoutCurrent.mark();
			timeoutStart.mark();
			break;
		case Loss:
			// Show loss screen
			lossScreen->setVisible(true);
			if (playerID != 0) {
				lostWaitText->setVisible(true);
				restartBtn->setVisible(false);
			}
			break;
		case Win:
			// Show Win Screen
			winScreen->setVisible(true);
			nearSpace->setVisible(false);
			healthNode->setVisible(false);
			rollTutorial->setVisible(false);
			moveTutorial->setVisible(false);
			healthTutorial->setVisible(false);
			communicateTutorial->setVisible(false);
			timerBorder->setVisible(false);
			healthNodeOverlay->setVisible(false);
			healthNodeNumbers->setVisible(false);
			coordHUD->setVisible(false);
			if (playerID != 0) {
				winWaitText->setVisible(true);
				nextBtn->setVisible(false);
			}
			break;
		case Reconnecting:
			// Still Reconnecting, Animation Frames
			// Check for initial reconnection attempt
			if (timeoutCurrent.ellapsedNanos(timeoutStart) < 0) {
				timeoutStart.mark();
			}
			if (timeoutCurrent.ellapsedMillis(timeoutStart) <
				CONNECTION_TIMEOUT - 3 * MILLISECONDS_IN_SECONDS) {
				// Regular Reconnect Display
				timeoutDisplay->setVisible(false);
				timeoutCurrent.mark();
				reconnectOverlay->setVisible(true);
				reconnectDonut->setAngle(
					(float)(reconnectDonut->getAngle() - globals::PI_180 * RECONNECT_SPIN_RATIO));
				currentEllipsesFrame++;
				if (currentEllipsesFrame > MAX_ELLIPSES_FRAMES) {
					currentEllipsesFrame = 0;
				} else if (currentEllipsesFrame % MAX_ELLIPSES_FRAMES < FRAMES_PER_SECOND) {
					reconnectE2->setVisible(false);
					reconnectE3->setVisible(false);
				} else if (currentEllipsesFrame % MAX_ELLIPSES_FRAMES < 2 * FRAMES_PER_SECOND) {
					reconnectE2->setVisible(true);
				} else if (currentEllipsesFrame % MAX_ELLIPSES_FRAMES < 3 * FRAMES_PER_SECOND) {
					reconnectE3->setVisible(true);
				}
			} else {
				// 3 Second Timeout Counter back to lobby
				timeoutDisplay->setVisible(true);
				if (timeoutCurrent.ellapsedMillis(timeoutStart) <
					CONNECTION_TIMEOUT - 2 * MILLISECONDS_IN_SECONDS) {
					timeoutCounter->setText("3");
				} else if (timeoutCurrent.ellapsedMillis(timeoutStart) <
						   CONNECTION_TIMEOUT - MILLISECONDS_IN_SECONDS) {
					timeoutCounter->setText("2");
				} else if (timeoutCurrent.ellapsedMillis(timeoutStart) < CONNECTION_TIMEOUT) {
					timeoutCounter->setText("1");
				} else {
					isBackToMainMenu = true;
				}
				timeoutCurrent.mark();
			}
			break;
		default:
			CULog("ERROR: Uncaught DrawingStatus Value Occurred");
	}
	if (ship->getTimeless()) {
		coordHUD->setVisible(false);
		timeoutCounter->setVisible(false);
		timeoutDisplay->setVisible(false);
		timerBorder->setVisible(false);
	}

	// Button Checks for Special Case Buttons
	processButtons();

	if (ship->getHealth() < 1) {
		healthNodeOverlay->setVisible(false);
	} else {
		float percentHealth = ship->getHealth() / ship->getInitHealth();
		if (percentHealth == 1) {
			healthNodeOverlay->setAngle(((percentHealth * HEALTH_RANGE) + HEALTH_OFFSET + 3) *
										globals::PI_180);
			std::shared_ptr<Texture> image = assets->get<Texture>("health_green");
			healthNodeOverlay->setTexture(image);
		} else {
			healthNodeOverlay->setAngle(((percentHealth * HEALTH_RANGE) + HEALTH_OFFSET) *
										globals::PI_180);
		}
		if (percentHealth < SHIP_HEALTH_RED_CUTOFF) {
			std::shared_ptr<Texture> image = assets->get<Texture>("health_red");
			healthNodeOverlay->setTexture(image);
		} else if (percentHealth < SHIP_HEALTH_YELLOW_CUTOFF) {
			std::shared_ptr<Texture> image = assets->get<Texture>("health_yellow");
			healthNodeOverlay->setTexture(image);
		}
	}

	if (ship->getLevelNum() == tutorial::BREACH_LEVEL) {
		if (trunc(ship->canonicalTimeElapsed) > BREACH_TUTORIAL_CUTOFF) {
			for (int i = 0; i < tutorialNode->getChildCount(); i++) {
				shared_ptr<TutorialNode> tutorial =
					dynamic_pointer_cast<TutorialNode>(tutorialNode->getChildByTag(i + 1));
				if (tutorial != nullptr) {
					tutorial->setVisible(true);
					if (tutorial->getPlayer() == playerID) {
						int breachHealth = tutorial->getBreachNode()->getModel()->getHealth();
						std::shared_ptr<Texture> image = assets->get<Texture>("fix_count3");
						if (breachHealth == 1) {
							image = assets->get<Texture>("fix_count1");
						} else if (breachHealth == 2) {
							image = assets->get<Texture>("fix_count2");
						}
						tutorial->setTexture(image);
					}
				}
			}
		}
	}

	if (ship->getLevelNum() == tutorial::BREACH_LEVEL) {
		if (trunc(ship->canonicalTimeElapsed) == MOVE_TUTORIAL_CUTOFF) {
			moveTutorial->setVisible(false);
		}
	} else if (ship->getLevelNum() == tutorial::REAL_LEVELS.at(0)) {
<<<<<<< HEAD
		if (trunc(ship->canonicalTimeElapsed) == HEALTH_TUTORIAL_CUTOFF) {
			healthTutorial->setVisible(false);
			communicateTutorial->setVisible(false);
		} else if (trunc(ship->canonicalTimeElapsed) == MOVE_TUTORIAL_CUTOFF) {
=======
		if (trunc(ship->timeCtr) == HEALTH_TUTORIAL_CUTOFF) {
			communicateTutorial->setVisible(false);
			healthTutorial->setVisible(true);
		} else if (trunc(ship->timeCtr) == MOVE_TUTORIAL_CUTOFF) {
>>>>>>> d1eede7a
			timerTutorial->setVisible(false);
			healthTutorial->setVisible(false);
			communicateTutorial->setVisible(true);
		}
	} else if (ship->getLevelNum() == tutorial::REAL_LEVELS.at(4)) {
<<<<<<< HEAD
		if (trunc(ship->canonicalTimeElapsed) > TIMER_TUTORIAL_CUTOFF) {
			timerTutorial->setVisible(false);
		} else {
=======
		if (trunc(ship->timeCtr) > TIMER_TUTORIAL_CUTOFF) {
>>>>>>> d1eede7a
			timerTutorial->setVisible(true);
		} else {
			timerTutorial->setVisible(false);
		}
	} else if (ship->getLevelNum() == tutorial::STABILIZER_LEVEL) {
		rollTutorial->setVisible(true);
		if (ship->getChallenge()) {
			std::shared_ptr<Texture> image = assets->get<Texture>("stabilizer_tutorial1");
			rollTutorial->setTexture(image);
		} else {
			std::shared_ptr<Texture> image = assets->get<Texture>("stabilizer_tutorial0");
			rollTutorial->setTexture(image);
		}
	}
	// Reanchor the node at the center of the screen and rotate about center.
	Vec2 position = farSpace->getPosition();
	farSpace->setAnchor(Vec2::ANCHOR_CENTER);
	if (position.x == -BG_SCROLL_LIMIT) {
		farSpace->setPositionX(0);
	} else {
		farSpace->setPosition(position -
							  Vec2(BG_SCROLL_SPEED, 0)); // Reseting the anchor changes the position
	}

	// Rotate nearSpace about center.
	float newPlayerAngle = ship->getDonuts().at(playerID)->getAngle();
	float delta = (prevPlayerAngle - newPlayerAngle) * globals::PI_180;
	delta = delta < -globals::PI
				? delta + ship->getSize() * globals::PI_180
				: delta > globals::PI ? delta - ship->getSize() * globals::PI_180 : delta;
	if (std::abs(delta) > globals::SEG_SIZE) {
		delta = fmod(prevPlayerAngle, globals::SEG_SIZE / globals::PI_180) -
				fmod(newPlayerAngle, globals::SEG_SIZE / globals::PI_180);
		delta = delta * globals::PI_180;
	}
	nearSpace->setAngle(wrapAngle(nearSpace->getAngle() + delta));
	prevPlayerAngle = newPlayerAngle;

	// Update ship segments
	std::shared_ptr<Texture> seg0 = assets->get<Texture>("shipseg0");
	std::shared_ptr<Texture> seg1 = assets->get<Texture>("shipseg1");
	std::shared_ptr<PolygonNode> segment;
	for (int i = 0; i < globals::VISIBLE_SEGS; i++) {
		segment = dynamic_pointer_cast<cugl::PolygonNode>(
			shipSegsNode->getChildByTag((unsigned int)(i + 1)));
		// If segments rotate too far left, move left-most segment to the right side
		if (i == rightMostSeg &&
			wrapAngle(nearSpace->getAngle() + segment->getAngle()) < globals::SEG_CUTOFF_ANGLE) {
			rightMostSeg = (i + 1) % globals::VISIBLE_SEGS;
			leftMostSeg = (i + 2) % globals::VISIBLE_SEGS;
			std::shared_ptr<PolygonNode> newRightSegment = dynamic_pointer_cast<cugl::PolygonNode>(
				shipSegsNode->getChildByTag((unsigned int)(rightMostSeg + 1)));
			newRightSegment->setAngle(wrapAngle(segment->getAngle() + globals::SEG_SIZE));
		} else if (i == leftMostSeg && wrapAngle(nearSpace->getAngle() + segment->getAngle()) >
										   globals::TWO_PI - globals::SEG_CUTOFF_ANGLE) {
			leftMostSeg = (i + globals::VISIBLE_SEGS - 1) % globals::VISIBLE_SEGS;
			rightMostSeg = (i + globals::VISIBLE_SEGS - 2) % globals::VISIBLE_SEGS;
			std::shared_ptr<PolygonNode> newLeftSegment = dynamic_pointer_cast<cugl::PolygonNode>(
				shipSegsNode->getChildByTag((unsigned int)(leftMostSeg + 1)));
			newLeftSegment->setAngle(wrapAngle(segment->getAngle() - globals::SEG_SIZE));
		}
		// Update text label of segment
		float relSegAngle = wrapAngle(segment->getAngle() + nearSpace->getAngle());
		relSegAngle = relSegAngle >= 0 ? relSegAngle : globals::TWO_PI + relSegAngle;
		relSegAngle = relSegAngle > globals::PI ? relSegAngle - globals::TWO_PI : relSegAngle;
		float segAngle = (float)(ship->getDonuts().at(playerID)->getAngle() * globals::PI_180 +
								 relSegAngle + SEG_SCALE * globals::PI_180);
		segAngle = fmod(segAngle, ship->getSize() * globals::PI_180);
		segAngle = segAngle < 0 ? segAngle + ship->getSize() * globals::PI_180 : segAngle;
		unsigned int segNum = (unsigned int)(segAngle / globals::SEG_SIZE);
		std::shared_ptr<cugl::Label> segLabel =
			dynamic_pointer_cast<cugl::Label>(segment->getChild(static_cast<unsigned int>(0)));
		segLabel->setText(std::to_string(segNum));
	}

	// Update breaches textures if recycled
	for (int i = 0; i < ship->getBreaches().size(); i++) {
		std::shared_ptr<BreachModel> breachModel = ship->getBreaches().at((unsigned long)i);
		shared_ptr<BreachNode> breachNode =
			dynamic_pointer_cast<BreachNode>(breachesNode->getChildByTag((unsigned int)(i + 1)));
		if (!breachNode->getIsAnimatingShrink() && breachModel->getHealth() > 0 &&
			breachModel->getNeedSpriteUpdate()) {
			cugl::Color4 color = BREACH_COLOR.at((unsigned long)ship->getDonuts()
													 .at((unsigned long)breachModel->getPlayer())
													 ->getColorId());
			string breachColor = PLAYER_COLOR.at((unsigned long)ship->getDonuts()
													 .at((unsigned long)breachModel->getPlayer())
													 ->getColorId());
			std::shared_ptr<Texture> image = assets->get<Texture>("breach_" + breachColor);
			breachNode->resetAppearance(image, color);
			breachModel->setNeedSpriteUpdate(false);
		}
	}

	if (ship->getChallenge()) {
		challengePanelHanger->setVisible(true);
		challengePanel->setVisible(true);
		challengePanelText->setVisible(true);
		std::shared_ptr<Texture> image = assets->get<Texture>("panel_progress_1");
		for (int i = 0; i < challengePanelArrows.size(); i++) {
			std::shared_ptr<cugl::PolygonNode> arrow = challengePanelArrows.at(i);
			if (ship->getRollDir() == 0) {
				arrow->setAngle(globals::PI);
			}
			if (i < (ship->getChallengeProg())) {
				arrow->setTexture(image);
			}
			arrow->setVisible(true);
		}
	} else {
		challengePanelHanger->setVisible(false);
		challengePanel->setVisible(false);
		challengePanelText->setVisible(false);
		std::shared_ptr<Texture> image = assets->get<Texture>("panel_progress_0");
		for (int i = 0; i < challengePanelArrows.size(); i++) {
			challengePanelArrows.at(i)->setVisible(false);
			challengePanelArrows.at(i)->setTexture(image);
		}
	}

	// Animate health warning flashing
	if (currentHealthWarningFrame != 0) {
		currentHealthWarningFrame += 1;
		if (currentHealthWarningFrame == MAX_HEALTH_WARNING_FRAMES) {
			if (ship->getHealth() > SHIP_HEALTH_RED_CUTOFF * ship->getInitHealth()) {
				currentHealthWarningFrame = 0;
				setSegHealthWarning(0);
			} else {
				setSegHealthWarning(MAX_HEALTH_WARNING_ALPHA / MAX_HEALTH_WARNING_FRAMES * 2);
				currentHealthWarningFrame = 1;
			}
		} else {
			int alpha = 0;
			if (currentHealthWarningFrame < MAX_HEALTH_WARNING_FRAMES / 2) {
				alpha = MAX_HEALTH_WARNING_ALPHA * currentHealthWarningFrame /
						MAX_HEALTH_WARNING_FRAMES * 2;
			} else {
				alpha = MAX_HEALTH_WARNING_ALPHA *
						(MAX_HEALTH_WARNING_FRAMES - currentHealthWarningFrame) /
						MAX_HEALTH_WARNING_FRAMES * 2;
			}
			setSegHealthWarning(alpha);
		}
	} else if (ship->getHealth() <= SHIP_HEALTH_RED_CUTOFF * ship->getInitHealth()) {
		setSegHealthWarning(MAX_HEALTH_WARNING_ALPHA / MAX_HEALTH_WARNING_FRAMES * 2);
		currentHealthWarningFrame = 1;
	}

	// Handle teleportation
	doTeleportAnimation();
}

void GameGraphRoot::processButtons() {
	// Process normal button draw states
	buttonManager.process();

	// Do not process inputs if a) nothing was pressed, or b) currently transitioning
	if (!InputController::getInstance()->isTapEndAvailable()) {
		return;
	}

	std::tuple<Vec2, Vec2> tapData = InputController::getInstance()->getTapEndLoc();
	// Pause button
	if (buttonManager.tappedButton(pauseBtn, tapData)) {
		if (pauseBtn->isDown()) {
			// Close Pause Screen
			pauseBtn->setDown(false);
			pauseScreen->setVisible(false);
		} else {
			// Open Pause Screen
			pauseBtn->setDown(true);
			pauseScreen->setVisible(true);
		}
	} else if (pauseScreen->isVisible()) {
		// Mute Music Button
		if (buttonManager.tappedButton(musicBtn, tapData)) {
			if (musicBtn->isDown()) {
				musicBtn->setDown(false);
				AudioChannels::get()->resumeMusic();
			} else {
				musicBtn->setDown(true);
				AudioChannels::get()->pauseMusic();
			}
		}
		// Mute Sound Button
		else if (buttonManager.tappedButton(soundBtn, tapData)) {
			if (soundBtn->isDown()) {
				soundBtn->setDown(false);
				AudioChannels::get()->resumeAllEffects();
			} else {
				soundBtn->setDown(true);
				AudioChannels::get()->pauseAllEffects();
			}
		}
		// Leave Button
		else if (buttonManager.tappedButton(leaveBtn, tapData)) {
			isBackToMainMenu = true;
		}
	} else if (playerID == 0) {
		if (winScreen->isVisible()) {
			if (buttonManager.tappedButton(nextBtn, tapData)) {
				lastButtonPressed = NextLevel;
			}
		} else if (lossScreen->isVisible()) {
			// Is this loss?
			if (buttonManager.tappedButton(restartBtn, tapData)) {
				lastButtonPressed = Restart;
			}
		}
	}
}

void GameGraphRoot::setNeedlePercentage(float percentage) {
	needle->setAngle(-percentage * globals::TWO_PI * globals::NEEDLE_OFFSET);
}

void GameGraphRoot::setSegHealthWarning(int alpha) {
	for (int i = 0; i < globals::VISIBLE_SEGS; i++) {
		std::shared_ptr<cugl::PolygonNode> segment = dynamic_pointer_cast<cugl::PolygonNode>(
			shipSegsNode->getChildByTag((unsigned int)(i + 1)));
		std::shared_ptr<cugl::PolygonNode> segRed = dynamic_pointer_cast<cugl::PolygonNode>(
			segment->getChild(static_cast<unsigned int>(1)));
		segRed->setColor(Color4(globals::MAX_BYTE, globals::MAX_BYTE, globals::MAX_BYTE, alpha));
	}
}

void GameGraphRoot::doTeleportAnimation() {
	if (ship->getStabilizerStatus() == ShipModel::StabilizerStatus::FAILURE &&
		!prevIsStabilizerFail) {
		// Start teleportation animation
		currentTeleportationFrame = 1;
		ship->setStabilizerStatus(ShipModel::StabilizerStatus::ANIMATING);
	}
	if (currentTeleportationFrame != 0) {
		// Continue teleportation animation
		if (currentTeleportationFrame <= TELEPORT_FRAMECUTOFF_FIRST) {
			stabilizerFailPanel->setVisible(true);
			stabilizerFailText->setVisible(true);
		} else if (currentTeleportationFrame <= TELEPORT_FRAMECUTOFF_SECOND) {
			blackoutOverlay->setColor(Tween::fade(
				Tween::linear(0, 1, currentTeleportationFrame - TELEPORT_FRAMECUTOFF_FIRST,
							  TELEPORT_FRAMECUTOFF_SECOND - TELEPORT_FRAMECUTOFF_FIRST)));
		} else {
			if (currentTeleportationFrame == TELEPORT_FRAMECUTOFF_SECOND + 1) {
				// Teleport models
				for (int i = 0; i < ship->getDonuts().size(); i++) {
					std::shared_ptr<DonutModel> donutModel = ship->getDonuts().at((unsigned long)i);
					donutModel->teleport();
				}
				CustomNode::recomputeAll();
				ship->setStabilizerStatus(ShipModel::StabilizerStatus::INACTIVE);
			}
			stabilizerFailPanel->setVisible(false);
			stabilizerFailText->setVisible(false);
			blackoutOverlay->setColor(Tween::fade(
				Tween::linear(1, 0, currentTeleportationFrame - TELEPORT_FRAMECUTOFF_SECOND,
							  TELEPORT_FRAMECUTOFF_THIRD - TELEPORT_FRAMECUTOFF_SECOND)));
		}
		currentTeleportationFrame += 1;
		if (currentTeleportationFrame > TELEPORT_FRAMECUTOFF_THIRD) currentTeleportationFrame = 0;
	}
	prevIsStabilizerFail = ship->getStabilizerStatus() == ShipModel::StabilizerStatus::FAILURE;
}
/**
 * Returns an informative string for the position
 *
 * This function is for writing the current donut position to the HUD.
 *
 * @param coords The current donut coordinates
 *
 * @return an informative string for the position
 */
std::string GameGraphRoot::positionText() {
	stringstream ss;
	if (trunc(ship->timeLeftInTimer) > SEC_IN_MIN - 1) {
		if ((int)trunc(ship->timeLeftInTimer) % SEC_IN_MIN < tenSeconds) {
			ss << "0" << (int)trunc(ship->timeLeftInTimer) / SEC_IN_MIN << ":0"
			   << (int)trunc(ship->timeLeftInTimer) % SEC_IN_MIN;
		} else {
			ss << "0" << (int)trunc(ship->timeLeftInTimer) / SEC_IN_MIN << ":"
			   << (int)trunc(ship->timeLeftInTimer) % SEC_IN_MIN;
		}
	} else {
		if (trunc(ship->timeLeftInTimer) < tenSeconds) {
			ss << "00:0" << trunc(ship->timeLeftInTimer);
		} else {
			ss << "00:" << trunc(ship->timeLeftInTimer);
		}
	}

	return ss.str();
}<|MERGE_RESOLUTION|>--- conflicted
+++ resolved
@@ -701,29 +701,16 @@
 			moveTutorial->setVisible(false);
 		}
 	} else if (ship->getLevelNum() == tutorial::REAL_LEVELS.at(0)) {
-<<<<<<< HEAD
 		if (trunc(ship->canonicalTimeElapsed) == HEALTH_TUTORIAL_CUTOFF) {
-			healthTutorial->setVisible(false);
-			communicateTutorial->setVisible(false);
-		} else if (trunc(ship->canonicalTimeElapsed) == MOVE_TUTORIAL_CUTOFF) {
-=======
-		if (trunc(ship->timeCtr) == HEALTH_TUTORIAL_CUTOFF) {
 			communicateTutorial->setVisible(false);
 			healthTutorial->setVisible(true);
-		} else if (trunc(ship->timeCtr) == MOVE_TUTORIAL_CUTOFF) {
->>>>>>> d1eede7a
+		} else if (trunc(ship->canonicalTimeElapsed) == MOVE_TUTORIAL_CUTOFF) {
 			timerTutorial->setVisible(false);
 			healthTutorial->setVisible(false);
 			communicateTutorial->setVisible(true);
 		}
 	} else if (ship->getLevelNum() == tutorial::REAL_LEVELS.at(4)) {
-<<<<<<< HEAD
 		if (trunc(ship->canonicalTimeElapsed) > TIMER_TUTORIAL_CUTOFF) {
-			timerTutorial->setVisible(false);
-		} else {
-=======
-		if (trunc(ship->timeCtr) > TIMER_TUTORIAL_CUTOFF) {
->>>>>>> d1eede7a
 			timerTutorial->setVisible(true);
 		} else {
 			timerTutorial->setVisible(false);
