﻿#include "GLaDOS.h"

#include <vector>

using namespace cugl;
using namespace std;

#pragma mark -
#pragma mark GM
/**
 * Creates a new GM controller.
 *
 * This constructor does NOT do any initialzation.  It simply allocates the
 * object. This makes it safe to use this class without a pointer.
 */
GLaDOS::GLaDOS()
	: active(false),
	  playerID(0),
	  mib(nullptr),
	  fail(false),
	  maxEvents(0),
	  maxDoors(0),
	  maxButtons(0) {}

/**
 * Deactivates this input controller, releasing all listeners.
 *
 * This method will not dispose of the input controller. It can be reused
 * once it is reinitialized.
 */
void GLaDOS::dispose() {
	if (active) {
		active = false;
	}
}

/**
 * Initializes the GM
 *
 * This method works like a proper constructor, initializing the GM
 * controller and allocating memory.
 *
 * @return true if the controller was initialized successfully
 */
bool GLaDOS::init(std::shared_ptr<ShipModel> ship, std::shared_ptr<LevelModel> level) {
	bool success = true;
	this->ship = ship;
	this->mib = MagicInternetBox::getInstance();
	this->playerID = mib->getPlayerID();
	maxEvents = level->getMaxBreaches();
	maxDoors = min(level->getMaxDoors(), mib->getNumPlayers() * 2 - 1);
	maxButtons = level->getMaxButtons();
	blocks = level->getBlocks();
	events = level->getEvents();

	for (int i = 0; i < maxEvents; i++) {
		breachFree.push(i);
	}
	for (int i = 0; i < maxDoors; i++) {
		doorFree.push(i);
	}
	for (int i = 0; i < maxButtons; i++) {
		buttonFree.push(i);
	}
	fail = false;
	// Set random seed based on time
	srand((unsigned int)time(NULL));
	active = success;
	return success;
}

/**
 * Places an object in the game. Requires that enough resources are present.
 *
 * @param obj the object to place
 * @param zeroAngle the angle corresponding to the relative angle zero
 * @param ids a vector of relative ids, scrambled by the caller
 */
void GLaDOS::placeObject(BuildingBlockModel::Object obj, float zeroAngle, vector<int> ids) {
	int i = 0;
	int p = obj.player == -1 ? (int)(rand() % ship->getDonuts().size()) : ids.at(obj.player);
	switch (obj.type) {
		case BuildingBlockModel::Breach:
			i = breachFree.front();
			breachFree.pop();
			ship->createBreach((float)obj.angle + zeroAngle, p, i);
			mib->createBreach((float)obj.angle + zeroAngle, p, i);
			break;
		case BuildingBlockModel::Door:
			i = doorFree.front();
			doorFree.pop();
			ship->createDoor((float)obj.angle + zeroAngle, i);
			mib->createDualTask((float)obj.angle + zeroAngle, -1, -1, i);
			break;
		case BuildingBlockModel::Button: {
<<<<<<< HEAD
			// Find usable button IDs
			i = (int)distance(buttonFree.begin(), find(buttonFree.begin(), buttonFree.end(), true));
			buttonFree.at(i) = false;
			int j =
				(int)distance(buttonFree.begin(), find(buttonFree.begin(), buttonFree.end(), true));
			buttonFree.at(j) = false;
=======
			i = buttonFree.front();
			buttonFree.pop();
			int j = buttonFree.front();
			buttonFree.pop();
>>>>>>> ed66ee6a

			// Roll for pair's angle
			float origAngle = (float)obj.angle + zeroAngle;
			float pairAngle;
			do {
				pairAngle = (float)(rand() % (int)(ship->getSize()));
			} while (abs(pairAngle - ship->getButtons().at(i)->getAngle()) < globals::BUTTON_DIST);

			// Dispatch challenge creation
			ship->createButton(origAngle, i, pairAngle, j);
			mib->createButtonTask(origAngle, i, pairAngle, j);
			break;
		}
		case BuildingBlockModel::Roll:
			if (ship->getChallenge()) break;
			((int)(rand() % 2 == 0)) ? ship->setRollDir(0) : ship->setRollDir(1);
			if (p != playerID && ship->getDonuts().at(p)->getIsActive()) {
				mib->createAllTask(p, ship->getRollDir());
			} else {
				ship->setChallengeProg(0);
				ship->setEndTime((ship->timer) - globals::ROLL_CHALLENGE_LENGTH);
				ship->setChallenge(true);
			}
			break;
	}
}

/**
 * Processes the GM.
 *
 * This method is used to run the GM for generating and managing current ship events
 */
void GLaDOS::update(float dt) {
	// Removing breaches that have 0 health left
	for (int i = 0; i < maxEvents; i++) {
		if (ship->getBreaches().at(i) == nullptr) {
			continue;
		}
		// check if health is zero or the assigned player is inactive
		if (ship->getBreaches().at(i)->getHealth() == 0 ||
			!ship->getDonuts().at(ship->getBreaches().at(i)->getPlayer())->getIsActive()) {
			ship->getBreaches().at(i)->reset();
			breachFree.push(i);
		}
	}

	// Remove doors that have been resolved and opened. Also raise doors that are resolved.
	for (int i = 0; i < maxDoors; i++) {
		if (ship->getDoors().at(i) == nullptr) {
			continue;
		}
		if (ship->getDoors().at(i)->resolvedAndRaised()) {
			ship->getDoors().at(i)->reset();
			doorFree.push(i);
		} else if (ship->getDoors().at(i)->resolved()) {
			ship->getDoors().at(i)->raiseDoor();
		}
	}

	for (int i = 0; i < maxButtons; i++) {
		auto btn = ship->getButtons().at(i);
		if (btn == nullptr) {
			continue;
		}
<<<<<<< HEAD
		if (btn->isResolved()) {
			buttonFree.at(i) = true;
			buttonFree.at(btn->getPairID()) = true;

			btn->getPair()->clear();
			btn->clear();
=======
		if (ship->getButtons().at(i)->isResolved()) {
			ship->getButtons().at(i)->setIsActive(false);
			ship->getButtons().at(i)->getPair()->setIsActive(false);
			buttonFree.push(ship->getButtons().at(i)->getPairID());
			buttonFree.push(i);
			// mib->flagButton(i, (int)playerID, 0);
			ship->getButtons().at(i)->setJumpedOn(false);
			ship->getButtons().at(i)->getPair()->setJumpedOn(false);
>>>>>>> ed66ee6a
		}
	}

	// Check if this is the host for generating breaches and doors
	if (playerID != 0) {
		return;
	}

	for (int i = 0; i < events.size(); i++) {
		std::shared_ptr<EventModel> event = events.at(i);
		int spawnRate = (int)(1 / event->getProbability());
		if (event->isActive((int)ship->timePassed()) && rand() % spawnRate <= 1) {
			// ready up the event
			readyQueue.push_back(event);
			if (event->isOneTime()) {
				// If it's a one time event, we don't want to add it again next frame
				events.erase(events.begin() + i);
				i--;
			}
		}
	}
	for (int i = 0; i < readyQueue.size(); i++) {
		// assign the relative player ids
		vector<int> ids;
		for (int j = 0; j < ship->getDonuts().size(); j++) {
			ids.push_back(j);
		}
		// NOLINTNEXTLINE It's fine that this shuffle algorithm isn't perfect
		random_shuffle(ids.begin(), ids.end());
		shared_ptr<EventModel> event = readyQueue.at(i);
		shared_ptr<BuildingBlockModel> block = blocks.at(event->getBlock());
		vector<BuildingBlockModel::Object> objects = block->getObjects();
		int breachesNeeded = block->getBreachesNeeded();
		int doorsNeeded = block->getDoorsNeeded();
		int buttonsNeeded = block->getButtonsNeeded();

		// If we don't have enough resources for this event, they're probably already fucked
		if (doorsNeeded > doorFree.size() || breachesNeeded > breachFree.size() ||
			buttonsNeeded > buttonFree.size()) {
			readyQueue.erase(readyQueue.begin() + i);
			i--;
			continue;
		}
		// the ids we actually use
		vector<int> neededIds;
		for (int j = 0; j < objects.size(); j++) {
			int id = objects.at(j).player;
			if (id != -1) ids.push_back(id);
		}
		float angle;
		int padding = 0;
		switch (block->getType()) {
			case BuildingBlockModel::MinDist: {
				angle = (float)(rand() % (int)(ship->getSize()));
				padding = block->getDistance();
				break;
			}
			case BuildingBlockModel::SpecificPlayer: {
				int id = ids.at(block->getPlayer());
				angle = ship->getDonuts().at(id)->getAngle() + (float)block->getDistance();
				break;
			}
			case BuildingBlockModel::Random: {
				angle = (float)(rand() % (int)(ship->getSize()));
				break;
			}
		}
		bool goodAngle = true;
		for (int j = 0; j < ship->getDonuts().size(); j++) {
			float diff =
				ship->getSize() / 2 -
				abs(abs(ship->getDonuts().at(j)->getAngle() - angle) - ship->getSize() / 2);
			float dist =
				find(neededIds.begin(), neededIds.end(), j) != neededIds.end() ? 0 : (float)padding;
			if (diff < dist + (float)block->getRange() / 2) {
				goodAngle = false;
				break;
			}
		}
		// Make sure it's not too close to other breaches
		for (unsigned int k = 0; k < ship->getBreaches().size(); k++) {
			float breachAngle = ship->getBreaches()[k]->getAngle();
			float diff = ship->getSize() / 2 - abs(abs(breachAngle - angle) - ship->getSize() / 2);
			if (ship->getBreaches()[k]->getIsActive() && diff < (float)block->getRange() / 2) {
				goodAngle = false;
				break;
			}
		}

		for (unsigned int k = 0; k < ship->getDoors().size(); k++) {
			float doorAngle = ship->getDoors()[k]->getAngle();
			float diff = ship->getSize() / 2 - abs(abs(doorAngle - angle) - ship->getSize() / 2);
			if (ship->getDoors()[k]->getIsActive() && diff < (float)block->getRange() / 2) {
				goodAngle = false;
				break;
			}
		}
		if (!goodAngle) continue;
		// set angle to where zero is
		angle = angle - (float)block->getRange() / 2 - (float)block->getMin();
		for (int j = 0; j < objects.size(); j++) {
			placeObject(objects.at(j), angle, ids);
		}
		readyQueue.erase(readyQueue.begin() + i);
		break;
	}

	if (fail) {
		mib->failAllTask();
		fail = false;
	}
}<|MERGE_RESOLUTION|>--- conflicted
+++ resolved
@@ -93,19 +93,11 @@
 			mib->createDualTask((float)obj.angle + zeroAngle, -1, -1, i);
 			break;
 		case BuildingBlockModel::Button: {
-<<<<<<< HEAD
 			// Find usable button IDs
-			i = (int)distance(buttonFree.begin(), find(buttonFree.begin(), buttonFree.end(), true));
-			buttonFree.at(i) = false;
-			int j =
-				(int)distance(buttonFree.begin(), find(buttonFree.begin(), buttonFree.end(), true));
-			buttonFree.at(j) = false;
-=======
 			i = buttonFree.front();
 			buttonFree.pop();
 			int j = buttonFree.front();
 			buttonFree.pop();
->>>>>>> ed66ee6a
 
 			// Roll for pair's angle
 			float origAngle = (float)obj.angle + zeroAngle;
@@ -170,23 +162,12 @@
 		if (btn == nullptr) {
 			continue;
 		}
-<<<<<<< HEAD
 		if (btn->isResolved()) {
-			buttonFree.at(i) = true;
-			buttonFree.at(btn->getPairID()) = true;
+			buttonFree.push(btn->getPairID());
+			buttonFree.push(i);
 
 			btn->getPair()->clear();
 			btn->clear();
-=======
-		if (ship->getButtons().at(i)->isResolved()) {
-			ship->getButtons().at(i)->setIsActive(false);
-			ship->getButtons().at(i)->getPair()->setIsActive(false);
-			buttonFree.push(ship->getButtons().at(i)->getPairID());
-			buttonFree.push(i);
-			// mib->flagButton(i, (int)playerID, 0);
-			ship->getButtons().at(i)->setJumpedOn(false);
-			ship->getButtons().at(i)->getPair()->setJumpedOn(false);
->>>>>>> ed66ee6a
 		}
 	}
 
