--- conflicted
+++ resolved
@@ -170,14 +170,7 @@
 		if (btn == nullptr) {
 			continue;
 		}
-<<<<<<< HEAD
-		if (ship->getButtons().at(i)->getResolved()) {
-			ship->getButtons().at(i)->setAngle(-1);
-			ship->getButtons().at(i)->getPair()->setAngle(-1);
-			buttonFree.at(ship->getButtons().at(i)->getPairID()) = true;
-=======
 		if (btn->isResolved()) {
->>>>>>> 2617ade9
 			buttonFree.at(i) = true;
 			buttonFree.at(btn->getPairID()) = true;
 
