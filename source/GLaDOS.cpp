--- conflicted
+++ resolved
@@ -83,13 +83,8 @@
  * This method is used to run the GM for generating and managing current ship events
  */
 void GLaDOS::update(float dt) {
-<<<<<<< HEAD
-	// Removing breaches that have 0 health left or are assigned to inactive players
-	for (int i = 0; i < MAX_EVENTS; i++) {
-=======
 	// Removing breaches that have 0 health left
 	for (int i = 0; i < maxEvents; i++) {
->>>>>>> 6a2882fc
 		if (ship->getBreaches().at(i) == nullptr) {
 			continue;
 		}
