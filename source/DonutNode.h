--- conflicted
+++ resolved
@@ -19,20 +19,8 @@
 
 #pragma mark Values
    protected:
-<<<<<<< HEAD
-	std::shared_ptr<DonutModel> donutModel;
-	/** Reference to the player donut model */
-	std::shared_ptr<DonutModel> playerDonutModel;
-	/** Size of the ship. Needed for visibility determination */
-	float shipSize;
-	/** Whether the breach is being shown right now */
-	bool isShown;
-	/** State of current facial animation */
-	FaceState faceState;
-=======
 	/** Reference to the donut model this node represents */
 	std::shared_ptr<DonutModel> referencedDonutModel;
->>>>>>> d9c0ddfe
 
 	/** Reference to child node which is responsible for rotation */
 	std::shared_ptr<cugl::Node> rotationNode;
@@ -76,32 +64,7 @@
 	/**
 	 * Init child nodes of donut node
 	 */
-<<<<<<< HEAD
-	void initChildren(const std::shared_ptr<cugl::Texture> &bodyTexture,
-					  const std::shared_ptr<cugl::Texture> &faceIdleTexture,
-					  const std::shared_ptr<cugl::Texture> &faceDizzyTexture,
-					  const std::shared_ptr<cugl::Texture> &faceWorkTexture) {
-		idleFace = faceIdleTexture;
-		dizzyFace = faceDizzyTexture;
-		workFace = faceWorkTexture;
-
-		rotationNode = cugl::Node::alloc();
-		bodyNode = cugl::PolygonNode::allocWithTexture(bodyTexture);
-		faceNode = cugl::AnimationNode::alloc(idleFace, ANIMATION_IDLE_H, ANIMATION_IDLE_W,
-											  ANIMATION_IDLE_FRAMES);
-		bodyNode->setAnchor(cugl::Vec2::ANCHOR_CENTER);
-		bodyNode->setPosition(0, 0);
-		rotationNode->addChild(bodyNode);
-
-		faceNode->setAnchor(cugl::Vec2::ANCHOR_CENTER);
-		faceNode->setPosition(0, 0);
-		rotationNode->addChild(faceNode);
-
-		addChild(rotationNode);
-	}
-=======
 	bool init(const std::shared_ptr<cugl::Texture> &bodyTexture, std::shared_ptr<DonutModel> donut);
->>>>>>> d9c0ddfe
 #pragma mark -
 #pragma mark Getters Setters
 
