--- conflicted
+++ resolved
@@ -16,13 +16,6 @@
 #pragma mark Level Layout
 /** The Angle in degrees for fixing a breach*/
 constexpr float EPSILON_ANGLE = 5.2f;
-<<<<<<< HEAD
-=======
-/** The Angle in degrees for which a collision occurs*/
-constexpr float DOOR_WIDTH = 10.0f;
-/** The Angle in degrees for which a breach donut collision occurs*/
-constexpr float BREACH_WIDTH = 6.0f;
->>>>>>> 3857def2
 /** The Angle in degrees for which a door can be activated*/
 constexpr float DOOR_ACTIVE_ANGLE = 15.0f;
 /** Angles to adjust per frame to prevent door tunneling */
