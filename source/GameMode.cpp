﻿//
//  SDGameScene.h
//  Ship Demo
//
//  This is the most important class in this demo.  This class manages the
//  gameplay for this demo.  It is a relativeluy simple class as we are not
//  worried about collisions.
//
//  WARNING: There are a lot of shortcuts in this design that will do not adapt
//  well to data driven design.  This demo has a lot of simplifications to make
//  it a bit easier to see how everything fits together.  However, the model
//  classes and how they are initialized will need to be changed if you add
//  dynamic level loading.
//
//  Author: Walker White
//  Version: 1/10/17
//
#include "GameMode.h"

#include <cugl/cugl.h>

#include <iostream>
#include <sstream>

using namespace cugl;
using namespace std;

#pragma mark -
#pragma mark Level Layout

/** This is adjusted by screen aspect ratio to get the height */
constexpr unsigned int SCENE_WIDTH = 1024;
/** The maximum number of events on ship at any one time. This will probably need to scale with the
 * number of players*/
constexpr unsigned int MAX_EVENTS = 3;
/** The maximum number of doors on ship at any one time. This will probably need to scale with the
 * number of players*/
constexpr unsigned int MAX_DOORS = 1;
/** The Angle in radians for which a tap can registers as fixing a breach*/
constexpr float EPSILON_ANGLE = 0.09f;
/** The Angle in radians for which a collision occurs*/
constexpr float DOOR_WIDTH = 0.12f;
/** The Angle in radians for which a door can be activated*/
constexpr float DOOR_ACTIVE_ANGLE = 0.25f;

#pragma mark -
#pragma mark Constructors

/**
 * Initializes the controller contents, and starts the game
 *
 * The constructor does not allocate any objects or memory.  This allows
 * us to have a non-pointer reference to this controller, reducing our
 * memory allocation.  Instead, allocation happens in this method.
 *
 * @param assets    The (loaded) assets for this game mode
 *
 * @return true if the controller is initialized properly, false otherwise.
 */
bool GameMode::init(const std::shared_ptr<cugl::AssetManager>& assets,
					std::shared_ptr<MagicInternetBox>& mib) {
	// Initialize the scene to a locked width
	Size dimen = Application::get()->getDisplaySize();
	dimen *= SCENE_WIDTH / dimen.width; // Lock the game to a reasonable resolution
	if (assets == nullptr) {
		return false;
	}

	input.init();
	net = mib;

	for (int i = 0; i < MAX_EVENTS; i++) {
		breaches.push_back(BreachModel::alloc());
	}
	for (int i = 0; i < 3; i++) {
		donuts.push_back(DonutModel::alloc());
	}
	for (int i = 0; i < MAX_DOORS; i++) {
		doors.push_back(DoorModel::alloc());
	}

<<<<<<< HEAD
	shipModel = ShipModel::alloc(donuts, breaches, doors);
	gm.init(donuts, breaches, doors, net, -1);
	while (net.getPlayerID() == -1) {
		net.update(shipModel);
=======
	shipModel = ShipModel::alloc(donuts, breaches);
	gm.init(donuts, breaches, net, -1);
	while (net->getPlayerID() == -1) {
		net->update(shipModel);
>>>>>>> 69b75b69
	}
	playerId = net->getPlayerID();
	gm.setPlayerId(playerId);
	// gm.setDonuts(shipModel);
	donutModel = donuts.at(playerId);
	// Scene graph setup
	sgRoot.setBreaches(breaches);
	sgRoot.setDoors(doors);
	sgRoot.setDonuts(donuts);
	sgRoot.setPlayerId(playerId);
	sgRoot.init(assets);

	return true;
}

/**
 * Disposes of all (non-static) resources allocated to this mode.
 */
void GameMode::dispose() {
	input.dispose();
	gm.dispose();
	sgRoot.dispose();
	donutModel = nullptr;
}

#pragma mark -
#pragma mark Gameplay Handling

/**
 * Resets the status of the game so that we can play again.
 */
void GameMode::reset() {
	donutModel->reset();
	sgRoot.reset();
	input.clear();
	gm.clear();
}

/**
 * The method called to update the game mode.
 *
 * This method contains any gameplay code that is not an OpenGL call.
 *
 * @param timestep  The amount of time (in seconds) since the last frame
 */
void GameMode::update(float timestep) {
	input.update(timestep);
	net->update(shipModel);
	// Reset the game if necessary
	// if (input.didReset()) {
	//	reset();
	//}

	// Breach health depletion
	for (int i = 0; i < MAX_EVENTS; i++) {
		if (breaches.at(i) == nullptr) {
			continue;
		}
		float diff = (float)M_PI -
					 abs(abs(donutModel->getAngle() - breaches.at(i)->getAngle()) - (float)M_PI);

		if (playerId == breaches.at(i)->getPlayer() && diff < EPSILON_ANGLE &&
			!breaches.at(i)->isPlayerOn() && donutModel->getJumpOffset() == 0.0f) {
			breaches.at(i)->decHealth(1);
			breaches.at(i)->setIsPlayerOn(true);

			if (breaches.at(i)->getHealth() == 0) {
				net->resolveBreach(i);
			}

		} else if (diff > EPSILON_ANGLE && breaches.at(i)->isPlayerOn()) {
			breaches.at(i)->setIsPlayerOn(false);
		}
	}
<<<<<<< HEAD

	for (int i = 0; i < MAX_DOORS; i++) {
		if (doors.at(i) == nullptr || doors.at(i)->halfOpen() || doors.at(i)->getAngle() < 0) {
			continue;
		}
		float diff =
			(float)M_PI - abs(abs(donutModel->getAngle() - doors.at(i)->getAngle()) - (float)M_PI);

		if (diff < DOOR_WIDTH) {
			// TODO: Real physics...
			donutModel->applyForce(-6 * donutModel->getVelocity());
		}
		if (diff < DOOR_ACTIVE_ANGLE) {
			doors.at(i)->addPlayer(playerId);
			net.flagDualTask(i, playerId, 1);
		} else {
			if (doors.at(i)->isPlayerOn(playerId)) {
				doors.at(i)->removePlayer(playerId);
				net.flagDualTask(i, playerId, 0);
			}
		}
	}

=======
>>>>>>> 69b75b69
	gm.update(timestep);
	float thrust = input.getRoll();

	// Move the donut (MODEL ONLY)
	donutModel->applyForce(thrust);
	// Jump Logic
	if (input.getTapLoc() != Vec2::ZERO && !donutModel->isJumping()) {
		donutModel->startJump();
	}
	donutModel->update(timestep);

	sgRoot.update(timestep);
}

/**
 * Draws the game.
 */
void GameMode::draw(const std::shared_ptr<cugl::SpriteBatch>& batch) { sgRoot.render(batch); }<|MERGE_RESOLUTION|>--- conflicted
+++ resolved
@@ -79,17 +79,10 @@
 		doors.push_back(DoorModel::alloc());
 	}
 
-<<<<<<< HEAD
 	shipModel = ShipModel::alloc(donuts, breaches, doors);
 	gm.init(donuts, breaches, doors, net, -1);
-	while (net.getPlayerID() == -1) {
-		net.update(shipModel);
-=======
-	shipModel = ShipModel::alloc(donuts, breaches);
-	gm.init(donuts, breaches, net, -1);
 	while (net->getPlayerID() == -1) {
 		net->update(shipModel);
->>>>>>> 69b75b69
 	}
 	playerId = net->getPlayerID();
 	gm.setPlayerId(playerId);
@@ -164,7 +157,6 @@
 			breaches.at(i)->setIsPlayerOn(false);
 		}
 	}
-<<<<<<< HEAD
 
 	for (int i = 0; i < MAX_DOORS; i++) {
 		if (doors.at(i) == nullptr || doors.at(i)->halfOpen() || doors.at(i)->getAngle() < 0) {
@@ -179,17 +171,15 @@
 		}
 		if (diff < DOOR_ACTIVE_ANGLE) {
 			doors.at(i)->addPlayer(playerId);
-			net.flagDualTask(i, playerId, 1);
+			net->flagDualTask(i, playerId, 1);
 		} else {
 			if (doors.at(i)->isPlayerOn(playerId)) {
 				doors.at(i)->removePlayer(playerId);
-				net.flagDualTask(i, playerId, 0);
+				net->flagDualTask(i, playerId, 0);
 			}
 		}
 	}
 
-=======
->>>>>>> 69b75b69
 	gm.update(timestep);
 	float thrust = input.getRoll();
 
