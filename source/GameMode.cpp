﻿#include "GameMode.h"

#include <cugl/cugl.h>

#include <iostream>
#include <sstream>

#include "ExternalDonutModel.h"
#include "Globals.h"
#include "PlayerDonutModel.h"

using namespace cugl;
using namespace std;

#pragma mark -
#pragma mark Level Layout
/** The Angle in degrees for fixing a breach*/
constexpr float EPSILON_ANGLE = 5.2f;
/** The Angle in degrees for which a door can be activated*/
constexpr float DOOR_ACTIVE_ANGLE = 15.0f;
<<<<<<< HEAD
/** Force to push back during collision */
constexpr float REBOUND_FORCE = -6;
/** Max number of buttons */
constexpr unsigned int NUM_BUTTONS = 2; // add to level
/** The Angle in degrees for which a door can be activated*/
constexpr float BUTTON_ACTIVE_ANGLE = 15.0f;
=======
/** Angles to adjust per frame to prevent door tunneling */
constexpr float ANGLE_ADJUST = 0.5f;

// Friction
/** The friction factor while fixing a breach */
constexpr float FIX_BREACH_FRICTION = 0.65f;
/** The friction factor applied when moving through other players breaches */
constexpr float OTHER_BREACH_FRICTION = 0.2f;
>>>>>>> 8e27b680

#pragma mark -
#pragma mark Constructors

/**
 * Initializes the controller contents, and starts the game
 *
 * The constructor does not allocate any objects or memory.  This allows
 * us to have a non-pointer reference to this controller, reducing our
 * memory allocation.  Instead, allocation happens in this method.
 *
 * @param assets    The (loaded) assets for this game mode
 *
 * @return true if the controller is initialized properly, false otherwise.
 */
bool GameMode::init(const std::shared_ptr<cugl::AssetManager>& assets) {
	// Music Initialization
	auto source = assets->get<Sound>("theme");
	AudioChannels::get()->playMusic(source, true, source->getVolume());

	// Initialize the scene to a locked width
	Size dimen = Application::get()->getDisplaySize();
	dimen *= globals::SCENE_WIDTH / dimen.width; // Lock the game to a reasonable resolution
	if (assets == nullptr) {
		return false;
	}

	// Input Initialization
	input = InputController::getInstance();
	input->clear();

	// Network Initialization
	net = MagicInternetBox::getInstance();
	playerID = net->getPlayerID();
	roomId = net->getRoomID();

	const char* levelName = nullptr;
	switch (net->getLevelNum()) {
		case 1:
			levelName = LEVEL_ONE_KEY;
			break;
		case 2:
			levelName = LEVEL_TWO_KEY;
			break;
		case 3:
			levelName = LEVEL_THREE_KEY;
			break;
		default:
			break;
	}

	CULog("Loading level %s b/c mib gave level num %d", levelName, net->getLevelNum());

	std::shared_ptr<LevelModel> level = assets->get<LevelModel>(levelName);
	ship = ShipModel::alloc(net->getNumPlayers(), level->getMaxBreaches(), level->getMaxDoors(),
<<<<<<< HEAD
							playerID, level->getShipSize(), level->getInitHealth(), NUM_BUTTONS);
=======
							playerID, (float)level->getShipSize((int)net->getNumPlayers()),
							level->getInitHealth());
>>>>>>> 8e27b680
	gm.init(ship, level);

	donutModel = ship->getDonuts().at(static_cast<unsigned long>(playerID));
	ship->initTimer(level->getTime());
	ship->setHealth(globals::INITIAL_SHIP_HEALTH);

	// Scene graph Initialization
	sgRoot.init(assets, ship, playerID);

	return true;
}

/**
 * Disposes of all (non-static) resources allocated to this mode.
 */
void GameMode::dispose() {
	gm.dispose();
	sgRoot.dispose();
	donutModel = nullptr;
}

#pragma mark -
#pragma mark Gameplay Handling

/**
 * The method called to update the game mode.
 *
 * This method contains any gameplay code that is not an OpenGL call.
 *
 * @param timestep  The amount of time (in seconds) since the last frame
 */
void GameMode::update(float timestep) {
	// Connection Status Checks
	switch (net->matchStatus()) {
		case MagicInternetBox::Disconnected:
		case MagicInternetBox::ClientRoomInvalid:
		case MagicInternetBox::ReconnectError:
			if (net->reconnect(roomId)) {
				net->update();
			}
			sgRoot.setStatus(MagicInternetBox::Disconnected);
			sgRoot.update(timestep);
			return;
		case MagicInternetBox::Reconnecting:
			// Still Reconnecting
			net->update();
			sgRoot.setStatus(MagicInternetBox::Reconnecting);
			sgRoot.update(timestep);
			return;
		case MagicInternetBox::ClientRoomFull:
		case MagicInternetBox::GameEnded:
			// Insert Game End
			net->update(ship);
			sgRoot.setStatus(MagicInternetBox::GameEnded);
			sgRoot.update(timestep);
			return;
		case MagicInternetBox::GameStart:
			net->update(ship);
			sgRoot.setStatus(MagicInternetBox::GameStart);
			break;
		default:
			CULog("ERROR: Uncaught MatchmakingStatus Value Occurred");
	}

	// Only process game logic if properly connected to game
	input->update(timestep);

	if (!(ship->timerEnded())) {
		ship->updateTimer(timestep);
	}

	// Breach Checks
	for (int i = 0; i < ship->getBreaches().size(); i++) {
		std::shared_ptr<BreachModel> breach = ship->getBreaches().at(i);
		if (breach == nullptr) {
			continue;
		}
		float diff = ship->getSize() / 2 -
					 abs(abs(donutModel->getAngle() - breach->getAngle()) - ship->getSize() / 2);
		if (!donutModel->isJumping() && playerID != breach->getPlayer() &&
			diff < globals::BREACH_WIDTH && breach->getHealth() != 0) {
			// Slow player by drag factor
			donutModel->setFriction(OTHER_BREACH_FRICTION);
		} else if (playerID == breach->getPlayer() && diff < EPSILON_ANGLE &&
				   donutModel->getJumpOffset() == 0.0f && breach->getHealth() > 0) {
			if (!breach->isPlayerOn()) {
				// Decrement Health
				breach->decHealth(1);
				breach->setIsPlayerOn(true);
			}

			// Slow player by friction factor if not already slowed more
			if (donutModel->getFriction() > FIX_BREACH_FRICTION) {
				donutModel->setFriction(FIX_BREACH_FRICTION);
			}

			// Resolve Breach if health is 0
			if (breach->getHealth() == 0) {
				net->resolveBreach(i);
			}

		} else if (diff > EPSILON_ANGLE && breach->isPlayerOn()) {
			breach->setIsPlayerOn(false);
		}
	}

	// Door Checks
	for (int i = 0; i < ship->getDoors().size(); i++) {
		if (ship->getDoors().at(i) == nullptr || ship->getDoors().at(i)->halfOpen() ||
			ship->getDoors().at(i)->getAngle() < 0) {
			continue;
		}
		float diff = donutModel->getAngle() - ship->getDoors().at(i)->getAngle();
		float a = diff + ship->getSize() / 2;
		diff = a - floor(a / ship->getSize()) * ship->getSize() - ship->getSize() / 2;

		if (abs(diff) < globals::DOOR_WIDTH) {
			// Stop donut and push it out if inside
			donutModel->setVelocity(0);
			if (diff < 0) {
				donutModel->setAngle(donutModel->getAngle() - ANGLE_ADJUST < 0.0f
										 ? ship->getSize()
										 : donutModel->getAngle() - ANGLE_ADJUST);
			} else {
				donutModel->setAngle(donutModel->getAngle() + ANGLE_ADJUST > ship->getSize()
										 ? 0.0f
										 : donutModel->getAngle() + ANGLE_ADJUST);
			}
		}
		if (abs(diff) < DOOR_ACTIVE_ANGLE) {
			ship->getDoors().at(i)->addPlayer(playerID);
			net->flagDualTask(i, playerID, 1);
		} else {
			if (ship->getDoors().at(i)->isPlayerOn(playerID)) {
				ship->getDoors().at(i)->removePlayer(playerID);
				net->flagDualTask(i, playerID, 0);
			}
		}
	}

	for (int i = 0; i < ship->getButtons().size(); i++) {
		if (ship->getButtons().at(i) == nullptr || ship->getButtons().at(i)->getAngle() < 0) {
			continue;
		}
		float diff = ship->getSize() / 2 -
					 abs(abs(donutModel->getAngle() - ship->getButtons().at(i)->getAngle()) -
						 ship->getSize() / 2);

		if (diff < BUTTON_ACTIVE_ANGLE) {
			ship->getButtons().at(i)->addPlayer(playerID);
			ship->getButtons().at(i)->setJumpedOn(donutModel->isJumping());
			if(ship->getButtons().at(i)->jumpedOn()) {
				net->flagButton(i, playerID, 1);
                CULog("Jumped on game mode");
			}
		} else {
			ship->getButtons().at(i)->removePlayer(playerID);
			net->flagButton(i, playerID, 0);
		}
		if (ship->getButtons().at(i)->getPlayersOn() == 1 &&
				ship->getButtons().at(i)->jumpedOn()) {
			CULog("on button");
			if (ship->getButtons().at(i)->getPair()->jumpedOn() && ship->getButtons().at(i)->getPair()->getPlayersOn() == 1) {
				CULog("on second button");
				ship->getButtons().at(i)->setResolved(true);
			}
		}
	}

	for (int i = 0; i < ship->getBreaches().size(); i++) {
		// this should be adjusted based on the level and number of players
		if (ship->getBreaches().at(i) != nullptr &&
			trunc(ship->getBreaches().at(i)->getTimeCreated()) - trunc(ship->timer) > 15) {
			ship->decHealth(0.01);
		}
	}

	gm.update(timestep);

	// Move the donut (MODEL ONLY)
	float thrust = input->getRoll();
	donutModel->applyForce(thrust);
	// Jump Logic
	if (input->hasJumped() && !donutModel->isJumping()) {
		donutModel->startJump();
		net->jump(playerID);
	}

	for (unsigned int i = 0; i < ship->getDonuts().size(); i++) {
		ship->getDonuts()[i]->update(timestep);
	}

	if (ship->getChallenge() && trunc(ship->timer) <= globals::ROLL_CHALLENGE_LENGTH) {
		ship->setChallenge(false);
	}

	if (ship->getChallenge() && trunc(ship->timer) > globals::ROLL_CHALLENGE_LENGTH) {
		bool allRoll = true;
		for (unsigned int i = 0; i < ship->getDonuts().size(); i++) {
			if (ship->getRollDir() == 0) {
				if (ship->getDonuts()[i]->getVelocity() >= 0) {
					allRoll = false;
					break;
				}
			} else {
				if (ship->getDonuts()[i]->getVelocity() <= 0) {
					allRoll = false;
					break;
				}
			}
		}
		if (allRoll) {
			ship->updateChallengeProg();
		}
		if (ship->getChallengeProg() > 100 || trunc(ship->timer) == trunc(ship->getEndTime())) {
			if (ship->getChallengeProg() < 10) {
				float h = ship->getHealth();
				ship->setHealth(h - 1);
				gm.setChallengeFail(true);
				ship->failAllTask();
			}
			ship->setChallenge(false);
			ship->setChallengeProg(0);
		}
	}

	sgRoot.update(timestep);
}

/**
 * Draws the game.
 */
void GameMode::draw(const std::shared_ptr<cugl::SpriteBatch>& batch) { sgRoot.render(batch); }<|MERGE_RESOLUTION|>--- conflicted
+++ resolved
@@ -18,14 +18,10 @@
 constexpr float EPSILON_ANGLE = 5.2f;
 /** The Angle in degrees for which a door can be activated*/
 constexpr float DOOR_ACTIVE_ANGLE = 15.0f;
-<<<<<<< HEAD
-/** Force to push back during collision */
-constexpr float REBOUND_FORCE = -6;
 /** Max number of buttons */
 constexpr unsigned int NUM_BUTTONS = 2; // add to level
 /** The Angle in degrees for which a door can be activated*/
 constexpr float BUTTON_ACTIVE_ANGLE = 15.0f;
-=======
 /** Angles to adjust per frame to prevent door tunneling */
 constexpr float ANGLE_ADJUST = 0.5f;
 
@@ -34,7 +30,6 @@
 constexpr float FIX_BREACH_FRICTION = 0.65f;
 /** The friction factor applied when moving through other players breaches */
 constexpr float OTHER_BREACH_FRICTION = 0.2f;
->>>>>>> 8e27b680
 
 #pragma mark -
 #pragma mark Constructors
@@ -90,12 +85,9 @@
 
 	std::shared_ptr<LevelModel> level = assets->get<LevelModel>(levelName);
 	ship = ShipModel::alloc(net->getNumPlayers(), level->getMaxBreaches(), level->getMaxDoors(),
-<<<<<<< HEAD
 							playerID, level->getShipSize(), level->getInitHealth(), NUM_BUTTONS);
-=======
 							playerID, (float)level->getShipSize((int)net->getNumPlayers()),
 							level->getInitHealth());
->>>>>>> 8e27b680
 	gm.init(ship, level);
 
 	donutModel = ship->getDonuts().at(static_cast<unsigned long>(playerID));
