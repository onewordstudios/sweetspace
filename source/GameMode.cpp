﻿//
//  SDGameScene.h
//  Ship Demo
//
//  This is the most important class in this demo.  This class manages the
//  gameplay for this demo.  It is a relativeluy simple class as we are not
//  worried about collisions.
//
//  WARNING: There are a lot of shortcuts in this design that will do not adapt
//  well to data driven design.  This demo has a lot of simplifications to make
//  it a bit easier to see how everything fits together.  However, the model
//  classes and how they are initialized will need to be changed if you add
//  dynamic level loading.
//
//  Author: Walker White
//  Version: 1/10/17
//
#include "GameMode.h"

#include <cugl/cugl.h>

#include <iostream>
#include <sstream>

#include "ExternalDonutModel.h"
#include "PlayerDonutModel.h"

using namespace cugl;
using namespace std;

#pragma mark -
#pragma mark Level Layout

/** This is adjusted by screen aspect ratio to get the height */
constexpr unsigned int SCENE_WIDTH = 1024;
/** The maximum number of events on ship at any one time. This will probably need to scale with the
 * number of players*/
constexpr unsigned int MAX_EVENTS = 3;
/** The maximum number of doors on ship at any one time. This will probably need to scale with the
 * number of players*/
constexpr unsigned int MAX_DOORS = 1;
/** The Angle in radians for which a tap can registers as fixing a breach*/
constexpr float EPSILON_ANGLE = 0.09f;
/** The Angle in radians for which a collision occurs*/
constexpr float DOOR_WIDTH = 0.12f;
/** The Angle in radians for which a breach donut collision occurs*/
constexpr float BREACH_WIDTH = 0.2f;
/** The Angle in radians for which a door can be activated*/
constexpr float DOOR_ACTIVE_ANGLE = 0.25f;

#pragma mark -
#pragma mark Constructors

/**
 * Initializes the controller contents, and starts the game
 *
 * The constructor does not allocate any objects or memory.  This allows
 * us to have a non-pointer reference to this controller, reducing our
 * memory allocation.  Instead, allocation happens in this method.
 *
 * @param assets    The (loaded) assets for this game mode
 *
 * @return true if the controller is initialized properly, false otherwise.
 */
bool GameMode::init(const std::shared_ptr<cugl::AssetManager>& assets,
					std::shared_ptr<MagicInternetBox>& mib) {
	// Initialize the scene to a locked width
	Size dimen = Application::get()->getDisplaySize();
	dimen *= SCENE_WIDTH / dimen.width; // Lock the game to a reasonable resolution
	if (assets == nullptr) {
		return false;
	}

	input.init();
	net = mib;

	playerID = net->getPlayerID();
	ship = ShipModel::alloc(net->getNumPlayers(), MAX_EVENTS, MAX_DOORS, playerID);
	gm.init(ship, net);

	donutModel = ship->getDonuts().at(static_cast<unsigned long>(playerID));

	// Scene graph setup
	sgRoot.init(assets, ship, playerID);

	return true;
}

/**
 * Disposes of all (non-static) resources allocated to this mode.
 */
void GameMode::dispose() {
	input.dispose();
	gm.dispose();
	sgRoot.dispose();
	donutModel = nullptr;
}

#pragma mark -
#pragma mark Gameplay Handling

/**
 * Resets the status of the game so that we can play again.
 */
void GameMode::reset() {
	donutModel->reset();
	sgRoot.reset();
	input.clear();
	gm.clear();
}

/**
 * The method called to update the game mode.
 *
 * This method contains any gameplay code that is not an OpenGL call.
 *
 * @param timestep  The amount of time (in seconds) since the last frame
 */
void GameMode::update(float timestep) {
	input.update(timestep);

	net->update(ship);

	// Breach health depletion
	for (int i = 0; i < MAX_EVENTS; i++) {
		std::shared_ptr<BreachModel> breach = ship->getBreaches().at(i);
		if (breach == nullptr) {
			continue;
		}
		float diff =
			(float)M_PI - abs(abs(donutModel->getAngle() - breach->getAngle()) - (float)M_PI);

<<<<<<< HEAD
		if (!donutModel->isJumping() && playerID != breach->getPlayer() && diff < BREACH_WIDTH) {
=======
		if (!donutModel->isJumping() && playerID != ship->getBreaches().at(i)->getPlayer() &&
			diff < BREACH_WIDTH && ship->getBreaches().at(i)->getHealth() != 0) {
>>>>>>> 6ef1e43b
			donutModel->applyForce(-6 * donutModel->getVelocity());
		} else if (playerID == breach->getPlayer() && diff < EPSILON_ANGLE &&
				   !breach->isPlayerOn() && donutModel->getJumpOffset() == 0.0f &&
				   breach->getHealth() > 0) {
			breach->decHealth(1);
			breach->setIsPlayerOn(true);

			if (breach->getHealth() == 0) {
				net->resolveBreach(i);
			}

		} else if (diff > EPSILON_ANGLE && ship->getBreaches().at(i)->isPlayerOn()) {
			ship->getBreaches().at(i)->setIsPlayerOn(false);
		}
	}

	for (int i = 0; i < MAX_DOORS; i++) {
		if (ship->getDoors().at(i) == nullptr || ship->getDoors().at(i)->halfOpen() ||
			ship->getDoors().at(i)->getAngle() < 0) {
			continue;
		}
		float diff =
			(float)M_PI -
			abs(abs(donutModel->getAngle() - ship->getDoors().at(i)->getAngle()) - (float)M_PI);

		if (diff < DOOR_WIDTH) {
			// TODO: Real physics...
			donutModel->applyForce(-6 * donutModel->getVelocity());
		}
		if (diff < DOOR_ACTIVE_ANGLE) {
			ship->getDoors().at(i)->addPlayer(playerID);
			net->flagDualTask(i, playerID, 1);
		} else {
			if (ship->getDoors().at(i)->isPlayerOn(playerID)) {
				ship->getDoors().at(i)->removePlayer(playerID);
				net->flagDualTask(i, playerID, 0);
			}
		}
	}

	if ((ship->getBreaches().size()) == 0) {
		ship->setHealth(11);
	} else {
		int h = 0;
		for (int i = 0; i < ship->getBreaches().size(); i++) {
			h = h + ship->getBreaches().at(i)->getHealth();
		}
		ship->setHealth(12 - h);
	}

	gm.update(timestep);
	float thrust = input.getRoll();

	// Move the donut (MODEL ONLY)
	donutModel->applyForce(thrust);
	// Jump Logic
	if (input.getTapLoc() != Vec2::ZERO && !donutModel->isJumping()) {
		donutModel->startJump();
		net->jump(playerID);
	}

	for (unsigned int i = 0; i < ship->getDonuts().size(); i++) {
		ship->getDonuts()[i]->update(timestep);
	}

	sgRoot.update(timestep);
}

/**
 * Draws the game.
 */
void GameMode::draw(const std::shared_ptr<cugl::SpriteBatch>& batch) { sgRoot.render(batch); }<|MERGE_RESOLUTION|>--- conflicted
+++ resolved
@@ -130,12 +130,9 @@
 		float diff =
 			(float)M_PI - abs(abs(donutModel->getAngle() - breach->getAngle()) - (float)M_PI);
 
-<<<<<<< HEAD
 		if (!donutModel->isJumping() && playerID != breach->getPlayer() && diff < BREACH_WIDTH) {
-=======
 		if (!donutModel->isJumping() && playerID != ship->getBreaches().at(i)->getPlayer() &&
 			diff < BREACH_WIDTH && ship->getBreaches().at(i)->getHealth() != 0) {
->>>>>>> 6ef1e43b
 			donutModel->applyForce(-6 * donutModel->getVelocity());
 		} else if (playerID == breach->getPlayer() && diff < EPSILON_ANGLE &&
 				   !breach->isPlayerOn() && donutModel->getJumpOffset() == 0.0f &&
