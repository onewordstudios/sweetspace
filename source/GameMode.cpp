﻿#include "GameMode.h"

#include <cugl/cugl.h>

#include <iostream>
#include <sstream>

#include "ExternalDonutModel.h"
#include "Globals.h"
#include "PlayerDonutModel.h"

using namespace cugl;
using namespace std;

#pragma mark -
#pragma mark Level Layout
/** The Angle in degrees for fixing a breach*/
constexpr float EPSILON_ANGLE = 5.2f;
/** The Angle in degrees for which a door can be activated*/
constexpr float DOOR_ACTIVE_ANGLE = 15.0f;
/** Angles to adjust per frame to prevent door tunneling */
constexpr float ANGLE_ADJUST = 0.5f;

// Friction
/** The friction factor while fixing a breach */
constexpr float FIX_BREACH_FRICTION = 0.65f;
/** The friction factor applied when moving through other players breaches */
constexpr float OTHER_BREACH_FRICTION = 0.2f;

#pragma mark -
#pragma mark Constructors

/**
 * Initializes the controller contents, and starts the game
 *
 * The constructor does not allocate any objects or memory.  This allows
 * us to have a non-pointer reference to this controller, reducing our
 * memory allocation.  Instead, allocation happens in this method.
 *
 * @param assets    The (loaded) assets for this game mode
 *
 * @return true if the controller is initialized properly, false otherwise.
 */
bool GameMode::init(const std::shared_ptr<cugl::AssetManager>& assets) {
	// Music Initialization
	auto source = assets->get<Sound>("theme");
	AudioChannels::get()->playMusic(source, true, source->getVolume());

	// Initialize the scene to a locked width
	Size dimen = Application::get()->getDisplaySize();
	dimen *= globals::SCENE_WIDTH / dimen.width; // Lock the game to a reasonable resolution
	if (assets == nullptr) {
		return false;
	}

	// Input Initialization
	input = InputController::getInstance();
	input->clear();

	// Network Initialization
	net = MagicInternetBox::getInstance();
	playerID = net->getPlayerID();
	roomId = net->getRoomID();

	std::shared_ptr<LevelModel> level = assets->get<LevelModel>(LEVEL_ONE_KEY);
	ship = ShipModel::alloc(net->getNumPlayers(), level->getMaxBreaches(), level->getMaxDoors(),
							playerID, (float)level->getShipSize((int)net->getNumPlayers()),
							level->getInitHealth());
	gm.init(ship, level);

	donutModel = ship->getDonuts().at(static_cast<unsigned long>(playerID));
	ship->initTimer(level->getTime());
	ship->setHealth(globals::INITIAL_SHIP_HEALTH);

	// Scene graph Initialization
	sgRoot.init(assets, ship, playerID);

	return true;
}

/**
 * Disposes of all (non-static) resources allocated to this mode.
 */
void GameMode::dispose() {
	gm.dispose();
	sgRoot.dispose();
	donutModel = nullptr;
}

#pragma mark -
#pragma mark Gameplay Handling

/**
 * The method called to update the game mode.
 *
 * This method contains any gameplay code that is not an OpenGL call.
 *
 * @param timestep  The amount of time (in seconds) since the last frame
 */
void GameMode::update(float timestep) {
	// Connection Status Checks
	switch (net->matchStatus()) {
		case MagicInternetBox::Disconnected:
		case MagicInternetBox::ClientRoomInvalid:
		case MagicInternetBox::ReconnectError:
			if (net->reconnect(roomId)) {
				net->update();
			}
			sgRoot.setStatus(MagicInternetBox::Disconnected);
			sgRoot.update(timestep);
			return;
		case MagicInternetBox::Reconnecting:
			// Still Reconnecting
			net->update();
			sgRoot.setStatus(MagicInternetBox::Reconnecting);
			sgRoot.update(timestep);
			return;
		case MagicInternetBox::ClientRoomFull:
		case MagicInternetBox::GameEnded:
			// Insert Game End
			net->update(ship);
			sgRoot.setStatus(MagicInternetBox::GameEnded);
			sgRoot.update(timestep);
			return;
		case MagicInternetBox::GameStart:
			net->update(ship);
			sgRoot.setStatus(MagicInternetBox::GameStart);
			break;
		default:
			CULog("ERROR: Uncaught MatchmakingStatus Value Occurred");
	}

	// Only process game logic if properly connected to game
	input->update(timestep);

	if (!(ship->timerEnded())) {
		ship->updateTimer(timestep);
	}

	// Breach Checks
	for (int i = 0; i < ship->getBreaches().size(); i++) {
		std::shared_ptr<BreachModel> breach = ship->getBreaches().at(i);
		if (breach == nullptr) {
			continue;
		}
		float diff = ship->getSize() / 2 -
					 abs(abs(donutModel->getAngle() - breach->getAngle()) - ship->getSize() / 2);
		if (!donutModel->isJumping() && playerID != breach->getPlayer() &&
			diff < globals::BREACH_WIDTH && breach->getHealth() != 0) {
			// Slow player by drag factor
			donutModel->setFriction(OTHER_BREACH_FRICTION);
		} else if (playerID == breach->getPlayer() && diff < EPSILON_ANGLE &&
				   donutModel->getJumpOffset() == 0.0f && breach->getHealth() > 0) {
			if (!breach->isPlayerOn()) {
				// Decrement Health
				breach->decHealth(1);
				breach->setIsPlayerOn(true);
			}

			// Slow player by friction factor if not already slowed more
			if (donutModel->getFriction() > FIX_BREACH_FRICTION) {
				donutModel->setFriction(FIX_BREACH_FRICTION);
			}

			// Resolve Breach if health is 0
			if (breach->getHealth() == 0) {
				net->resolveBreach(i);
			}

		} else if (diff > EPSILON_ANGLE && breach->isPlayerOn()) {
			breach->setIsPlayerOn(false);
		}
	}

	// Door Checks
	for (int i = 0; i < ship->getDoors().size(); i++) {
		if (ship->getDoors().at(i) == nullptr || ship->getDoors().at(i)->halfOpen() ||
			ship->getDoors().at(i)->getAngle() < 0) {
			continue;
		}
		float diff = donutModel->getAngle() - ship->getDoors().at(i)->getAngle();
		float a = diff + ship->getSize() / 2;
		diff = a - floor(a / ship->getSize()) * ship->getSize() - ship->getSize() / 2;

		if (abs(diff) < globals::DOOR_WIDTH) {
			// Stop donut and push it out if inside
			donutModel->setVelocity(0);
			if (diff < 0) {
				donutModel->setAngle(donutModel->getAngle() - ANGLE_ADJUST < 0.0f
										 ? ship->getSize()
										 : donutModel->getAngle() - ANGLE_ADJUST);
			} else {
				donutModel->setAngle(donutModel->getAngle() + ANGLE_ADJUST > ship->getSize()
										 ? 0.0f
										 : donutModel->getAngle() + ANGLE_ADJUST);
			}
		}
		if (abs(diff) < DOOR_ACTIVE_ANGLE) {
			ship->getDoors().at(i)->addPlayer(playerID);
			net->flagDualTask(i, playerID, 1);
		} else {
			if (ship->getDoors().at(i)->isPlayerOn(playerID)) {
				ship->getDoors().at(i)->removePlayer(playerID);
				net->flagDualTask(i, playerID, 0);
			}
		}
	}

	for (int i = 0; i < ship->getBreaches().size(); i++) {
		// this should be adjusted based on the level and number of players
		if (ship->getBreaches().at(i) != nullptr &&
			trunc(ship->getBreaches().at(i)->getTimeCreated()) - trunc(ship->timer) > 15) {
			ship->decHealth(0.01);
		}
	}

	gm.update(timestep);

	// Move the donut (MODEL ONLY)
	float thrust = input->getRoll();
	donutModel->applyForce(thrust);
	// Jump Logic
	if (input->hasJumped() && !donutModel->isJumping()) {
		donutModel->startJump();
		net->jump(playerID);
	}

	for (unsigned int i = 0; i < ship->getDonuts().size(); i++) {
		ship->getDonuts()[i]->update(timestep);
	}

	if (ship->getChallenge() && trunc(ship->timer) <= globals::ROLL_CHALLENGE_LENGTH) {
		ship->setChallenge(false);
	}

<<<<<<< HEAD
	if (ship->getChallenge() && trunc(ship->timer) > 6) {
		bool allRoll = true;
=======
	if (ship->getChallenge() && trunc(ship->timer) > globals::ROLL_CHALLENGE_LENGTH) {
>>>>>>> 4145bde0
		for (unsigned int i = 0; i < ship->getDonuts().size(); i++) {
			if (ship->getRollDir() == 0) {
				if (ship->getDonuts()[i]->getVelocity() >= 0) {
					allRoll = false;
					break;
				}
			} else {
				if (ship->getDonuts()[i]->getVelocity() <= 0) {
					allRoll = false;
					break;
				}
			}
		}
		if (allRoll) {
			ship->updateChallengeProg();
		}
		if (ship->getChallengeProg() > 100 || trunc(ship->timer) == trunc(ship->getEndTime())) {
			if (ship->getChallengeProg() < 10) {
				float h = ship->getHealth();
				ship->setHealth(h - 1);
				gm.setChallengeFail(true);
				ship->failAllTask();
			}
			ship->setChallenge(false);
			ship->setChallengeProg(0);
		}
	}

	sgRoot.update(timestep);
}

/**
 * Draws the game.
 */
void GameMode::draw(const std::shared_ptr<cugl::SpriteBatch>& batch) { sgRoot.render(batch); }<|MERGE_RESOLUTION|>--- conflicted
+++ resolved
@@ -233,12 +233,8 @@
 		ship->setChallenge(false);
 	}
 
-<<<<<<< HEAD
-	if (ship->getChallenge() && trunc(ship->timer) > 6) {
+	if (ship->getChallenge() && trunc(ship->timer) > globals::ROLL_CHALLENGE_LENGTH) {
 		bool allRoll = true;
-=======
-	if (ship->getChallenge() && trunc(ship->timer) > globals::ROLL_CHALLENGE_LENGTH) {
->>>>>>> 4145bde0
 		for (unsigned int i = 0; i < ship->getDonuts().size(); i++) {
 			if (ship->getRollDir() == 0) {
 				if (ship->getDonuts()[i]->getVelocity() >= 0) {
