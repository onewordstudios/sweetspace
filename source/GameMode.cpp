--- conflicted
+++ resolved
@@ -306,13 +306,9 @@
 	}
 
 	for (int i = 0; i < ship->getButtons().size(); i++) {
-<<<<<<< HEAD
 		auto button = ship->getButtons().at(i);
 
 		if (button == nullptr || button->getAngle() < 0) {
-=======
-		if (ship->getButtons().at(i) == nullptr || !ship->getButtons().at(i)->getIsActive()) {
->>>>>>> ed66ee6a
 			continue;
 		}
 
