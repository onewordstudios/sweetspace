--- conflicted
+++ resolved
@@ -16,13 +16,6 @@
 #pragma mark Level Layout
 /** The Angle in degrees for fixing a breach*/
 constexpr float EPSILON_ANGLE = 5.2f;
-<<<<<<< HEAD
-=======
-/** The Angle in degrees for which a collision occurs*/
-constexpr float DOOR_WIDTH = 10.0f;
-/** The Angle in degrees for which a breach donut collision occurs*/
-constexpr float BREACH_WIDTH = 11.0f;
->>>>>>> 426ff7ea
 /** The Angle in degrees for which a door can be activated*/
 constexpr float DOOR_ACTIVE_ANGLE = 15.0f;
 /** Angles to adjust per frame to prevent door tunneling */
@@ -152,17 +145,10 @@
 		}
 		float diff = ship->getSize() / 2 -
 					 abs(abs(donutModel->getAngle() - breach->getAngle()) - ship->getSize() / 2);
-
-<<<<<<< HEAD
 		if (!donutModel->isJumping() && playerID != breach->getPlayer() &&
 			diff < globals::BREACH_WIDTH && breach->getHealth() != 0) {
-			donutModel->applyForce(REBOUND_FORCE * donutModel->getVelocity());
-=======
-		if (!donutModel->isJumping() && playerID != breach->getPlayer() && diff < BREACH_WIDTH &&
-			breach->getHealth() != 0) {
 			// Slow player by drag factor
 			donutModel->setFriction(OTHER_BREACH_FRICTION);
->>>>>>> 426ff7ea
 		} else if (playerID == breach->getPlayer() && diff < EPSILON_ANGLE &&
 				   donutModel->getJumpOffset() == 0.0f && breach->getHealth() > 0) {
 			if (!breach->isPlayerOn()) {
@@ -192,17 +178,11 @@
 			ship->getDoors().at(i)->getAngle() < 0) {
 			continue;
 		}
-
-<<<<<<< HEAD
-		if (diff < globals::DOOR_WIDTH) {
-			// TODO: Real physics...
-			donutModel->applyForce(REBOUND_FORCE * donutModel->getVelocity());
-=======
 		float diff = donutModel->getAngle() - ship->getDoors().at(i)->getAngle();
 		float a = diff + ship->getSize() / 2;
 		diff = a - floor(a / ship->getSize()) * ship->getSize() - ship->getSize() / 2;
 
-		if (abs(diff) < DOOR_WIDTH) {
+		if (abs(diff) < globals::DOOR_WIDTH) {
 			// Stop donut and push it out if inside
 			donutModel->setVelocity(0);
 			if (diff < 0) {
@@ -214,7 +194,6 @@
 										 ? 0.0f
 										 : donutModel->getAngle() + ANGLE_ADJUST);
 			}
->>>>>>> 426ff7ea
 		}
 		if (abs(diff) < DOOR_ACTIVE_ANGLE) {
 			ship->getDoors().at(i)->addPlayer(playerID);
