--- conflicted
+++ resolved
@@ -377,11 +377,7 @@
 	auto& breaches = ship->getBreaches();
 
 	// Breach health drain
-<<<<<<< HEAD
-	for (auto& breach : breaches) {
-=======
 	for (const auto& breach : breaches) {
->>>>>>> 93908c2b
 		// this should be adjusted based on the level and number of players
 		if (breach->getIsActive() && trunc(ship->timePassed()) - trunc(breach->getTimeCreated()) >
 										 BREACH_HEALTH_GRACE_PERIOD) {
