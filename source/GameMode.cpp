--- conflicted
+++ resolved
@@ -75,17 +75,10 @@
 	for (int i = 0; i < MAX_EVENTS; i++) {
 		breaches.push_back(BreachModel::alloc());
 	}
-<<<<<<< HEAD
-=======
-	for (int i = 0; i < 3; i++) {
-		shared_ptr<DonutModel> donut = DonutModel::alloc();
-		donut->setColorId(i % int(sgRoot.playerColor.size()));
-		donuts.push_back(donut);
-	}
+
 	for (int i = 0; i < MAX_DOORS; i++) {
 		doors.push_back(DoorModel::alloc());
 	}
->>>>>>> 676d6210
 
 	shipModel = ShipModel::alloc(donuts, breaches, doors);
 	gm.init(donuts, breaches, doors, net, -1);
@@ -96,16 +89,13 @@
 	for (int i = 0; i < 3; i++) {
 		donuts.push_back(playerId == i ? PlayerDonutModel::alloc() : ExternalDonutModel::alloc());
 		shipModel->getDonuts().push_back(donuts[i]);
+		donuts[i]->setColorId(i % int(sgRoot.playerColor.size()));
 	}
 	gm.setPlayerId(playerId);
-<<<<<<< HEAD
 	gm.setDonuts(donuts); // TODO All of this should be refactored so that ship model contains a
 						  // single source of truth
-	donutModel = donuts.at(playerId);
-=======
 	donutModel = donuts.at(static_cast<unsigned long>(playerId));
 
->>>>>>> 676d6210
 	// Scene graph setup
 	sgRoot.setBreaches(breaches);
 	sgRoot.setDoors(doors);
