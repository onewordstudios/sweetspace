--- conflicted
+++ resolved
@@ -24,13 +24,10 @@
 constexpr float DOOR_ACTIVE_ANGLE = 15.0f;
 /** Force to push back during collision */
 constexpr float REBOUND_FORCE = -6;
-<<<<<<< HEAD
 /** Starting time for the round */
 constexpr unsigned int TIME = 45;
-=======
 /** Initial health of the ship */
 int initHealth;
->>>>>>> e64770b0
 
 #pragma mark -
 #pragma mark Constructors
