#include "MagicInternetBox.h"

#include <sstream>

#include "Globals.h"

using namespace cugl;

/** The networking server */
constexpr auto GAME_SERVER = "ws://sweetspace-server.herokuapp.com/";

/** The precision to multiply floating point numbers by */
constexpr float FLOAT_PRECISION = 10.0f;

/** The state synchronization frequency */
constexpr unsigned int STATE_SYNC_FREQ = globals::NETWORK_TICK * 5;

/** One byte */
constexpr unsigned int ONE_BYTE = 256;

/** How close to consider floating point numbers identical */
constexpr float FLOAT_EPSILON = 0.1f;

/** How many ticks without a server message before considering oneself disconnected */
constexpr unsigned int SERVER_TIMEOUT = 300;

std::shared_ptr<MagicInternetBox> MagicInternetBox::instance;

bool MagicInternetBox::initConnection() {
	switch (status) {
		case Disconnected:
		case Uninitialized:
		case HostError:
		case ClientError:
		case ReconnectError:
			break;
		default:
			CULog("ERROR: MIB already initialized");
			return false;
	}
	using easywsclient::WebSocket;

	// I actually don't know what this stuff does but it won't run on Windows without it,
	// so ¯\_(ツ)_/¯
#ifdef _WIN32
	INT rc;
	WSADATA wsaData;

	rc = WSAStartup(MAKEWORD(2, 2), &wsaData);
	if (rc) {
		CULog("WSAStartup Failed");
		return false;
	}
#endif

	ws = WebSocket::from_url(GAME_SERVER);
	if (!ws) {
		CULog("FAILED TO CONNECT");
		return false;
	}

	return true;
}

bool MagicInternetBox::initHost() {
	if (!initConnection()) {
		status = HostError;
		return false;
	}

	std::vector<uint8_t> data;
	data.push_back((uint8_t)NetworkDataType::AssignedRoom);
	ws->sendBinary(data);
	this->playerID = 0;
	this->numPlayers = 1;
	status = HostConnecting;

	return true;
}

bool MagicInternetBox::initClient(std::string id) {
	if (!initConnection()) {
		status = ClientError;
		return false;
	}

	std::vector<uint8_t> data;
	data.push_back((uint8_t)NetworkDataType::JoinRoom);
	for (unsigned int i = 0; i < globals::ROOM_LENGTH; i++) {
		data.push_back((uint8_t)id.at(i));
	}
	ws->sendBinary(data);
	roomID = id;
	status = ClientConnecting;

	return true;
}

bool MagicInternetBox::reconnect(std::string id) {
	if (!initConnection()) {
		status = ReconnectError;
		return false;
	}

	std::vector<uint8_t> data;
	data.push_back((uint8_t)NetworkDataType::JoinRoom);
	for (unsigned int i = 0; i < globals::ROOM_LENGTH; i++) {
		data.push_back((uint8_t)id.at(i));
	}
	ws->sendBinary(data);
	roomID = id;
	status = Reconnecting;

	return true;
}

/*

DATA FORMAT

[ TYPE (enum) | ANGLE (2 bytes) | ID (2 bytes) | data1 (2 bytes) | data2 (2 bytes) | data3 (3 bytes)

Each 2-byte block is stored smaller first, then larger; ie 2^8 * byte1 + byte0 gives the original.
All data is truncated to fit 16 bytes.
Floats are multiplied by FLOAT_PRECISION and then cast to int before running through same algorithm
Only data3 can handle negative numbers. The first byte is 1 for positive and 0 for negative.

*/

void MagicInternetBox::sendData(NetworkDataType type, float angle, int id, int data1, int data2,
								float data3) {
	std::vector<uint8_t> data;

	data.push_back((uint8_t)type);

	int angleConv = (int)(FLOAT_PRECISION * angle);

	data.push_back((uint8_t)(angleConv % ONE_BYTE));
	data.push_back((uint8_t)(angleConv / ONE_BYTE));

	data.push_back((uint8_t)(id % ONE_BYTE));
	data.push_back((uint8_t)(id / ONE_BYTE));

	data.push_back((uint8_t)(data1 % ONE_BYTE));
	data.push_back((uint8_t)(data1 / ONE_BYTE));

	data.push_back((uint8_t)(data2 % ONE_BYTE));
	data.push_back((uint8_t)(data2 / ONE_BYTE));

	int d3Positive = data3 >= 0 ? 1 : 0;
	int d3 = (int)(FLOAT_PRECISION * abs(data3));

	data.push_back((uint8_t)d3Positive);
	data.push_back((uint8_t)(d3 % ONE_BYTE));
	data.push_back((uint8_t)(d3 / ONE_BYTE));

	ws->sendBinary(data);
}

void MagicInternetBox::syncState(std::shared_ptr<ShipModel> state) {
	std::vector<uint8_t> data;
	data.push_back(StateSync);

	const auto& doors = state->getDoors();
	data.push_back((uint8_t)doors.size());
	for (unsigned int i = 0; i < doors.size(); i++) {
		if (doors[i]->getAngle() == -1) {
			data.push_back(0);
			data.push_back(0);
			data.push_back(0);
		} else {
			data.push_back(1);

			int d3 = (int)(FLOAT_PRECISION * doors[i]->getAngle());
			data.push_back((uint8_t)(d3 % ONE_BYTE));
			data.push_back((uint8_t)(d3 / ONE_BYTE));
		}
	}

	const auto& breaches = state->getBreaches();
	data.push_back((uint8_t)breaches.size());
	for (unsigned int i = 0; i < breaches.size(); i++) {
		data.push_back(breaches[i]->getHealth());
		data.push_back(breaches[i]->getPlayer());

		int d3 = (int)(FLOAT_PRECISION * breaches[i]->getAngle());
		data.push_back((uint8_t)(d3 % ONE_BYTE));
		data.push_back((uint8_t)(d3 / ONE_BYTE));
	}
	ws->sendBinary(data);
}

void MagicInternetBox::resolveState(std::shared_ptr<ShipModel> state,
									const std::vector<uint8_t>& message) {
	const auto& doors = state->getDoors();
	if (doors.size() != message[1]) {
		CULog("ERROR: DOOR ARRAY SIZE DISCREPANCY; local %d but server %d", doors.size(),
			  message[1]);
		return;
	}
	int doorIndex = 2;
	for (unsigned int i = 0; i < doors.size(); i++) {
		if (message[doorIndex]) {
			float angle = (float)(message[doorIndex + 1] + ONE_BYTE * message[doorIndex + 2]) /
						  FLOAT_PRECISION;
			if (abs(doors[i]->getAngle() - angle) > FLOAT_EPSILON) {
				CULog("Found open door that should be closed, id %d", i);
				state->createDoor(angle, (int)i);
			}
		} else {
			if (doors[i]->getAngle() != -1.0f) {
				CULog("Found closed door that should be open, id %d", i);
				state->getDoors()[i]->setAngle(-1);
				state->getDoors()[i]->clear();
			}
		}

		doorIndex += 3;
	}

	const auto& breaches = state->getBreaches();
	if (breaches.size() != message[doorIndex++]) {
		CULog("ERROR: BREACH ARRAY SIZE DISCREPANCY; local %d but server %d", breaches.size(),
			  message[doorIndex - 1]);
		return;
	}
	for (unsigned int i = 0; i < breaches.size(); i++) {
		if (breaches[i]->getHealth() == 0 && message[doorIndex] > 0) {
			float angle = (float)(message[doorIndex + 2] + ONE_BYTE * message[doorIndex + 3]) /
						  FLOAT_PRECISION;
			CULog("Found resolved breach that should be unresolved, id %d", i);
			state->createBreach(angle, message[doorIndex], message[doorIndex + 1], (int)i);
		} else if (breaches[i]->getHealth() > 0 && message[doorIndex] == 0) {
			CULog("Found unresolved breach that should be resolved, id %d", i);
			state->resolveBreach((int)i);
		}
		doorIndex += 4;
	}
}

MagicInternetBox::MatchmakingStatus MagicInternetBox::matchStatus() { return status; }

void MagicInternetBox::leaveRoom() {}

std::string MagicInternetBox::getRoomID() { return roomID; }

int MagicInternetBox::getPlayerID() { return playerID; }

unsigned int MagicInternetBox::getNumPlayers() { return numPlayers; }

void MagicInternetBox::startGame() {
	switch (status) {
		case HostWaitingOnOthers:
		case ClientWaitingOnOthers:
			break;
		default:
			CULog("ERROR: Trying to start game during invalid state %d", status);
			return;
	}

	status = GameStart;
}

void MagicInternetBox::update() {
	switch (status) {
		case Uninitialized:
			CULog("ERROR: Update called on MIB before initialization; aborting");
			return;
		case GameStart:
			CULog("ERROR: Matchmaking update called on MIB after game start; aborting");
			return;
		default:
			break;
	}

	ws->poll();
	ws->dispatchBinary([this](const std::vector<uint8_t>& message) {
		if (message.size() == 0) {
			return;
		}

		NetworkDataType type = static_cast<NetworkDataType>(message[0]);

		switch (type) {
			case AssignedRoom: {
				std::stringstream newRoomId;
				for (unsigned int i = 0; i < globals::ROOM_LENGTH; i++) {
					newRoomId << (char)message[i + 1];
				}
				roomID = newRoomId.str();
				CULog("Got room ID: %s", roomID.c_str());
				status = HostWaitingOnOthers;
				return;
			}
			case JoinRoom: {
				switch (message[1]) {
					case 0: {
						numPlayers = message[2];
						playerID = (int)numPlayers - 1;
						CULog("Join Room Success; player id %d", playerID);
						status = ClientWaitingOnOthers;
						return;
					}
					case 1: {
						CULog("Room Does Not Exist");
						status = ClientRoomInvalid;
						return;
					}
					case 2: {
						CULog("Room Full");
						status = ClientRoomFull;
						return;
					}
					case 3: {
						// Reconnecting success
						if (status != Reconnecting) {
							CULog(
								"ERROR: Received reconnecting response from server when not "
								"reconnecting");
							return;
						}
						status = GameStart;
						playerID = message[2];
						numPlayers = message[3];
						return;
					}
					case 4: {
						if (status != Reconnecting) {
							CULog(
								"ERROR: Received reconnecting response from server when not "
								"reconnecting");
							return;
						}
						status = ReconnectError;
						return;
					}
				}
			}
			case PlayerJoined: {
				CULog("Player Joined");
				numPlayers++;
				return;
			}
			default:
				CULog("Received invalid gameplay message during connection; %d", message[0]);
				return;
		}
	});
}

void MagicInternetBox::update(std::shared_ptr<ShipModel> state) {
	if (status != GameStart) {
		CULog("ERROR: Gameplay update called on MIB before game start; aborting");
		return;
	}

	lastConnection++;

	// NETWORK TICK
	currFrame = (currFrame + 1) % STATE_SYNC_FREQ;
	if (currFrame % globals::NETWORK_TICK == 0) {
		std::shared_ptr<DonutModel> player = state->getDonuts()[playerID];
		float angle = player->getAngle();
		float velocity = player->getVelocity();
		sendData(PositionUpdate, angle, playerID, -1, -1, velocity);

		// STATE SYNC (and check for server connection)
		if (currFrame == 0) {
			if (playerID == 0) {
				syncState(state);
			}
			if (lastConnection > SERVER_TIMEOUT) {
				CULog("HAS NOT RECEIVED SERVER MESSAGE IN TIMEOUT FRAMES; assuming disconnected");
				forceDisconnect();
				return;
			}
		}
	}

	ws->poll();
	ws->dispatchBinary([&state, this](const std::vector<uint8_t>& message) {
		if (message.size() == 0) {
			return;
		}

		NetworkDataType type = static_cast<NetworkDataType>(message[0]);

		if (type > AssignedRoom) {
			CULog("Received invalid connection message during gameplay; %d", message[0]);
			return;
		}

		lastConnection = 0;

		switch (type) {
			case PlayerJoined: {
				numPlayers++;
				unsigned int playerID = message[1];
				CULog("Player has reconnected, %d", playerID);
				state->getDonuts()[playerID]->setIsActive(true);
				return;
			}
			case PlayerDisconnect: {
				numPlayers--;
				unsigned int playerID = message[1];
				CULog("Player has disconnected, %d", playerID);
				state->getDonuts()[playerID]->setIsActive(false);
				return;
			}
			case StateSync: {
				resolveState(state, message);
				return;
			}
			default:
				break;
		}

		float angle = (float)(message[1] + ONE_BYTE * message[2]) / FLOAT_PRECISION;
		int id = (int)(message[3] + ONE_BYTE * message[4]);
		// Networking code is finnicky and having these magic numbers is the easiest solution
		// NOLINTNEXTLINE Simple counting numbers
		int data1 = (int)(message[5] + ONE_BYTE * message[6]);
		// NOLINTNEXTLINE Ditto
		int data2 = (int)(message[7] + ONE_BYTE * message[8]);
		// NOLINTNEXTLINE Ditto
		float data3 = (message[9] == 1 ? 1 : -1) * (float)(message[10] + ONE_BYTE * message[11]) /
					  FLOAT_PRECISION;

		switch (type) {
			case PositionUpdate: {
				std::shared_ptr<DonutModel> donut = state->getDonuts()[id];
				donut->setAngle(angle);
				donut->setVelocity(data3);
				break;
			}
			case Jump: {
				state->getDonuts()[id]->startJump();
				break;
			}
			case BreachCreate: {
				state->createBreach(angle, data1, id);
				CULog("Creating breach %d at angle %f with user %d", id, angle, data1);
				break;
			}
			case BreachShrink: {
				state->resolveBreach(id);
				CULog("Resolve breach %d", id);
				break;
			}
			case DualCreate: {
				int taskID = id;
				state->createDoor(angle, taskID);
				break;
			}
			case DualResolve: {
				int taskID = id;
				int player = data1;
				int flag = data2;
				CULog("Flag door %d with player %d", id, player);
				state->flagDoor(taskID, player, flag);
				break;
			}
			case AllCreate: {
				if (playerID == id) {
					state->createAllTask(data1);
				}
				break;
			}
			case AllFail: {
				state->failAllTask();
				break;
			}
			default:
				break;
		}
	});
}

void MagicInternetBox::createBreach(float angle, int player, int id) {
	sendData(BreachCreate, angle, id, player, -1, -1.0f);
	CULog("Creating breach id %d player %d angle %f", id, player, angle);
}

void MagicInternetBox::resolveBreach(int id) {
	sendData(BreachShrink, -1.0f, id, -1, -1, -1.0f);
	CULog("Sending resolve id %d", id);
}

void MagicInternetBox::createDualTask(float angle, int player1, int player2, int id) {
	sendData(DualCreate, angle, id, player1, player2, -1.0f);
}

void MagicInternetBox::flagDualTask(int id, int player, int flag) {
	sendData(DualResolve, -1.0f, id, player, flag, -1.0f);
}

<<<<<<< HEAD
void MagicInternetBox::createAllTask(int player, int data) {
	sendData(AllCreate, -1.0f, player, data, -1, -1.0f);
}

void MagicInternetBox::failAllTask() { sendData(AllFail, -1.0f, -1, -1, -1, -1.0f); }

void MagicInternetBox::jump(int player) { sendData(Jump, -1.0f, player, -1, -1, -1.0f); }
=======
void MagicInternetBox::jump(int player) { sendData(Jump, -1.0f, player, -1, -1, -1.0f); }

void MagicInternetBox::forceDisconnect() {
	CULog("Force disconnecting");

	std::vector<uint8_t> data;
	data.push_back((uint8_t)PlayerDisconnect);
	ws->sendBinary(data);
	ws->poll();

	ws->close();
	status = Disconnected;
	lastConnection = 0;
}
>>>>>>> e64770b0
<|MERGE_RESOLUTION|>--- conflicted
+++ resolved
@@ -494,15 +494,12 @@
 	sendData(DualResolve, -1.0f, id, player, flag, -1.0f);
 }
 
-<<<<<<< HEAD
 void MagicInternetBox::createAllTask(int player, int data) {
 	sendData(AllCreate, -1.0f, player, data, -1, -1.0f);
 }
 
 void MagicInternetBox::failAllTask() { sendData(AllFail, -1.0f, -1, -1, -1, -1.0f); }
 
-void MagicInternetBox::jump(int player) { sendData(Jump, -1.0f, player, -1, -1, -1.0f); }
-=======
 void MagicInternetBox::jump(int player) { sendData(Jump, -1.0f, player, -1, -1, -1.0f); }
 
 void MagicInternetBox::forceDisconnect() {
@@ -516,5 +513,4 @@
 	ws->close();
 	status = Disconnected;
 	lastConnection = 0;
-}
->>>>>>> e64770b0
+}