--- conflicted
+++ resolved
@@ -143,8 +143,6 @@
 	ws->sendBinary(data);
 }
 
-<<<<<<< HEAD
-=======
 void MagicInternetBox::syncState(std::shared_ptr<ShipModel> state) {
 	std::vector<uint8_t> data;
 	data.push_back(StateSync);
@@ -226,9 +224,6 @@
 	}
 }
 
-bool MagicInternetBox::reconnect(std::string id) { return false; }
-
->>>>>>> eca79804
 MagicInternetBox::MatchmakingStatus MagicInternetBox::matchStatus() { return status; }
 
 void MagicInternetBox::leaveRoom() {}
@@ -367,16 +362,7 @@
 
 		NetworkDataType type = static_cast<NetworkDataType>(message[0]);
 
-<<<<<<< HEAD
 		if (type > AssignedRoom) {
-=======
-		if (type == StateSync) {
-			resolveState(state, message);
-			return;
-		}
-
-		if (type > DualResolve) {
->>>>>>> eca79804
 			CULog("Received invalid connection message during gameplay; %d", message[0]);
 			return;
 		}
@@ -388,6 +374,10 @@
 			}
 			case PlayerDisconnect: {
 				numPlayers--;
+				return;
+			}
+			case StateSync: {
+				resolveState(state, message);
 				return;
 			}
 			default:
