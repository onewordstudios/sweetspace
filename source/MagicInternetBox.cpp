--- conflicted
+++ resolved
@@ -43,12 +43,8 @@
 	std::vector<uint8_t> data;
 	data.push_back((uint8_t)NetworkDataType::AssignedRoom);
 	ws->sendBinary(data);
-<<<<<<< HEAD
-	playerID = 0;
-=======
 	this->playerID = 0;
 	this->numPlayers = 1;
->>>>>>> 69b75b69
 
 	return true;
 }
