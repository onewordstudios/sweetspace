﻿#ifndef __SHIP_MODEL_H__
#define __SHIP_MODEL_H__
#include <cugl/cugl.h>

#include "BreachModel.h"
#include "DonutModel.h"
class ShipModel {
   private:
   protected:
	/** Current list of breaches on ship*/
	std::vector<std::shared_ptr<DonutModel>> donuts;
	/** Current list of breaches on ship*/
	std::vector<std::shared_ptr<BreachModel>> breaches;
<<<<<<< HEAD
	/** Current list of doors on ship*/
	// std::vector<std::shared_ptr<DoorModel>> doors;
	// TODO uncomment after DoorModel is implemented
=======
	//	/** Current list of doors on ship*/
	//	std::vector<std::shared_ptr<DoorModel>> doors;
>>>>>>> ee0a4b57

   public:
#pragma mark Constructors
	/*
	 * Creates a ship.
	 *
	 * NEVER USE A CONSTRUCTOR WITH NEW. If you want to allocate a model on
	 * the heap, use one of the static constructors instead.
	 */
	ShipModel(void) : donuts(0), breaches(0) {}

	/**
	 * Destroys this breach, releasing all resources.
	 */
	~ShipModel(void) { dispose(); }

	/**
	 * Disposes all resources and assets of this breach
	 *
	 * Any assets owned by this object will be immediately released.  Once
	 * disposed, a breach may not be used until it is initialized again.
	 */
	void dispose();

	/**
	 * Initializes ship.
	 *
	 * An initializer does the real work that the constructor does not.  It
	 * initializes all assets and makes the object read for use.  By separating
	 * them, we allow ourselfs non-pointer references to complex objects.
	 *
	 * @return true if the obstacle is initialized properly, false otherwise.
	 */
	virtual bool init(std::vector<std::shared_ptr<DonutModel>>& donuts,
					  std::vector<std::shared_ptr<BreachModel>>& breaches);

	static std::shared_ptr<ShipModel> alloc(std::vector<std::shared_ptr<DonutModel>>& donuts,
											std::vector<std::shared_ptr<BreachModel>>& breaches) {
		std::shared_ptr<ShipModel> result = std::make_shared<ShipModel>();
		return (result->init(donuts, breaches) ? result : nullptr);
	}

#pragma mark -
#pragma mark Accessors
	/**
	 * Returns the list of donuts.
	 *
	 * @return the list of donuts.
	 */
	std::vector<std::shared_ptr<DonutModel>>& getDonuts() { return donuts; }

	/**
	 * Returns the current list of breaches.
	 *
	 * @return the current list of breaches.
	 */
	std::vector<std::shared_ptr<BreachModel>>& getBreaches() { return breaches; }

	/**
	 * Returns the list of donuts.
	 *
	 * @return the list of donuts.
	 */
	void setDonuts(std::vector<std::shared_ptr<DonutModel>>& d) { donuts = d; }

	/**
	 * Returns the current list of breaches.
	 *
	 * @return the current list of breaches.
	 */
	void setBreaches(std::vector<std::shared_ptr<BreachModel>>& b) { breaches = b; }

	/**
	 * Create breach.
	 *
	 * @param angle	   the location to create the breach.
	 * @param health   the health of the breach.
	 * @param player   the player assigned to the breach.
	 */
	bool createBreach(float angle, int health, int player);

	/**
	 * Create breach with given id.
	 *
	 * @param angle	   the location to create the breach.
	 * @param health   the health of the breach.
	 * @param player   the player assigned to the breach.
	 * @param id   	   the id of breach to be created.
	 */
	bool createBreach(float angle, int health, int player, int id);

	/**
	 * Resolve breach with given id.
	 *
	 * @param id   the id of breach to be resolved.
	 */
	bool resolveBreach(int id);

	/**
	 * Create door.
	 */
	bool createDoor();

	/**
	 * Create door with given id.
	 *
	 * @param id   the id of door to be created.
	 */
	bool createDoor(int id);

	/**
	 * Open door with given id.
	 *
	 * @param id   the id of door to be opened.
	 */
	bool openDoor(int id);

	/**
	 * Close door with given id.
	 *
	 * @param id   the id of door to be closed.
	 */
	bool closeDoor(int id);
};
#endif /* __SHIP_MODEL_H__ */<|MERGE_RESOLUTION|>--- conflicted
+++ resolved
@@ -11,14 +11,9 @@
 	std::vector<std::shared_ptr<DonutModel>> donuts;
 	/** Current list of breaches on ship*/
 	std::vector<std::shared_ptr<BreachModel>> breaches;
-<<<<<<< HEAD
 	/** Current list of doors on ship*/
 	// std::vector<std::shared_ptr<DoorModel>> doors;
 	// TODO uncomment after DoorModel is implemented
-=======
-	//	/** Current list of doors on ship*/
-	//	std::vector<std::shared_ptr<DoorModel>> doors;
->>>>>>> ee0a4b57
 
    public:
 #pragma mark Constructors
