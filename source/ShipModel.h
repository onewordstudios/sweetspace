--- conflicted
+++ resolved
@@ -196,7 +196,7 @@
 	int getHealth() { return health; }
 
 	/**
-<<<<<<< HEAD
+
 	 * Get health of the ship
 	 *
 	 * @return health the health of the ship
@@ -216,7 +216,7 @@
 	 * @return if timer has ended
 	 */
 	bool timerEnded() { return timer < 1; }
-=======
+  /**
 	 * Set size of the ship
 	 *
 	 * @param the size of the ship
@@ -229,6 +229,6 @@
 	 * @return the size of the ship
 	 */
 	float getSize() { return shipSize; }
->>>>>>> 6685fb4d
+
 };
 #endif /* __SHIP_MODEL_H__ */