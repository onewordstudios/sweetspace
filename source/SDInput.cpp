//
//  SDInput.h
//  Ship Demo
//
//  This input controller is primarily designed for keyboard control.  On mobile
//  you will notice that we use gestures to emulate keyboard commands. They even
//  use the same variables (though we need other variables for internal keyboard
//  emulation).  This simplifies our design quite a bit.
//
//  Author: Walker White
//  Version: 1/10/17
//
#include "SDInput.h"

using namespace cugl;

<<<<<<< HEAD
#define RANGE_CLAMP(x,y,z)  (x < y ? y : (x > z ? z : x))
=======
constexpr float RANGE_CLAMP(float x, float y, float z) { return (x < y ? y : (x > z ? z : x)); }
>>>>>>> 78b12ab2

#pragma mark -
#pragma mark Input Factors

/** Historical choice from Marmalade */
<<<<<<< HEAD
#define INPUT_MAXIMUM_FORCE         1000.0f
/** Adjustment factor for touch input */
#define X_ADJUST_FACTOR             500.0f
#define Y_ADJUST_FACTOR             50.0f
/** Adjustment factor for accelerometer input (found experimentally) */
#define ACCELEROM_X_FACTOR          5.0f
#define ACCELEROM_Y_FACTOR          200.0f
/** Adjustment factors for keyboard input */
#define KEYBOARD_INITIAL_FORCE      10.0f
#define KEYBOARD_FORCE_INCREMENT    10.0f
#define KEYBOARD_ACCELERATION       1.2f
#define KEYBOARD_DAMPEN_AMOUNT      0.75f

/** Whether to active the accelerometer (this is TRICKY!) */
#define USE_ACCELEROMETER           false
/** The key to use for reseting the game */
#define RESET_KEY                   KeyCode::R
/** How the time necessary to process a double tap (in milliseconds) */
#define EVENT_DOUBLE_CLICK          400
/** The key for the event handlers */
#define LISTENER_KEY                1
=======
constexpr float INPUT_MAXIMUM_FORCE = 1000.0f;
/** Adjustment factor for touch input */
constexpr float X_ADJUST_FACTOR = 500.0f;
constexpr float Y_ADJUST_FACTOR = 50.0f;
/** Adjustment factor for accelerometer input (found experimentally) */
constexpr float ACCELEROM_X_FACTOR = 5.0f;
constexpr float ACCELEROM_Y_FACTOR = 200.0f;
/** Adjustment factors for keyboard input */
constexpr float KEYBOARD_INITIAL_FORCE = 10.0f;
constexpr float KEYBOARD_FORCE_INCREMENT = 10.0f;
constexpr float KEYBOARD_ACCELERATION = 1.2f;
constexpr float KEYBOARD_DAMPEN_AMOUNT = 0.75f;

/** Whether to active the accelerometer (this is TRICKY!) */
constexpr bool USE_ACCELEROMETER = false;
/** The key to use for reseting the game */
constexpr KeyCode RESET_KEY = KeyCode::R;
/** How the time necessary to process a double tap (in milliseconds) */
constexpr unsigned int EVENT_DOUBLE_CLICK = 400;
/** The key for the event handlers */
constexpr unsigned int LISTENER_KEY = 1;
>>>>>>> 78b12ab2

#pragma mark -
#pragma mark Ship Input
/**
 * Creates a new input controller.
 *
 * This constructor does NOT do any initialzation.  It simply allocates the
 * object. This makes it safe to use this class without a pointer.
 */
<<<<<<< HEAD
ShipInput::ShipInput() :
_active(false),
_keyReset(false),
_resetPressed(false),
_forceLeft(0.0f),
_forceRight(0.0f),
_forceUp(0.0f),
_forceDown(0.0f)
{
}
=======
ShipInput::ShipInput()
	: active(false),
	  keyReset(false),
	  forceLeft(0.0f),
	  forceRight(0.0f),
	  forceUp(0.0f),
	  forceDown(0.0f),
	  resetPressed(false) {}
>>>>>>> 78b12ab2

/**
 * Deactivates this input controller, releasing all listeners.
 *
 * This method will not dispose of the input controller. It can be reused
 * once it is reinitialized.
 */
void ShipInput::dispose() {
<<<<<<< HEAD
    if (_active) {
=======
	if (active) {
>>>>>>> 78b12ab2
#ifndef CU_TOUCH_SCREEN
        Input::deactivate<Keyboard>();
#else
<<<<<<< HEAD
        if (USE_ACCELEROMETER) {
            Input::deactivate<Accelerometer>();
        }
        Touchscreen* touch = Input::get<Touchscreen>();
        touch->removeBeginListener(LISTENER_KEY);
        touch->removeEndListener(LISTENER_KEY);
        _active = false;
=======
		if (USE_ACCELEROMETER) {
			Input::deactivate<Accelerometer>();
		}
		Touchscreen* touch = Input::get<Touchscreen>();
		touch->removeBeginListener(LISTENER_KEY);
		touch->removeEndListener(LISTENER_KEY);
		active = false;
>>>>>>> 78b12ab2
#endif
    }
}

/**
 * Initializes the input control for the given drawing scale.
 *
 * This method works like a proper constructor, initializing the input
 * controller and allocating memory.  However, it still does not activate
 * the listeners.  You must call start() do that.
 *
 * @return true if the controller was initialized successfully
 */
bool ShipInput::init() {
<<<<<<< HEAD
    _timestamp.mark();
    bool success = true;
    
=======
	timestamp.mark();
	bool success = true;

>>>>>>> 78b12ab2
// Only process keyboard on desktop
#ifndef CU_TOUCH_SCREEN
    success = Input::activate<Keyboard>();
#else
    if (USE_ACCELEROMETER) {
        success = Input::activate<Accelerometer>();
    }
    Touchscreen* touch = Input::get<Touchscreen>();

    touch->addBeginListener(LISTENER_KEY,[=](const cugl::TouchEvent& event, bool focus) {
        this->touchBeganCB(event,focus);
    });
    touch->addEndListener(LISTENER_KEY,[=](const cugl::TouchEvent& event, bool focus) {
        this->touchEndedCB(event,focus);
    });
#endif
<<<<<<< HEAD
    
    _active = success;
    return success;
=======

	active = success;
	return success;
>>>>>>> 78b12ab2
}

/**
 * Processes the currently cached inputs.
 *
 * This method is used to to poll the current input state.  This will poll the
 * keyboad and accelerometer.
 *
 * This method also gathers the delta difference in the touches. Depending on
 * the OS, we may see multiple updates of the same touch in a single animation
 * frame, so we need to accumulate all of the data together.
 */
void ShipInput::update(float dt) {

// Only process keyboard on desktop
#ifndef CU_TOUCH_SCREEN
<<<<<<< HEAD
    Keyboard* keys = Input::get<Keyboard>();
    _keyReset  = keys->keyPressed(RESET_KEY);

    // Forces increase the longer you hold a key.
    if (keys->keyDown(KeyCode::ARROW_LEFT)) {
        _forceLeft += KEYBOARD_FORCE_INCREMENT;
    } else {
        _forceLeft  = 0.0f;
    }
    if (keys->keyDown(KeyCode::ARROW_RIGHT)) {
        _forceRight += KEYBOARD_FORCE_INCREMENT;
    } else {
        _forceRight  = 0.0f;
    }
    if (keys->keyDown(KeyCode::ARROW_DOWN)) {
        _forceDown += KEYBOARD_FORCE_INCREMENT;
    } else {
        _forceDown  = 0.0f;
    }
    if (keys->keyDown(KeyCode::ARROW_UP)) {
        _forceUp += KEYBOARD_FORCE_INCREMENT;
    } else {
        _forceUp  = 0.0f;
    }
    
    // Clamp everything so it does not fly off to infinity.
    _forceLeft  = (_forceLeft  > INPUT_MAXIMUM_FORCE ? INPUT_MAXIMUM_FORCE : _forceLeft);
    _forceRight = (_forceRight > INPUT_MAXIMUM_FORCE ? INPUT_MAXIMUM_FORCE : _forceRight);
    _forceDown  = (_forceDown  > INPUT_MAXIMUM_FORCE ? INPUT_MAXIMUM_FORCE : _forceDown);
    _forceUp    = (_forceUp    > INPUT_MAXIMUM_FORCE ? INPUT_MAXIMUM_FORCE : _forceUp);

    // Update the keyboard thrust.  Result is cumulative.
    _keybdThrust.x += _forceRight;
    _keybdThrust.x -= _forceLeft;
    _keybdThrust.y += _forceUp;
    _keybdThrust.y -= _forceDown;
    _keybdThrust.x = RANGE_CLAMP(_keybdThrust.x, -INPUT_MAXIMUM_FORCE, INPUT_MAXIMUM_FORCE);
    _keybdThrust.y = RANGE_CLAMP(_keybdThrust.y, -INPUT_MAXIMUM_FORCE, INPUT_MAXIMUM_FORCE);
    
    // Transfer to main thrust. This keeps us from "adding" to accelerometer or touch.
    _inputThrust.x = _keybdThrust.x/X_ADJUST_FACTOR;
    _inputThrust.y = _keybdThrust.y/Y_ADJUST_FACTOR;
#else
    // MOBILE CONTROLS
    if (USE_ACCELEROMETER) {
        Vec3 acc = Input::get<Accelerometer>()->getAcceleration();
   
        // Apply to thrust directly.
        _inputThrust.x =  acc.x*ACCELEROM_X_FACTOR;
        _inputThrust.y = acc.y*ACCELEROM_Y_FACTOR;
    }
    // Otherwise, uses touch
#endif

    _resetPressed = _keyReset;
    if (_keyReset) {
        _inputThrust = Vec2::ZERO;
    }
    
#ifdef CU_TOUCH_SCREEN
    _keyReset = false;
=======
	Keyboard* keys = Input::get<Keyboard>();
	keyReset = keys->keyPressed(RESET_KEY);

	// Forces increase the longer you hold a key.
	if (keys->keyDown(KeyCode::ARROW_LEFT)) {
		forceLeft += KEYBOARD_FORCE_INCREMENT;
	} else {
		forceLeft = 0.0f;
	}
	if (keys->keyDown(KeyCode::ARROW_RIGHT)) {
		forceRight += KEYBOARD_FORCE_INCREMENT;
	} else {
		forceRight = 0.0f;
	}
	if (keys->keyDown(KeyCode::ARROW_DOWN)) {
		forceDown += KEYBOARD_FORCE_INCREMENT;
	} else {
		forceDown = 0.0f;
	}
	if (keys->keyDown(KeyCode::ARROW_UP)) {
		forceUp += KEYBOARD_FORCE_INCREMENT;
	} else {
		forceUp = 0.0f;
	}

	// Clamp everything so it does not fly off to infinity.
	forceLeft = (forceLeft > INPUT_MAXIMUM_FORCE ? INPUT_MAXIMUM_FORCE : forceLeft);
	forceRight = (forceRight > INPUT_MAXIMUM_FORCE ? INPUT_MAXIMUM_FORCE : forceRight);
	forceDown = (forceDown > INPUT_MAXIMUM_FORCE ? INPUT_MAXIMUM_FORCE : forceDown);
	forceUp = (forceUp > INPUT_MAXIMUM_FORCE ? INPUT_MAXIMUM_FORCE : forceUp);

	// Update the keyboard thrust.  Result is cumulative.
	keybdThrust.x += forceRight;
	keybdThrust.x -= forceLeft;
	keybdThrust.y += forceUp;
	keybdThrust.y -= forceDown;
	keybdThrust.x = RANGE_CLAMP(keybdThrust.x, -INPUT_MAXIMUM_FORCE, INPUT_MAXIMUM_FORCE);
	keybdThrust.y = RANGE_CLAMP(keybdThrust.y, -INPUT_MAXIMUM_FORCE, INPUT_MAXIMUM_FORCE);

	// Transfer to main thrust. This keeps us from "adding" to accelerometer or touch.
	inputThrust.x = keybdThrust.x / X_ADJUST_FACTOR;
	inputThrust.y = keybdThrust.y / Y_ADJUST_FACTOR;
#else
	// MOBILE CONTROLS
	if (USE_ACCELEROMETER) {
		Vec3 acc = Input::get<Accelerometer>()->getAcceleration();

		// Apply to thrust directly.
		inputThrust.x = acc.x * ACCELEROM_X_FACTOR;
		inputThrust.y = acc.y * ACCELEROM_Y_FACTOR;
	}
	// Otherwise, uses touch
#endif

	resetPressed = keyReset;
	if (keyReset) {
		inputThrust = Vec2::ZERO;
	}

#ifdef CU_TOUCH_SCREEN
	keyReset = false;
>>>>>>> 78b12ab2
#endif
}

/**
 * Clears any buffered inputs so that we may start fresh.
 */
void ShipInput::clear() {
<<<<<<< HEAD
    _resetPressed = false;
    _inputThrust = Vec2::ZERO;
    _keybdThrust = Vec2::ZERO;
    
    _forceLeft  = 0.0f;
    _forceRight = 0.0f;
    _forceUp    = 0.0f;
    _forceDown  = 0.0f;
    
    _dtouch = Vec2::ZERO;
    _timestamp.mark();
=======
	resetPressed = false;
	inputThrust = Vec2::ZERO;
	keybdThrust = Vec2::ZERO;

	forceLeft = 0.0f;
	forceRight = 0.0f;
	forceUp = 0.0f;
	forceDown = 0.0f;

	dtouch = Vec2::ZERO;
	timestamp.mark();
>>>>>>> 78b12ab2
}

#pragma mark -
#pragma mark Touch Callbacks
/**
 * Callback for the beginning of a touch event
 *
 * @param t     The touch information
 * @param event The associated event
 */
<<<<<<< HEAD
 void ShipInput::touchBeganCB(const cugl::TouchEvent& event, bool focus) {
     // Update the touch location for later gestures
     _dtouch.set(event.position);
}
 
 /**
  * Callback for the end of a touch event
  *
  * @param t     The touch information
  * @param event The associated event
  */
 void ShipInput::touchEndedCB(const cugl::TouchEvent& event, bool focus) {
     // Check for a double tap.
     _keyReset =  event.timestamp.ellapsedMillis(_timestamp) <= EVENT_DOUBLE_CLICK;
     _timestamp = event.timestamp;
     
     // If we reset, do not record the thrust
     if (_keyReset) {
         return;
     }
     
     // Move the ship in this direction
     Vec2 finishTouch = event.position-_dtouch;
     finishTouch.x = RANGE_CLAMP(finishTouch.x, -INPUT_MAXIMUM_FORCE, INPUT_MAXIMUM_FORCE);
     finishTouch.y = RANGE_CLAMP(finishTouch.y, -INPUT_MAXIMUM_FORCE, INPUT_MAXIMUM_FORCE);
     
     // Go ahead and apply to thrust now.
     _inputThrust.x = finishTouch.x/X_ADJUST_FACTOR;
     _inputThrust.y = finishTouch.y/-Y_ADJUST_FACTOR;  // Touch coords
 }
=======
void ShipInput::touchBeganCB(const cugl::TouchEvent& event, bool focus) {
	// Update the touch location for later gestures
	dtouch.set(event.position);
}

/**
 * Callback for the end of a touch event
 *
 * @param t     The touch information
 * @param event The associated event
 */
void ShipInput::touchEndedCB(const cugl::TouchEvent& event, bool focus) {
	// Check for a double tap.
	keyReset = event.timestamp.ellapsedMillis(timestamp) <= EVENT_DOUBLE_CLICK;
	timestamp = event.timestamp;

	// If we reset, do not record the thrust
	if (keyReset) {
		return;
	}

	// Move the ship in this direction
	Vec2 finishTouch = event.position - dtouch;
	finishTouch.x = RANGE_CLAMP(finishTouch.x, -INPUT_MAXIMUM_FORCE, INPUT_MAXIMUM_FORCE);
	finishTouch.y = RANGE_CLAMP(finishTouch.y, -INPUT_MAXIMUM_FORCE, INPUT_MAXIMUM_FORCE);

	// Go ahead and apply to thrust now.
	inputThrust.x = finishTouch.x / X_ADJUST_FACTOR;
	inputThrust.y = finishTouch.y / -Y_ADJUST_FACTOR;  // Touch coords
}
>>>>>>> 78b12ab2
<|MERGE_RESOLUTION|>--- conflicted
+++ resolved
@@ -14,39 +14,12 @@
 
 using namespace cugl;
 
-<<<<<<< HEAD
-#define RANGE_CLAMP(x,y,z)  (x < y ? y : (x > z ? z : x))
-=======
 constexpr float RANGE_CLAMP(float x, float y, float z) { return (x < y ? y : (x > z ? z : x)); }
->>>>>>> 78b12ab2
 
 #pragma mark -
 #pragma mark Input Factors
 
 /** Historical choice from Marmalade */
-<<<<<<< HEAD
-#define INPUT_MAXIMUM_FORCE         1000.0f
-/** Adjustment factor for touch input */
-#define X_ADJUST_FACTOR             500.0f
-#define Y_ADJUST_FACTOR             50.0f
-/** Adjustment factor for accelerometer input (found experimentally) */
-#define ACCELEROM_X_FACTOR          5.0f
-#define ACCELEROM_Y_FACTOR          200.0f
-/** Adjustment factors for keyboard input */
-#define KEYBOARD_INITIAL_FORCE      10.0f
-#define KEYBOARD_FORCE_INCREMENT    10.0f
-#define KEYBOARD_ACCELERATION       1.2f
-#define KEYBOARD_DAMPEN_AMOUNT      0.75f
-
-/** Whether to active the accelerometer (this is TRICKY!) */
-#define USE_ACCELEROMETER           false
-/** The key to use for reseting the game */
-#define RESET_KEY                   KeyCode::R
-/** How the time necessary to process a double tap (in milliseconds) */
-#define EVENT_DOUBLE_CLICK          400
-/** The key for the event handlers */
-#define LISTENER_KEY                1
-=======
 constexpr float INPUT_MAXIMUM_FORCE = 1000.0f;
 /** Adjustment factor for touch input */
 constexpr float X_ADJUST_FACTOR = 500.0f;
@@ -68,7 +41,6 @@
 constexpr unsigned int EVENT_DOUBLE_CLICK = 400;
 /** The key for the event handlers */
 constexpr unsigned int LISTENER_KEY = 1;
->>>>>>> 78b12ab2
 
 #pragma mark -
 #pragma mark Ship Input
@@ -78,18 +50,6 @@
  * This constructor does NOT do any initialzation.  It simply allocates the
  * object. This makes it safe to use this class without a pointer.
  */
-<<<<<<< HEAD
-ShipInput::ShipInput() :
-_active(false),
-_keyReset(false),
-_resetPressed(false),
-_forceLeft(0.0f),
-_forceRight(0.0f),
-_forceUp(0.0f),
-_forceDown(0.0f)
-{
-}
-=======
 ShipInput::ShipInput()
 	: active(false),
 	  keyReset(false),
@@ -98,7 +58,6 @@
 	  forceUp(0.0f),
 	  forceDown(0.0f),
 	  resetPressed(false) {}
->>>>>>> 78b12ab2
 
 /**
  * Deactivates this input controller, releasing all listeners.
@@ -107,23 +66,10 @@
  * once it is reinitialized.
  */
 void ShipInput::dispose() {
-<<<<<<< HEAD
-    if (_active) {
-=======
 	if (active) {
->>>>>>> 78b12ab2
 #ifndef CU_TOUCH_SCREEN
-        Input::deactivate<Keyboard>();
+		Input::deactivate<Keyboard>();
 #else
-<<<<<<< HEAD
-        if (USE_ACCELEROMETER) {
-            Input::deactivate<Accelerometer>();
-        }
-        Touchscreen* touch = Input::get<Touchscreen>();
-        touch->removeBeginListener(LISTENER_KEY);
-        touch->removeEndListener(LISTENER_KEY);
-        _active = false;
-=======
 		if (USE_ACCELEROMETER) {
 			Input::deactivate<Accelerometer>();
 		}
@@ -131,9 +77,8 @@
 		touch->removeBeginListener(LISTENER_KEY);
 		touch->removeEndListener(LISTENER_KEY);
 		active = false;
->>>>>>> 78b12ab2
-#endif
-    }
+#endif
+	}
 }
 
 /**
@@ -146,40 +91,28 @@
  * @return true if the controller was initialized successfully
  */
 bool ShipInput::init() {
-<<<<<<< HEAD
-    _timestamp.mark();
-    bool success = true;
-    
-=======
 	timestamp.mark();
 	bool success = true;
 
->>>>>>> 78b12ab2
 // Only process keyboard on desktop
 #ifndef CU_TOUCH_SCREEN
-    success = Input::activate<Keyboard>();
+	success = Input::activate<Keyboard>();
 #else
-    if (USE_ACCELEROMETER) {
-        success = Input::activate<Accelerometer>();
-    }
-    Touchscreen* touch = Input::get<Touchscreen>();
-
-    touch->addBeginListener(LISTENER_KEY,[=](const cugl::TouchEvent& event, bool focus) {
-        this->touchBeganCB(event,focus);
-    });
-    touch->addEndListener(LISTENER_KEY,[=](const cugl::TouchEvent& event, bool focus) {
-        this->touchEndedCB(event,focus);
-    });
-#endif
-<<<<<<< HEAD
-    
-    _active = success;
-    return success;
-=======
+	if (USE_ACCELEROMETER) {
+		success = Input::activate<Accelerometer>();
+	}
+	Touchscreen* touch = Input::get<Touchscreen>();
+
+	touch->addBeginListener(LISTENER_KEY, [=](const cugl::TouchEvent& event, bool focus) {
+		this->touchBeganCB(event, focus);
+	});
+	touch->addEndListener(LISTENER_KEY, [=](const cugl::TouchEvent& event, bool focus) {
+		this->touchEndedCB(event, focus);
+	});
+#endif
 
 	active = success;
 	return success;
->>>>>>> 78b12ab2
 }
 
 /**
@@ -193,72 +126,8 @@
  * frame, so we need to accumulate all of the data together.
  */
 void ShipInput::update(float dt) {
-
 // Only process keyboard on desktop
 #ifndef CU_TOUCH_SCREEN
-<<<<<<< HEAD
-    Keyboard* keys = Input::get<Keyboard>();
-    _keyReset  = keys->keyPressed(RESET_KEY);
-
-    // Forces increase the longer you hold a key.
-    if (keys->keyDown(KeyCode::ARROW_LEFT)) {
-        _forceLeft += KEYBOARD_FORCE_INCREMENT;
-    } else {
-        _forceLeft  = 0.0f;
-    }
-    if (keys->keyDown(KeyCode::ARROW_RIGHT)) {
-        _forceRight += KEYBOARD_FORCE_INCREMENT;
-    } else {
-        _forceRight  = 0.0f;
-    }
-    if (keys->keyDown(KeyCode::ARROW_DOWN)) {
-        _forceDown += KEYBOARD_FORCE_INCREMENT;
-    } else {
-        _forceDown  = 0.0f;
-    }
-    if (keys->keyDown(KeyCode::ARROW_UP)) {
-        _forceUp += KEYBOARD_FORCE_INCREMENT;
-    } else {
-        _forceUp  = 0.0f;
-    }
-    
-    // Clamp everything so it does not fly off to infinity.
-    _forceLeft  = (_forceLeft  > INPUT_MAXIMUM_FORCE ? INPUT_MAXIMUM_FORCE : _forceLeft);
-    _forceRight = (_forceRight > INPUT_MAXIMUM_FORCE ? INPUT_MAXIMUM_FORCE : _forceRight);
-    _forceDown  = (_forceDown  > INPUT_MAXIMUM_FORCE ? INPUT_MAXIMUM_FORCE : _forceDown);
-    _forceUp    = (_forceUp    > INPUT_MAXIMUM_FORCE ? INPUT_MAXIMUM_FORCE : _forceUp);
-
-    // Update the keyboard thrust.  Result is cumulative.
-    _keybdThrust.x += _forceRight;
-    _keybdThrust.x -= _forceLeft;
-    _keybdThrust.y += _forceUp;
-    _keybdThrust.y -= _forceDown;
-    _keybdThrust.x = RANGE_CLAMP(_keybdThrust.x, -INPUT_MAXIMUM_FORCE, INPUT_MAXIMUM_FORCE);
-    _keybdThrust.y = RANGE_CLAMP(_keybdThrust.y, -INPUT_MAXIMUM_FORCE, INPUT_MAXIMUM_FORCE);
-    
-    // Transfer to main thrust. This keeps us from "adding" to accelerometer or touch.
-    _inputThrust.x = _keybdThrust.x/X_ADJUST_FACTOR;
-    _inputThrust.y = _keybdThrust.y/Y_ADJUST_FACTOR;
-#else
-    // MOBILE CONTROLS
-    if (USE_ACCELEROMETER) {
-        Vec3 acc = Input::get<Accelerometer>()->getAcceleration();
-   
-        // Apply to thrust directly.
-        _inputThrust.x =  acc.x*ACCELEROM_X_FACTOR;
-        _inputThrust.y = acc.y*ACCELEROM_Y_FACTOR;
-    }
-    // Otherwise, uses touch
-#endif
-
-    _resetPressed = _keyReset;
-    if (_keyReset) {
-        _inputThrust = Vec2::ZERO;
-    }
-    
-#ifdef CU_TOUCH_SCREEN
-    _keyReset = false;
-=======
 	Keyboard* keys = Input::get<Keyboard>();
 	keyReset = keys->keyPressed(RESET_KEY);
 
@@ -320,7 +189,6 @@
 
 #ifdef CU_TOUCH_SCREEN
 	keyReset = false;
->>>>>>> 78b12ab2
 #endif
 }
 
@@ -328,19 +196,6 @@
  * Clears any buffered inputs so that we may start fresh.
  */
 void ShipInput::clear() {
-<<<<<<< HEAD
-    _resetPressed = false;
-    _inputThrust = Vec2::ZERO;
-    _keybdThrust = Vec2::ZERO;
-    
-    _forceLeft  = 0.0f;
-    _forceRight = 0.0f;
-    _forceUp    = 0.0f;
-    _forceDown  = 0.0f;
-    
-    _dtouch = Vec2::ZERO;
-    _timestamp.mark();
-=======
 	resetPressed = false;
 	inputThrust = Vec2::ZERO;
 	keybdThrust = Vec2::ZERO;
@@ -352,7 +207,6 @@
 
 	dtouch = Vec2::ZERO;
 	timestamp.mark();
->>>>>>> 78b12ab2
 }
 
 #pragma mark -
@@ -363,38 +217,6 @@
  * @param t     The touch information
  * @param event The associated event
  */
-<<<<<<< HEAD
- void ShipInput::touchBeganCB(const cugl::TouchEvent& event, bool focus) {
-     // Update the touch location for later gestures
-     _dtouch.set(event.position);
-}
- 
- /**
-  * Callback for the end of a touch event
-  *
-  * @param t     The touch information
-  * @param event The associated event
-  */
- void ShipInput::touchEndedCB(const cugl::TouchEvent& event, bool focus) {
-     // Check for a double tap.
-     _keyReset =  event.timestamp.ellapsedMillis(_timestamp) <= EVENT_DOUBLE_CLICK;
-     _timestamp = event.timestamp;
-     
-     // If we reset, do not record the thrust
-     if (_keyReset) {
-         return;
-     }
-     
-     // Move the ship in this direction
-     Vec2 finishTouch = event.position-_dtouch;
-     finishTouch.x = RANGE_CLAMP(finishTouch.x, -INPUT_MAXIMUM_FORCE, INPUT_MAXIMUM_FORCE);
-     finishTouch.y = RANGE_CLAMP(finishTouch.y, -INPUT_MAXIMUM_FORCE, INPUT_MAXIMUM_FORCE);
-     
-     // Go ahead and apply to thrust now.
-     _inputThrust.x = finishTouch.x/X_ADJUST_FACTOR;
-     _inputThrust.y = finishTouch.y/-Y_ADJUST_FACTOR;  // Touch coords
- }
-=======
 void ShipInput::touchBeganCB(const cugl::TouchEvent& event, bool focus) {
 	// Update the touch location for later gestures
 	dtouch.set(event.position);
@@ -424,5 +246,4 @@
 	// Go ahead and apply to thrust now.
 	inputThrust.x = finishTouch.x / X_ADJUST_FACTOR;
 	inputThrust.y = finishTouch.y / -Y_ADJUST_FACTOR;  // Touch coords
-}
->>>>>>> 78b12ab2
+}