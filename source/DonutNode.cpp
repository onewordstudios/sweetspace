#include "DonutNode.h"

#include <cugl/2d/CUNode.h>

#include "GameGraphRoot.h"
#include "Globals.h"
#include "Tween.h"

using namespace cugl;

/** The scale by which donut stretches when jumping */
constexpr float JUMP_SCALE = 0.6f;

/** Percentage of jump at which distortion begins */
constexpr float SCALING_BEGIN = 0.1f;

/** Percentage of jump at which distortion stops */
constexpr float SCALING_END = 1.2f;

<<<<<<< HEAD
/** Number of frames between blinking */
constexpr float FACE_ANIMATION_BLINK_INTERVAL = 100;

/** Controls speed of facial animation. Inverse relationship to speed */
constexpr float FACE_ANIMATION_SPEED = 3;

bool DonutNode::init(const std::shared_ptr<cugl::Texture> &bodyTexture,
					 const std::shared_ptr<cugl::Texture> &faceIdleTexture,
					 const std::shared_ptr<cugl::Texture> &faceDizzyTexture,
					 const std::shared_ptr<cugl::Texture> &faceWorkTexture,
=======
/** Percentage conversion */
constexpr float PERCENTAGE_SCALE = 100;

bool DonutNode::init(const std::shared_ptr<cugl::Texture>& bodyTexture,
>>>>>>> dd5ac57f
					 std::shared_ptr<DonutModel> donut) {
	referencedDonutModel = donut;

	rotationNode = cugl::Node::alloc();
	bodyNode = cugl::PolygonNode::allocWithTexture(bodyTexture);
	bodyNode->setAnchor(cugl::Vec2::ANCHOR_CENTER);
	bodyNode->setPosition(0, 0);
	rotationNode->addChild(bodyNode);

	faceNodeIdle = cugl::AnimationNode::alloc(faceIdleTexture, ANIMATION_IDLE_H, ANIMATION_IDLE_W,
											  ANIMATION_IDLE_FRAMES);
	faceNodeIdle->setAnchor(cugl::Vec2::ANCHOR_CENTER);
	faceNodeIdle->setPosition(0, 0);
	rotationNode->addChild(faceNodeIdle);

	faceNodeDizzy = cugl::AnimationNode::alloc(faceDizzyTexture, ANIMATION_NOTIDLE_H,
											   ANIMATION_NOTIDLE_W, ANIMATION_NOTIDLE_FRAMES);
	faceNodeDizzy->setAnchor(cugl::Vec2::ANCHOR_CENTER);
	faceNodeDizzy->setPosition(0, 0);
	faceNodeDizzy->setVisible(false);
	rotationNode->addChild(faceNodeDizzy);

	faceNodeWorking = cugl::AnimationNode::alloc(faceWorkTexture, ANIMATION_NOTIDLE_H,
												 ANIMATION_NOTIDLE_W, ANIMATION_NOTIDLE_FRAMES);
	faceNodeWorking->setAnchor(cugl::Vec2::ANCHOR_CENTER);
	faceNodeWorking->setPosition(0, 0);
	faceNodeWorking->setVisible(false);
	rotationNode->addChild(faceNodeWorking);

	addChild(rotationNode);

	setScale(DONUT_SCALE);
	animationCounter = 0;
	lastFaceState = DonutModel::FaceState::Idle;
	return true;
}

void DonutNode::animateJumping() {
	float halfJumpTime =
		sqrt(2 * DonutModel::GRAVITY * DonutModel::JUMP_HEIGHT) / DonutModel::GRAVITY;
	float scalingWindowSize = halfJumpTime * (SCALING_END - SCALING_BEGIN);
	bool isInScalingWindow = referencedDonutModel->getJumpTime() > halfJumpTime * SCALING_BEGIN &&
							 referencedDonutModel->getJumpTime() < halfJumpTime * SCALING_END;
	if (!referencedDonutModel->isJumping()) {
		// Not jumping. Set scale to normal and return
		setScale(DONUT_SCALE, DONUT_SCALE);
		return;
	}
	float xScale = 0;
	if (referencedDonutModel->getJumpTime() <= halfJumpTime * SCALING_BEGIN) {
		// First animation stage
		xScale = Tween::linear(DONUT_SCALE, DONUT_SCALE * JUMP_SCALE,
							   (int)((referencedDonutModel->getJumpTime()) * PERCENTAGE_SCALE),
							   (int)(halfJumpTime * SCALING_BEGIN * PERCENTAGE_SCALE));
	} else if (isInScalingWindow) {
		// Second animation stage
		xScale = Tween::linear(
			DONUT_SCALE * JUMP_SCALE, DONUT_SCALE,
			(int)((referencedDonutModel->getJumpTime() - halfJumpTime * SCALING_BEGIN) *
				  PERCENTAGE_SCALE),
			(int)(scalingWindowSize * PERCENTAGE_SCALE));
	} else {
		// Not in animation stage
		xScale = DONUT_SCALE;
	}
	setScale(xScale, DONUT_SCALE);
}

void DonutNode::animateFacialExpression() {
	DonutModel::FaceState faceState = referencedDonutModel->getFaceState();
	std::shared_ptr<cugl::AnimationNode> visibleFaceNode;
	int nextFrame;
	if (lastFaceState == DonutModel::FaceState::Working && faceState != lastFaceState &&
		faceNodeWorking->getFrame() != 0) {
		faceState = DonutModel::FaceState::Working;
	} else {
		lastFaceState = referencedDonutModel->getFaceState();
	}
	switch (faceState) {
		case DonutModel::FaceState::Idle:
			visibleFaceNode = faceNodeIdle;
			animationCounter += 1;
			if (visibleFaceNode->getFrame() == 0) {
				// No animation
				nextFrame = 0;
				if (animationCounter == FACE_ANIMATION_BLINK_INTERVAL) {
					// Start animation
					nextFrame = 1;
					animationCounter = 0;
				}
			} else {
				// Perform idle face animation
				if (animationCounter == FACE_ANIMATION_SPEED) {
					animationCounter = 0;
				}
				nextFrame = visibleFaceNode->getFrame() + (animationCounter == 0 ? 1 : 0);
			}
			break;
		case DonutModel::FaceState::Dizzy:
			visibleFaceNode = faceNodeDizzy;
			nextFrame = visibleFaceNode->getFrame() + 1;
			break;
		case DonutModel::FaceState::Working:
		case DonutModel::FaceState::Colliding:
			visibleFaceNode = faceNodeWorking;
			nextFrame = visibleFaceNode->getFrame() + 1;
			break;
		default:
			nextFrame = 0;
	}
	faceNodeIdle->setVisible(false);
	faceNodeDizzy->setVisible(false);
	faceNodeWorking->setVisible(false);
	if (visibleFaceNode != nullptr) {
		visibleFaceNode->setVisible(true);
		visibleFaceNode->setFrame(nextFrame < visibleFaceNode->getSize() ? nextFrame : 0);
	}
}<|MERGE_RESOLUTION|>--- conflicted
+++ resolved
@@ -17,23 +17,19 @@
 /** Percentage of jump at which distortion stops */
 constexpr float SCALING_END = 1.2f;
 
-<<<<<<< HEAD
 /** Number of frames between blinking */
 constexpr float FACE_ANIMATION_BLINK_INTERVAL = 100;
 
 /** Controls speed of facial animation. Inverse relationship to speed */
 constexpr float FACE_ANIMATION_SPEED = 3;
 
+/** Percentage conversion */
+constexpr float PERCENTAGE_SCALE = 100;
+
 bool DonutNode::init(const std::shared_ptr<cugl::Texture> &bodyTexture,
 					 const std::shared_ptr<cugl::Texture> &faceIdleTexture,
 					 const std::shared_ptr<cugl::Texture> &faceDizzyTexture,
 					 const std::shared_ptr<cugl::Texture> &faceWorkTexture,
-=======
-/** Percentage conversion */
-constexpr float PERCENTAGE_SCALE = 100;
-
-bool DonutNode::init(const std::shared_ptr<cugl::Texture>& bodyTexture,
->>>>>>> dd5ac57f
 					 std::shared_ptr<DonutModel> donut) {
 	referencedDonutModel = donut;
 
