--- conflicted
+++ resolved
@@ -32,15 +32,8 @@
 			setPosition(buttonPos);
 			isShown = true;
 			setAngle(relativeAngle);
-<<<<<<< HEAD
 			std::string s = std::to_string(buttonModel->getPair()->getSection());
 			label->setText(s);
-=======
-			if (buttonType == 0) {
-				std::string s = std::to_string(buttonModel->getPair()->getSection());
-				label->setText(s);
-			}
->>>>>>> c8fe45da
 		} else if (isShown && (onScreenAngle >= globals::SEG_CUTOFF_ANGLE ||
 							   onScreenAngle <= -globals::SEG_CUTOFF_ANGLE)) {
 			// Leaving visible range
@@ -50,19 +43,9 @@
 		}
 
 		if (buttonModel->jumpedOn()) {
-<<<<<<< HEAD
 			baseNode->setTexture(btnBaseDown);
 			bodyNode->setTexture(btnDown);
 			bodyNode->setPositionY(-BUTTON_OFFSET);
-=======
-			if (buttonType == 0) {
-				setTexture(getButtonBaseDown());
-			} else {
-				setTexture(getButtonDown());
-				setPosition((BUTTON_POS + BUTTON_OFFSET) * sin(relativeAngle),
-							(-BUTTON_POS - BUTTON_OFFSET) * cos(relativeAngle));
-			}
->>>>>>> c8fe45da
 		} else if (isShown) {
 			bodyNode->setPositionY(0);
 		}
