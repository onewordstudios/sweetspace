--- conflicted
+++ resolved
@@ -25,12 +25,7 @@
 void ButtonNode::draw(const std::shared_ptr<cugl::SpriteBatch>& batch, const Mat4& transform,
 					  Color4 tint) {
 	Vec2 buttonPos;
-<<<<<<< HEAD
-	bool justJumpedOn = buttonModel->jumpedOn() && !prevJumpedOn;
-	if (buttonModel->getAngle() >= 0 || currentFrame != 0 || justJumpedOn) {
-=======
-	if (buttonModel->getIsActive()) {
->>>>>>> b607cfa5
+	if (buttonModel->getIsActive() || currentFrame != 0 || justJumpedOn) {
 		// Button is currently active
 		float onScreenAngle = buttonModel->getAngle() - playerDonutModel->getAngle();
 		onScreenAngle = onScreenAngle >= 0 ? onScreenAngle : shipSize + onScreenAngle;
@@ -56,7 +51,6 @@
 			}
 		}
 
-<<<<<<< HEAD
 		if (justJumpedOn) {
 			// Begin depression animation
 			currentFrame = 1;
@@ -79,11 +73,6 @@
 			if (!buttonModel->jumpedOn()) {
 				// No player on button, reverse depression
 				currentFrame -= 1;
-=======
-		if (buttonModel->isJumpedOn()) {
-			if (buttonType == 0) {
-				setTexture(getButtonBaseDown());
->>>>>>> b607cfa5
 			} else {
 				// Player is still on button, continue
 				currentFrame += 1;
