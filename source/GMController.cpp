--- conflicted
+++ resolved
@@ -113,13 +113,7 @@
 		if (rand() % SPAWN_RATE > 1) return;
 		for (int i = 0; i < MAX_EVENTS; i++) {
 			if (breachFree.at(i)) {
-<<<<<<< HEAD
 				float angle = (rand() % FULL_CIRCLE) * (float)M_PI / DonutModel::HALF_CIRCLE;
-				breaches.at(i)->setAngle(angle);
-				breaches.at(i)->setHealth(HEALTH_DEFAULT);
-=======
-				float angle = (rand() % FULL_CIRCLE) * (float)M_PI / HALF_CIRCLE;
->>>>>>> 676d6210
 				breachFree.at(i) = false;
 				int p = rand() % donuts.size();
 				breaches.at(i)->reset(angle, p);
