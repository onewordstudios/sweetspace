﻿#include "GMController.h"

#include <array>

using namespace cugl;
using namespace std;

#pragma mark -
#pragma mark GM Constants
/** The maximum number of events on ship at any one time. This will probably need to scale with
 * the number of players*/
const unsigned int MAX_EVENTS = 3;
/** The maximum number of events on ship at any one time. This will probably need to scale with
 * the number of players*/
const unsigned int MAX_DOORS = 1;
/** Spawn rate of breaches = 1/SPAWN_RATE for EVERY UPDATE FRAME. 100 is a very fast rate already.
 */
const unsigned int SPAWN_RATE = 100;
/** Default Max Health of a Breach*/
constexpr unsigned int HEALTH_DEFAULT = 3;
constexpr unsigned int FULL_CIRCLE = 360;
constexpr float MIN_ANGLE_DIFF = 0.5f;
/** Array recording which breaches are free or not. */
array<bool, MAX_EVENTS> breachFree;

/** Array recording which doors are free or not. */
array<bool, MAX_DOORS> doorFree;

#pragma mark -
#pragma mark GM
/**
 * Creates a new GM controller.
 *
 * This constructor does NOT do any initialzation.  It simply allocates the
 * object. This makes it safe to use this class without a pointer.
 */
GMController::GMController() : active(false), numEvents(0), playerId(0) {}

/**
 * Deactivates this input controller, releasing all listeners.
 *
 * This method will not dispose of the input controller. It can be reused
 * once it is reinitialized.
 */
void GMController::dispose() {
	if (active) {
		active = false;
	}
}

/**
 * Initializes the GM
 *
 * This method works like a proper constructor, initializing the GM
 * controller and allocating memory.
 *
 * @return true if the controller was initialized successfully
 */
<<<<<<< HEAD
bool GMController::init(std::vector<std::shared_ptr<DonutModel>> d,
						std::vector<std::shared_ptr<BreachModel>> b,
						std::vector<std::shared_ptr<DoorModel>> dr, MagicInternetBox mib,
						int playerId) {
=======
bool GMController::init(std::vector<std::shared_ptr<DonutModel>>& d,
						std::vector<std::shared_ptr<BreachModel>>& b,
						std::shared_ptr<MagicInternetBox>& mib, int playerId) {
>>>>>>> 69b75b69
	bool success = true;
	donuts = d;
	breaches = b;
	doors = dr;
	this->mib = mib;
	this->playerId = playerId;
	for (int i = 0; i < MAX_EVENTS; i++) {
		breachFree.at(i) = true;
	}
	for (int i = 0; i < MAX_DOORS; i++) {
		doorFree.at(i) = true;
	}
	// Set random seed based on time
	srand(time(NULL));
	active = success;
	return success;
}

/**
 * Processes the GM.
 *
 * This method is used to run the GM for generating and managing current ship events
 */
void GMController::update(float dt) {
	// Removing breaches that have 0 health left
	for (int i = 0; i < MAX_EVENTS; i++) {
		if (breaches.at(i) == nullptr) {
			continue;
		}
		if (breaches.at(i)->getHealth() == 0) {
			breaches.at(i)->setAngle(-1);
			breachFree.at(i) = true;
		}
	}

	// Remove doors that have been resolved and opened. Also raise doors that are resolved.
	for (int i = 0; i < MAX_DOORS; i++) {
		if (doors.at(i) == nullptr) {
			continue;
		}
		if (doors.at(i)->resolvedAndRaised()) {
			doors.at(i)->setAngle(-1);
			doorFree.at(i) = true;
		} else if (doors.at(i)->resolved()) {
			doors.at(i)->raiseDoor();
		}
	}

	// Check if this is the host for generating breaches and doors
	if (playerId == 0) {
		// Simple logic for adding a breach when under max and randomly, replace with actual logic
		// later
		if (rand() % SPAWN_RATE > 1) return;
		for (int i = 0; i < MAX_EVENTS; i++) {
			if (breachFree.at(i)) {
				float angle = (rand() % FULL_CIRCLE) * (float)M_PI / HALF_CIRCLE;
				breaches.at(i)->setAngle(angle);
				breaches.at(i)->setHealth(HEALTH_DEFAULT);
				breachFree.at(i) = false;
				int p = rand() % donuts.size();
				breaches.at(i)->setPlayer(p);
				mib->createBreach(angle, p, i);
				break;
			}
		}
		for (int i = 0; i < MAX_DOORS; i++) {
			if (doorFree.at(i)) {
				float angle = (rand() % FULL_CIRCLE) * (float)M_PI / HALF_CIRCLE;
				bool goodAngle = true;
				for (int j = 0; j < donuts.size(); j++) {
					float diff =
						(float)M_PI - abs(abs(donuts.at(j)->getAngle() - angle) - (float)M_PI);
					if (diff < MIN_ANGLE_DIFF) {
						goodAngle = false;
						break;
					}
				}
				if (!goodAngle) {
					continue;
				}
				doors.at(i)->setAngle(angle);
				doors.at(i)->clear();
				doorFree.at(i) = false;
				mib.createDualTask(angle, -1, -1, i);
				break;
			}
		}
	}
}

/**
 * Clears all events
 */
void GMController::clear() {
	for (int i = 0; i < MAX_EVENTS; i++) {
		breaches.at(i) = nullptr;
		breachFree.at(i) = true;
	}
	numEvents = 0;
}<|MERGE_RESOLUTION|>--- conflicted
+++ resolved
@@ -56,16 +56,10 @@
  *
  * @return true if the controller was initialized successfully
  */
-<<<<<<< HEAD
 bool GMController::init(std::vector<std::shared_ptr<DonutModel>> d,
 						std::vector<std::shared_ptr<BreachModel>> b,
-						std::vector<std::shared_ptr<DoorModel>> dr, MagicInternetBox mib,
-						int playerId) {
-=======
-bool GMController::init(std::vector<std::shared_ptr<DonutModel>>& d,
-						std::vector<std::shared_ptr<BreachModel>>& b,
+						std::vector<std::shared_ptr<DoorModel>> dr,
 						std::shared_ptr<MagicInternetBox>& mib, int playerId) {
->>>>>>> 69b75b69
 	bool success = true;
 	donuts = d;
 	breaches = b;
@@ -149,7 +143,7 @@
 				doors.at(i)->setAngle(angle);
 				doors.at(i)->clear();
 				doorFree.at(i) = false;
-				mib.createDualTask(angle, -1, -1, i);
+				mib->createDualTask(angle, -1, -1, i);
 				break;
 			}
 		}
