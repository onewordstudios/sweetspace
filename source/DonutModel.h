--- conflicted
+++ resolved
@@ -52,7 +52,6 @@
 	float jumpTime;
 	/** Initial vertical velocity */
 	float jumpVelocity;
-<<<<<<< HEAD
 
 	/**
 	 * Performs state and animation updates for a jumping donut.
@@ -60,12 +59,8 @@
 	 * Will check if a donut is jumping automatically.
 	 */
 	void updateJump(float timestep);
-=======
-	bool updated = false;
-	float lastVel = 0;
 	/** Id of donut's color */
 	int colorId;
->>>>>>> 676d6210
 
    public:
 #pragma mark Constructors
@@ -190,18 +185,9 @@
 	 */
 	float getVelocity() { return velocity; }
 
-<<<<<<< HEAD
-=======
-	void setUpdated(bool b) { updated = b; }
-	bool getUpdated() { return updated; }
-
-	void setLastVel(float f) { lastVel = f; }
-	float getLastVel() { return lastVel; }
-
 	void setColorId(int i) { colorId = i; }
 	int getColorId() { return colorId; }
 
->>>>>>> 676d6210
 	/**
 	 * Applies a force to the donut.
 	 *
