#ifndef __BUTTON_MODEL_H__
#define __BUTTON_MODEL_H__
#include <cugl/cugl.h>

#include <bitset>

#include "Globals.h"

class ButtonModel {
   private:
	/** The height of the button */
	int height = 0;
	/** The angle at which the button exists */
	float angle;
	/** Bitset of players on this button */
	std::bitset<globals::MAX_PLAYERS> playersOn;
	/** Pointer to the pair of this button */
	std::shared_ptr<ButtonModel> pairButton;
	/** ID of the pair of this button */
	int pairID;
	/** Whether this button is resolved */
	bool resolved;

   public:
#pragma mark Constructors
	/*
	 * Creates a new, uninitialized, and unused button.
	 *
	 * Do not call this constructor using new. These models should exclusively be allocated into an
	 * object pool by {@code ShipModel} and accessed from there.
	 */
	ButtonModel(void) : angle(-1), pairID(-1), resolved(false) {}

	/**
	 * Initializes a new button with the given angle and pair.
	 *
	 * @param a   The angle at which the button exists
	 * @param pair Pointer to the pair of this button
	 * @param pairID ID of the pair of this button
	 *
	 * @return true if the obstacle is initialized properly, false otherwise.
	 */
	bool init(const float a, std::shared_ptr<ButtonModel> pair, int pairID);

#pragma mark -
#pragma mark Accessors
	/**
	 * Returns the current angle of the button in degrees.
	 */
	float getAngle() { return angle; }

	/**
	 * Returns the section of the ship containing this button.
	 */
	int getSection();

	/**
	 * Returns the current height of the button.
	 */
	int getHeight() { return height; }

	/**
	 * Adds the given player's flag to the button.
	 */
	void addPlayer(int id) { playersOn.set(id); }

	/**
	 * Removes the given player's flag from the button if present. Has no effect otherwise.
	 */
	void removePlayer(int id) { playersOn.reset(id); }

	/**
	 * Returns whether this button is resolved.
	 */
	bool isResolved() { return resolved; }

	/**
	 * Resolve this button
	 */
<<<<<<< HEAD
	void removePlayer(int id) {
		if (!getResolved()) {
			playersOn = playersOn ^ (unsigned char)pow(2, id);
		}
	}
=======
	void resolve() { resolved = true; }
>>>>>>> 2617ade9

	/**
	 * Returns whether any players are jumping on this button.
	 */
	bool jumpedOn() { return playersOn.any(); }

	/**
	 * Return a pointer to the pair of this button
	 */
<<<<<<< HEAD
	bool getResolved() { return resolved; }
=======
	std::shared_ptr<ButtonModel> getPair() { return pairButton; }
>>>>>>> 2617ade9

	/**
	 * Return the ID of the pair of this button
	 */
	int getPairID() { return pairID; }

	/**
	 * Resets this button.
	 */
	void clear();
};
#endif /* __BUTTON_MODEL_H__ */<|MERGE_RESOLUTION|>--- conflicted
+++ resolved
@@ -77,15 +77,7 @@
 	/**
 	 * Resolve this button
 	 */
-<<<<<<< HEAD
-	void removePlayer(int id) {
-		if (!getResolved()) {
-			playersOn = playersOn ^ (unsigned char)pow(2, id);
-		}
-	}
-=======
 	void resolve() { resolved = true; }
->>>>>>> 2617ade9
 
 	/**
 	 * Returns whether any players are jumping on this button.
@@ -95,11 +87,7 @@
 	/**
 	 * Return a pointer to the pair of this button
 	 */
-<<<<<<< HEAD
-	bool getResolved() { return resolved; }
-=======
 	std::shared_ptr<ButtonModel> getPair() { return pairButton; }
->>>>>>> 2617ade9
 
 	/**
 	 * Return the ID of the pair of this button
